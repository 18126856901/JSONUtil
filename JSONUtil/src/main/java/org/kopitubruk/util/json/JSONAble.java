--- conflicted
+++ resolved
@@ -24,8 +24,6 @@
  * {@link JSONUtil#toJSON(Object, JSONConfig)} encounters one of these objects
  * as one of its property values, it will call this method in those objects to
  * convert them to JSON.
-<<<<<<< HEAD
-=======
  * <p>
  * This interface includes some default methods, which were introduced in Java
  * 8. If you want to make this library work with Java 7, then change those to
@@ -35,7 +33,6 @@
  * Given the default methods and the fact that you only have to implement one
  * method, this interface can be used to create JSONAble's with Lambda
  * expressions if you find that convenient.
->>>>>>> 30b18d87
  *
  * @author Bill Davidson
  */
