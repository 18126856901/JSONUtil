--- conflicted
+++ resolved
@@ -369,23 +369,8 @@
      */
     public static void toJSON( Object obj, JSONConfig cfg, Writer json ) throws IOException
     {
-<<<<<<< HEAD
-        JSONConfig jcfg = cfg == null ? new JSONConfig() : cfg;
-        try{
-            appendPropertyValue(obj, json, jcfg);
-        }catch ( IOException e ){
-            // in case the original calling code catches the exception and reuses the JSONConfig.
-            cfg.clearObjStack();
-            throw e;
-        }catch ( RuntimeException e ){
-            // in case the original calling code catches the exception and reuses the JSONConfig.
-            jcfg.clearObjStack();
-            throw e;
-        }
-=======
         JSONCallData cld = new JSONCallData(cfg == null ? new JSONConfig() : cfg);
         appendPropertyValue(obj, json, cld);
->>>>>>> af672825
     }
 
     /**
@@ -721,20 +706,6 @@
          */
 
         // handle escaping options.
-<<<<<<< HEAD
-        try{
-            if ( cfg.isEscapeNonAscii() ){
-                propertyName = escapeNonAscii(propertyName, cfg);
-            }else if ( cfg.isEscapeSurrogates() ){
-                propertyName = escapeSurrogates(propertyName, cfg);
-            }
-            if ( cfg.isEscapeBadIdentifierCodePoints() ){
-                propertyName = escapeBadIdentifierCodePoints(propertyName, cfg);
-            }
-        }catch ( RuntimeException e ){
-            cfg.clearObjStack();
-            throw e;
-=======
         if ( cfg.isEscapeNonAscii() ){
             propertyName = escapeNonAscii(propertyName, cfg);
         }else if ( cfg.isEscapeSurrogates() ){
@@ -742,7 +713,6 @@
         }
         if ( cfg.isEscapeBadIdentifierCodePoints() ){
             propertyName = escapeBadIdentifierCodePoints(propertyName, cfg);
->>>>>>> af672825
         }
 
         // handle validation.
