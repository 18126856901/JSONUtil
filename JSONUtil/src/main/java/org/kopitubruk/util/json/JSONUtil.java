--- conflicted
+++ resolved
@@ -467,16 +467,8 @@
             IndentPadding.decAppendPadding(cfg, json);
             json.write(']');
         }
-
-<<<<<<< HEAD
-                boolean quoteIdentifier = cfg.isQuoteIdentifier();
-                if ( cfg.isValidatePropertyNames() ){
-                    propertyNames = new HashSet<String>(keys.size());
-                }
-=======
         loopDetector.popDataStructureStack();
     }
->>>>>>> bd1dfcb9
 
     /**
      * Get the data for a JSON object as a Map, even if it's a ResourceBundle.
@@ -491,11 +483,11 @@
         }else{
             // make it a map so that code can use an EntrySet.
             ResourceBundle bundle = (ResourceBundle)mapData;
-            Map<Object,Object> result = new LinkedHashMap<>();
+            Map<Object,Object> result = new LinkedHashMap<Object,Object>();
             for ( String key : bundle.keySet() ){
                 result.put(key, bundle.getObject(key));
             }
-            return new LinkedHashMap<>(result);
+            return new LinkedHashMap<Object,Object>(result);
         }
     }
 
