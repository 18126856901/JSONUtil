--- conflicted
+++ resolved
@@ -446,14 +446,10 @@
             }
             appendObjectPropertyValue(map, json, cfg);
         }
-<<<<<<< HEAD
-        loopDetector.popDataStructureStack();
-=======
 
         if ( detectDataStructureLoops ){
             loopDetector.popDataStructureStack();
         }
->>>>>>> 4779b1b8
     }
 
     /**
@@ -618,20 +614,12 @@
     private static Map<?,?> resourceBundleToMap( ResourceBundle bundle )
     {
         // make it a map so that code can use an EntrySet.
-<<<<<<< HEAD
-        Map<Object,Object> result = new LinkedHashMap<Object,Object>();
-        for ( String key : bundle.keySet() ){
-            result.put(key, bundle.getObject(key));
-        }
-        return new LinkedHashMap<Object,Object>(result);
-=======
         Set<String> keySet = bundle.keySet();
         Map<Object,Object> result = new FixedPseudoMap(keySet.size());
         for ( String key : keySet ){
             result.put(key, bundle.getObject(key));
         }
         return result;
->>>>>>> 4779b1b8
     }
 
     /**
