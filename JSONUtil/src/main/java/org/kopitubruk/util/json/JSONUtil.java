--- conflicted
+++ resolved
@@ -614,16 +614,10 @@
     private static Map<?,?> resourceBundleToMap( ResourceBundle bundle )
     {
         // make it a map so that code can use an EntrySet.
-<<<<<<< HEAD
-        Map<Object,Object> result = new LinkedHashMap<Object,Object>();
+        Map<Object,Object> result = new DynamicPseudoMap();
         Enumeration<String> enr = bundle.getKeys();
         while ( enr.hasMoreElements() ){
             String key = enr.nextElement();
-=======
-        Set<String> keySet = bundle.keySet();
-        Map<Object,Object> result = new FixedPseudoMap(keySet.size());
-        for ( String key : keySet ){
->>>>>>> 6ab54d99
             result.put(key, bundle.getObject(key));
         }
         return result;
