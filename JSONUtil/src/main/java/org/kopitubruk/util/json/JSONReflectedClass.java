/*
 * Copyright 2016 Bill Davidson
 *
 * Licensed under the Apache License, Version 2.0 (the "License");
 * you may not use this file except in compliance with the License.
 * You may obtain a copy of the License at
 *
 *    http://www.apache.org/licenses/LICENSE-2.0
 *
 * Unless required by applicable law or agreed to in writing, software
 * distributed under the License is distributed on an "AS IS" BASIS,
 * WITHOUT WARRANTIES OR CONDITIONS OF ANY KIND, either express or implied.
 * See the License for the specific language governing permissions and
 * limitations under the License.
 */
package org.kopitubruk.util.json;

import static org.kopitubruk.util.json.JSONConfigUtil.tableSizeFor;

import java.util.ArrayList;
import java.util.Collection;
import java.util.LinkedHashMap;
import java.util.LinkedHashSet;
import java.util.List;
import java.util.Map;
import java.util.Map.Entry;
import java.util.Set;
import java.util.TreeMap;
import java.util.regex.Pattern;

/**
 * This class wraps a class to be explicitly reflected and allows you to choose
 * the names of the fields to be reflected, regardless of privacy as well as
 * set up aliases for field names in the JSON output. This gives
 * you more precise control over what is shown. It should be created and then
 * sent to {@link JSONConfig#addReflectClass(Object)} or
 * {@link JSONConfig#addReflectClasses(java.util.Collection)} just like any
 * other object for which you wish to use selective reflection.
 * <p>
 * If you do not specify field names (fieldNames is null or empty) then normal
 * reflection will be done.
 * <p>
 * Using this object with explicit field names allows you a few abilities that
 * normal reflection does not.
 * <ul>
 *   <li>
 *     You can specify exactly the fields that you wish to show and exclude
 *     all others. Privacy settings are ignored.
 *   </li>
 *   <li>
 *     You can specify to include static or transient fields, which normally
 *     are not allowed.
 *   </li>
 *   <li>
 *     You can use getters that don't have an actual field in the object but
 *     do have zero arguments and have names that look like JavaBeans
 *     compliant getter names. Just specify a name as if it's the name of a
 *     field in your fieldNames and it will look for the getter that matches
 *     that pseudo field name.
 *   </li>
 * </ul>
 * <p>
 * You can also specify a fieldAliases map so that field names are aliased
 * in the JSON output to a custom name that you specify with the map.  Any
 * unmapped names will be left as is.
 *
 * @author Bill Davidson
 * @since 1.9
 */
public class JSONReflectedClass implements Cloneable
{
    // Used to split strings by the JSONReflectedClass(String) constructor.
    private static final Pattern COMMA = Pattern.compile(",");
    private static final Pattern EQUALS = Pattern.compile("=");

    // instance data.
    private Class<?> objClass;
    private Set<String> fieldNames;
    private TreeMap<String,String> fieldAliases;

    /**
     * Create a new JSONReflectedClass
     *
     * @param obj An object of the type to be reflect or its class.
     */
    public JSONReflectedClass( Object obj )
    {
        this(obj, null, null);
    }

    /**
     * Create a new JSONReflectedClass
     *
     * @param obj An object of the type to be reflect or its class.
     * @param fieldNames The names of the fields to include in the reflection.
     *            Internally, this gets converted to a {@link Set} which you can
     *            access via {@link #getFieldNames()}.  If the input collection
     *            has an iteration order, that order will be preserved in the
     *            JSON output.
     */
    public JSONReflectedClass( Object obj, Collection<String> fieldNames )
    {
        this(obj, fieldNames, null);
    }

    /**
     * Create a new JSONReflectedClass
     *
     * @param obj An object of the type to be reflect or its class.
     * @param fieldAliases Map from object field names to custom names for output.
     */
    public JSONReflectedClass( Object obj, Map<String,String> fieldAliases )
    {
        this(obj, null, fieldAliases);
    }

    /**
     * Create a new JSONReflectedClass
     *
     * @param obj An object of the type to be reflect or its class.
     * @param fieldNames The names of the fields to include in the reflection.
     *            Internally, this gets converted to a {@link Set} which you can
     *            access via {@link #getFieldNames()}.  If the input collection
     *            has an iteration order, that order will be preserved in the
     *            JSON output.
     * @param fieldAliases Map from object field names to custom names for output.
     */
    public JSONReflectedClass( Object obj, Collection<String> fieldNames, Map<String,String> fieldAliases )
    {
        setObjClass(obj);
        setFieldNames(fieldNames);
        setFieldAliases(fieldAliases);
    }

    /**
     * Create a JSONReflectedClass using the given class name as a string optionally
     * followed by field names and/or field name aliases.
     * <p>
     * If you wish to use reflection with fields, you can append the field names
     * to the class name, separated by commas before each field name. Field
     * names which do not look like valid Java identifier names will be silently
     * discarded.  For example, if you want to reflect a class called
     * "org.example.Widget" and it has fields called "a", "b" and "c" but you
     * only want "a" and "c", then you can pass "org.example.Widget,a,c" to this
     * method.
     * <p>
     * If you wish to use custom field names with reflection you can use
     * name=alias pairs separated by commas as with the field names. For
     * example, if you want to reflect a class called "org.example.Widget" and
     * it has a field called "foo" but you want that field encoded as "bar" you
     * can pass "org.example.Widget,foo=bar" to this method.
     *
     * @param className The name of the class suitable for
     *            {@link ClassLoader#loadClass(String)} followed optionally by a
     *            comma separated list of field names and/or field aliases.
     * @throws ClassNotFoundException If the class cannot be loaded.
     * @since 1.9.3
     */
    public JSONReflectedClass( String className ) throws ClassNotFoundException
    {
        String[] parts = COMMA.split(className,0);
        Class<?> clazz = ReflectUtil.getClassByName(parts[0].trim());
        List<String> fnames = null;
        Map<String,String> aliases = null;
        if ( parts.length > 1 ){
            fnames = new ArrayList<String>();
            aliases = new LinkedHashMap<String,String>();
            for ( int i = 1; i < parts.length; i++ ){
                String fieldName = parts[i].trim();
                if ( fieldName.indexOf('=') >= 0 ){
                    String[] pair = EQUALS.split(fieldName,0);
                    if ( pair.length == 2 ){
                        aliases.put(pair[0].trim(), pair[1].trim());
                    }
                }else if ( fieldName.length() > 0 ){
                    fnames.add(fieldName);
                }
            }
        }
        setObjClass(clazz);
        setFieldNames(fnames);
        setFieldAliases(aliases);
    }

    /**
     * Only used for clone()
     */
    private JSONReflectedClass()
    {
    }

    /**
     * Get the class being reflected.
     *
     * @return the objClass
     */
    public Class<?> getObjClass()
    {
        return objClass;
    }

    /**
     * Set the object class.
     *
     * @param obj An object of the type to be reflect or its class.
     */
    public void setObjClass( Object obj )
    {
        objClass = ReflectUtil.getClass(obj);
    }

    /**
     * Get a copy of the set of field names to reflect. Modifications to the
     * returned {@link Set} will not affect reflection. You must use
     * {@link #setFieldNames(Collection)} in order to change the set of field
     * names to reflect for this object.
     *
     * @return a copy of the list of field names to reflect.
     */
    public Set<String> getFieldNames()
    {
        return fieldNames == null ? null : new LinkedHashSet<String>(fieldNames);
    }

    /**
     * Package private version of {@link #getFieldNames()} that gives direct
     * access for performance. The methods that use this are smart enough to not
     * modify the data, which is effectively internally immutable once it is
     * created. It can only be replaced entirely -- not modified. That way any
     * changes will have to go through validation to be changed while normal
     * performance is maximized because there is no need to revalidate the
     * contents after the call to {@link #setFieldNames(Collection)}
     *
     * @return the list of field names to reflect.
     */
    Set<String> getFieldNamesRaw()
    {
        return fieldNames;
    }

    /**
     * Set the set of field names to reflect. This silently discards any names
     * that are not valid Java identifiers.
     *
     * @param fieldNames The field names to include in reflected JSON output. If
     *            the {@link Collection} that you send to this method has a set
     *            iteration order, that order will be preserved.
     */
    public void setFieldNames( Collection<String> fieldNames )
    {
        if ( fieldNames == null || fieldNames.size() < 1 ){
            this.fieldNames = null;
        }else{
            // the LinkedHashSet preserves order and removes dups.
<<<<<<< HEAD
            Set<String> ids = new LinkedHashSet<String>(fieldNames.size());
=======
            int tableSize = tableSizeFor(fieldNames.size());
            Set<String> ids = new LinkedHashSet<>(tableSize);
>>>>>>> 4779b1b8
            for ( String id : fieldNames ){
                if ( id != null ){
                    String tid = id.trim();     // ignore whitespace, if any.
                    if ( isValidJavaIdentifier(tid) ){
                        ids.add(tid);
                    }
                    // else invalid identifiers are silently discarded.
                }
                // else null is silently discarded.
            }
            int size = ids.size();
            if ( size < 1 ){
                this.fieldNames = null;
<<<<<<< HEAD
            }else if ( size == fieldNames.size() ){
                this.fieldNames = ids;
            }else{
                this.fieldNames = new LinkedHashSet<String>(ids);
=======
            }else if ( tableSize > tableSizeFor(size) ){
                this.fieldNames = new LinkedHashSet<>(ids);
            }else{
                this.fieldNames = ids;
>>>>>>> 4779b1b8
            }
        }
    }

    /**
     * Get the field aliases map.
     *
     * @return the fieldAliases
     */
    public Map<String,String> getFieldAliases()
    {
        return fieldAliases;
    }

    /**
     * Get the field aliases map.
     *
     * @return the fieldAliases
     */
    TreeMap<String,String> getFieldAliasesTreeMap()
    {
        return fieldAliases;
    }

    /**
     * Set the custom names map. Makes a copy of the map, trimming the keys and
     * values and discarding keys that are not valid Java identifiers and values
     * that don't have at least one character. The names being mapped from have
     * to be valid Java identifiers. This does no validation to see if the
     * aliases are valid ECMAScript or JSON identifiers other than to make sure
     * that they have a length of at least one. It leaves validation to
     * {@link JSONUtil#toJSON(Object, JSONConfig, java.io.Writer)} and the
     * methods that it calls according to the configuration options that you've
     * set.  Anything that appears invalid will be silently discarded.  If there
     * are no valid aliases then the aliases map will be set to null.
     *
     * @param fieldAliases the fieldAliases to set
     */
    public void setFieldAliases( Map<String,String> fieldAliases )
    {
        if ( fieldAliases == null || fieldAliases.size() < 1 ){
            this.fieldAliases = null;
        }else{
<<<<<<< HEAD
            Map<String,String> aliases = new LinkedHashMap<String,String>(fieldAliases.size());
=======
            /*
             * TreeMap will iterate according to the sort order of its keys
             * which allows uniform hashCode results even if the map is
             * modified later.
             */
            this.fieldAliases = new TreeMap<>();
>>>>>>> 4779b1b8
            for ( Entry<String,String> entry : fieldAliases.entrySet() ){
                String key = entry.getKey();
                String fieldName = key == null ? "" : key.trim();
                if ( isValidJavaIdentifier(fieldName) ){
                    String value = entry.getValue();
                    String alias = value == null ? "" : value.trim();
                    if ( alias.length() > 0 ){
                        this.fieldAliases.put(fieldName, alias);
                    }
                }
            }
            if ( this.fieldAliases.size() < 1 ){
                this.fieldAliases = null;
<<<<<<< HEAD
            }else if ( aliases.size() < fieldAliases.size() ){
                this.fieldAliases = new LinkedHashMap<String,String>(aliases);
            }else{
                this.fieldAliases = aliases;
=======
>>>>>>> 4779b1b8
            }
        }
    }

    /**
     * Get the custom version of the name, if any.
     *
     * @param fieldName The name to look up.
     * @return The custom version of the name.
     */
    String getFieldAlias( String fieldName )
    {
        if ( fieldAliases == null ){
            return fieldName;
        }
        String result = fieldAliases.get(fieldName);
        return result != null ? result : fieldName;
    }

    /**
     * Return true if the given string is a valid Java identifier.
     *
     * @param id The identifier.
     * @return true if the given string is a valid Java identifier.
     */
    static boolean isValidJavaIdentifier( String id )
    {
        int i = 0;
        int len = id.length();
        while ( i < len ){
            int codePoint = id.codePointAt(i);
            if ( i > 0 && Character.isJavaIdentifierPart(codePoint) ){
                // OK
            }else if ( i == 0 && Character.isJavaIdentifierStart(codePoint) ){
                // OK
            }else{
                return false;
            }
            i += Character.charCount(codePoint);
        }
        return i > 0;
    }

    /*
     * (non-Javadoc)
     *
     * @see java.lang.Object#clone()
     */
    @Override
    public synchronized JSONReflectedClass clone()
    {
        JSONReflectedClass result = new JSONReflectedClass();
        result.objClass = objClass;
        result.fieldNames = fieldNames;
<<<<<<< HEAD
        result.fieldAliases = fieldAliases == null ? null : new LinkedHashMap<String,String>(fieldAliases);
=======
        result.fieldAliases = fieldAliases == null ? null : new TreeMap<>(fieldAliases);
>>>>>>> 4779b1b8
        return result;
    }

    /*
     * (non-Javadoc)
     *
     * @see java.lang.Object#hashCode()
     */
    @Override
    public int hashCode()
    {
        final int prime = 31;
        int result = 1;
        result = prime * result + objClass.hashCode();
        return result;
    }

    /*
     * (non-Javadoc)
     *
     * @see java.lang.Object#equals(java.lang.Object)
     */
    @Override
    public boolean equals( Object obj )
    {
        if ( this == obj )
            return true;
        if ( obj == null )
            return false;
        if ( getClass() != obj.getClass() )
            return false;
        JSONReflectedClass other = (JSONReflectedClass)obj;
        if ( objClass != other.objClass )
            return false;
        return true;
    }
}<|MERGE_RESOLUTION|>--- conflicted
+++ resolved
@@ -252,12 +252,8 @@
             this.fieldNames = null;
         }else{
             // the LinkedHashSet preserves order and removes dups.
-<<<<<<< HEAD
-            Set<String> ids = new LinkedHashSet<String>(fieldNames.size());
-=======
             int tableSize = tableSizeFor(fieldNames.size());
-            Set<String> ids = new LinkedHashSet<>(tableSize);
->>>>>>> 4779b1b8
+            Set<String> ids = new LinkedHashSet<String>(tableSize);
             for ( String id : fieldNames ){
                 if ( id != null ){
                     String tid = id.trim();     // ignore whitespace, if any.
@@ -271,17 +267,10 @@
             int size = ids.size();
             if ( size < 1 ){
                 this.fieldNames = null;
-<<<<<<< HEAD
-            }else if ( size == fieldNames.size() ){
-                this.fieldNames = ids;
-            }else{
+            }else if ( tableSize > tableSizeFor(size) ){
                 this.fieldNames = new LinkedHashSet<String>(ids);
-=======
-            }else if ( tableSize > tableSizeFor(size) ){
-                this.fieldNames = new LinkedHashSet<>(ids);
             }else{
                 this.fieldNames = ids;
->>>>>>> 4779b1b8
             }
         }
     }
@@ -325,16 +314,12 @@
         if ( fieldAliases == null || fieldAliases.size() < 1 ){
             this.fieldAliases = null;
         }else{
-<<<<<<< HEAD
-            Map<String,String> aliases = new LinkedHashMap<String,String>(fieldAliases.size());
-=======
             /*
              * TreeMap will iterate according to the sort order of its keys
              * which allows uniform hashCode results even if the map is
              * modified later.
              */
-            this.fieldAliases = new TreeMap<>();
->>>>>>> 4779b1b8
+            this.fieldAliases = new TreeMap<String,String>();
             for ( Entry<String,String> entry : fieldAliases.entrySet() ){
                 String key = entry.getKey();
                 String fieldName = key == null ? "" : key.trim();
@@ -348,13 +333,6 @@
             }
             if ( this.fieldAliases.size() < 1 ){
                 this.fieldAliases = null;
-<<<<<<< HEAD
-            }else if ( aliases.size() < fieldAliases.size() ){
-                this.fieldAliases = new LinkedHashMap<String,String>(aliases);
-            }else{
-                this.fieldAliases = aliases;
-=======
->>>>>>> 4779b1b8
             }
         }
     }
@@ -409,11 +387,7 @@
         JSONReflectedClass result = new JSONReflectedClass();
         result.objClass = objClass;
         result.fieldNames = fieldNames;
-<<<<<<< HEAD
-        result.fieldAliases = fieldAliases == null ? null : new LinkedHashMap<String,String>(fieldAliases);
-=======
-        result.fieldAliases = fieldAliases == null ? null : new TreeMap<>(fieldAliases);
->>>>>>> 4779b1b8
+        result.fieldAliases = fieldAliases == null ? null : new TreeMap<String,String>(fieldAliases);
         return result;
     }
 
