/*
 * Copyright 2016 Bill Davidson
 *
 * Licensed under the Apache License, Version 2.0 (the "License");
 * you may not use this file except in compliance with the License.
 * You may obtain a copy of the License at
 *
 *    http://www.apache.org/licenses/LICENSE-2.0
 *
 * Unless required by applicable law or agreed to in writing, software
 * distributed under the License is distributed on an "AS IS" BASIS,
 * WITHOUT WARRANTIES OR CONDITIONS OF ANY KIND, either express or implied.
 * See the License for the specific language governing permissions and
 * limitations under the License.
 */
package org.kopitubruk.util.json;

import java.util.Collection;
import java.util.LinkedHashSet;
import java.util.Set;

/**
 * This class wraps a class to be explicitly reflected and allows you to choose
 * the names of the fields to be reflected, regardless of privacy. This gives
 * you more precise control over what is shown. It should be created and then
 * sent to {@link JSONConfig#addReflectClass(Object)} or
 * {@link JSONConfig#addReflectClasses(java.util.Collection)} just like any
 * other object for which you wish to use selective reflection.
 * <p>
 * If you do not specify field names (fieldNames is null or empty) then normal
 * reflection will be done.
 * <p>
 * Using this object with explicit field names allows you a few abilities that
 * normal reflection does not.
 * <ul>
 *   <li>
 *     You can specify exactly the fields that you wish to show and exclude
 *     all others. Privacy settings are ignored.
 *   </li>
 *   <li>
 *     You can specify to include static or transient fields, which normally
 *     are not allowed.
 *   </li>
 *   <li>
 *     You can use getters that don't have an actual field in the object but
 *     do have zero arguments and have names that look like JavaBeans
 *     compliant getter names. Just specify a name as if it's the name of a
 *     field in your fieldNames and it will look for the getter that matches
 *     that pseudo field name.
 *   </li>
 * </ul>
 *
 * @author Bill Davidson
 */
public class JSONReflectedClass implements Cloneable
{
    private Class<?> objClass;
    private String[] fieldNames;

    /**
     * Create a new JSONReflectedClass
     *
     * @param obj An object of the type to be reflect or its class.
     * @param fieldNames The names of the fields to include in the reflection.
     *            Internally, this gets converted to a {@link Set} which you can
     *            access via {@link #getFieldNames()}.
     */
    public JSONReflectedClass( Object obj, Collection<String> fieldNames )
    {
        setObjClass(obj);
        setFieldNames(fieldNames);
    }

    /**
     * Get the class being reflected.
     *
     * @return the objClass
     */
    public Class<?> getObjClass()
    {
        return objClass;
    }

    /**
     * Set the object class.
     *
     * @param obj An object of the type to be reflect or its class.
     */
    public void setObjClass( Object obj )
    {
        objClass = ReflectUtil.getClass(obj);
    }

    /**
     * Get a copy of the set of field names to reflect. Modifications to the
     * returned {@link Set} will not affect reflection. You must use
     * {@link #setFieldNames(Collection)} in order to change the set of field
     * names to reflect for this object.
     *
     * @return a copy of the list of field names to reflect.
     */
    public Set<String> getFieldNames()
    {
        if ( fieldNames == null ){
            return null;
        }
        Set<String> result = new LinkedHashSet<>(fieldNames.length);
        for ( String fieldName : fieldNames ){
            result.add(fieldName);
        }
        return result;
    }

    /**
     * Package private version of {@link #getFieldNames()} that gives direct
     * access for performance. The methods that use this are smart enough to not
     * modify the array, which is effectively internally immutable once it is
     * created. It can only be replaced entirely -- not modified. That way any
     * changes will have to go through validation to be changed while normal
     * performance is maximized because there is no need to revalidate the
     * contents after the call to {@link #setFieldNames(Collection)}
     *
     * @return the list of field names to reflect.
     */
    String[] getFieldNamesRaw()
    {
        return fieldNames;
    }

    /**
     * Set the set of field names to reflect. This silently discards any names
     * that are not valid Java identifiers.
     *
     * @param fieldNames The field names to include in reflected JSON output.
     */
    public void setFieldNames( Collection<String> fieldNames )
    {
        if ( fieldNames == null ){
            this.fieldNames = null;
        }else{
<<<<<<< HEAD
            List<String> ids = new ArrayList<String>(fieldNames.size());
=======
            // the LinkedHashSet preserves order and removes dups.
            Set<String> ids = new LinkedHashSet<>(fieldNames.size());
>>>>>>> 32541e3a
            for ( String id : fieldNames ){
                if ( id != null ){
                    String tid = id.trim();     // ignore whitespace, if any.
                    if ( isValidJavaIdentifier(tid) ){
                        ids.add(tid);
                    }
                    // else invalid identifiers are silently discarded.
                }
                // else null is silently discarded.
            }
<<<<<<< HEAD
            if ( ids.size() > 0 ){
                this.fieldNames = new LinkedHashSet<String>(ids);
            }else{
                this.fieldNames = null;
            }
=======
            this.fieldNames = ids.size() > 0 ? ids.toArray(new String[ids.size()]) : null;
>>>>>>> 32541e3a
        }
    }

    /**
     * Return true if the given string is a valid Java identifier.
     *
     * @param id The identifier.
     * @return true if the given string is a valid Java identifier.
     */
    private boolean isValidJavaIdentifier( String id )
    {
        int i = 0;
        int len = id.length();
        while ( i < len ){
            int codePoint = id.codePointAt(i);
            if ( i > 0 && Character.isJavaIdentifierPart(codePoint) ){
                // OK
            }else if ( i == 0 && Character.isJavaIdentifierStart(codePoint) ){
                // OK
            }else{
                return false;
            }
            i += Character.charCount(codePoint);
        }
        return i > 0;
    }

    /*
     * (non-Javadoc)
     *
     * @see java.lang.Object#clone()
     */
    @Override
    public JSONReflectedClass clone()
    {
        JSONReflectedClass result = new JSONReflectedClass(objClass, null);
<<<<<<< HEAD
        result.fieldNames = fieldNames == null ? null : new LinkedHashSet<String>(fieldNames);
=======
        result.fieldNames = fieldNames;
>>>>>>> 32541e3a
        return result;
    }

    /*
     * (non-Javadoc)
     *
     * @see java.lang.Object#hashCode()
     */
    @Override
    public int hashCode()
    {
        final int prime = 31;
        int result = 1;
        result = prime * result + ((objClass == null) ? 0 : objClass.hashCode());
        return result;
    }

    /*
     * (non-Javadoc)
     *
     * @see java.lang.Object#equals(java.lang.Object)
     */
    @Override
    public boolean equals( Object obj )
    {
        if ( this == obj )
            return true;
        if ( obj == null )
            return false;
        if ( getClass() != obj.getClass() )
            return false;
        JSONReflectedClass other = (JSONReflectedClass)obj;
        if ( objClass == null ){
            if ( other.objClass != null )
                return false;
        }else if ( !objClass.equals(other.objClass) )
            return false;
        return true;
    }
}<|MERGE_RESOLUTION|>--- conflicted
+++ resolved
@@ -104,7 +104,7 @@
         if ( fieldNames == null ){
             return null;
         }
-        Set<String> result = new LinkedHashSet<>(fieldNames.length);
+        Set<String> result = new LinkedHashSet<String>(fieldNames.length);
         for ( String fieldName : fieldNames ){
             result.add(fieldName);
         }
@@ -138,12 +138,8 @@
         if ( fieldNames == null ){
             this.fieldNames = null;
         }else{
-<<<<<<< HEAD
-            List<String> ids = new ArrayList<String>(fieldNames.size());
-=======
             // the LinkedHashSet preserves order and removes dups.
-            Set<String> ids = new LinkedHashSet<>(fieldNames.size());
->>>>>>> 32541e3a
+            Set<String> ids = new LinkedHashSet<String>(fieldNames.size());
             for ( String id : fieldNames ){
                 if ( id != null ){
                     String tid = id.trim();     // ignore whitespace, if any.
@@ -154,15 +150,7 @@
                 }
                 // else null is silently discarded.
             }
-<<<<<<< HEAD
-            if ( ids.size() > 0 ){
-                this.fieldNames = new LinkedHashSet<String>(ids);
-            }else{
-                this.fieldNames = null;
-            }
-=======
             this.fieldNames = ids.size() > 0 ? ids.toArray(new String[ids.size()]) : null;
->>>>>>> 32541e3a
         }
     }
 
@@ -199,11 +187,7 @@
     public JSONReflectedClass clone()
     {
         JSONReflectedClass result = new JSONReflectedClass(objClass, null);
-<<<<<<< HEAD
-        result.fieldNames = fieldNames == null ? null : new LinkedHashSet<String>(fieldNames);
-=======
         result.fieldNames = fieldNames;
->>>>>>> 32541e3a
         return result;
     }
 
