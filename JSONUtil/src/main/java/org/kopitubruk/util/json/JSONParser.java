/*
 * Copyright 2015-2016 Bill Davidson
 *
 * Licensed under the Apache License, Version 2.0 (the "License");
 * you may not use this file except in compliance with the License.
 * You may obtain a copy of the License at
 *
 *    http://www.apache.org/licenses/LICENSE-2.0
 *
 * Unless required by applicable law or agreed to in writing, software
 * distributed under the License is distributed on an "AS IS" BASIS,
 * WITHOUT WARRANTIES OR CONDITIONS OF ANY KIND, either express or implied.
 * See the License for the specific language governing permissions and
 * limitations under the License.
 */
package org.kopitubruk.util.json;

import java.io.BufferedReader;
import java.io.FileReader;
import java.io.IOException;
import java.io.InputStreamReader;
import java.io.Reader;
import java.io.StringReader;
import java.math.BigDecimal;
import java.math.BigInteger;
import java.text.DateFormat;
import java.text.ParseException;
import java.util.ArrayList;
import java.util.Date;
import java.util.HashMap;
import java.util.LinkedHashMap;
import java.util.Map;
import java.util.regex.Matcher;
import java.util.regex.Pattern;

/**
 * This is a JSON parser. It accepts a fairly loose version of JSON. Essentially
 * it tries to allow anything Javascript eval() allows (within reason) so it
 * lets you use single quotes instead of double quotes if you want and all
 * versions of Javascript numbers are allowed. Unquoted identifiers are also
 * permitted. Escapes in strings are converted to their proper characters and
 * all Javascript escapes are permitted. Identifiers which contain code points
 * which are permitted by the JSON standard but not by the ECMAScript standard
 * must be quoted.
 * <p>
 * Javascript objects are converted to {@link LinkedHashMap}s with the
 * identifiers being the keys.
 * <p>
 * Javascript arrays are converted to {@link ArrayList}s.
 * <p>
 * Literal null is just a null value and boolean values are converted to
 * {@link Boolean}s.
 * <p>
 * Floating point numbers are converted to {@link Double} and integers are
 * converted to {@link Long}.
 * <p>
 * If the {@link JSONConfig#isEncodeDatesAsObjects()} or
 * {@link JSONConfig#isEncodeDatesAsStrings()} returns true, then strings that
 * look like dates will be converted to {@link Date} objects. By default,
 * parsing formats support ISO 8601 extended format that include data down to
 * seconds. Fractions of seconds and time zone offsets are optional. Other
 * formats can be added with calls to
 * {@link JSONConfig#addDateParseFormat(DateFormat)} or its variants and passing
 * the config object to the parser. Custom formats that you add will be tried
 * before the default ISO 8601 formats.
 * <p>
 * Calls to the new Date(String) constructor from Javascript are converted to
 * {@link Date}s.
 * <p>
 * JSON input can be fed to this class either as a {@link String} or as a
 * and object that extends {@link Reader}, which may be useful and save memory
 * when reading from files or other input sources.  Common objects that extend
 * {@link Reader} include {@link InputStreamReader}, {@link FileReader} and
 * {@link BufferedReader}.
 *
 * @author Bill Davidson
 * @since 1.2
 */
public class JSONParser
{
    /**
     * Recognize literals
     */
    private static final Pattern LITERAL_PAT = Pattern.compile("^(null|true|false)$");

    /**
     * Recognize octal
     */
    private static final Pattern OCTAL_PAT = Pattern.compile("^0[0-7]*$");

    /**
     * Recognize unquoted id's.  They must conform to the ECMAScript 6 standard.
     * Id's which do not conform must be quoted.
     */
    private static final Pattern UNQUOTED_ID_PAT = JSONUtil.VALID_ECMA6_PROPERTY_NAME_PAT;

    /**
     * Recognize Javascript floating point.
     */
    private static final Pattern JAVASCRIPT_FLOATING_POINT_PAT =
            Pattern.compile("^((?:[-+]?(?:(?:\\d+\\.\\d+|\\.\\d+)(?:[eE][-+]?\\d+)?|Infinity))|NaN)$");

    /**
     * Recognize Javascript integers.
     */
    private static final Pattern JAVASCRIPT_INTEGER_PAT =
            Pattern.compile("^([-+]?(?:\\d+|0[xX][\\da-fA-F]+))$");

    /**
     * Recognize an embedded new Date().
     */
    private static final Pattern NEW_DATE_PAT = Pattern.compile("^(new\\s+Date\\s*\\(\\s*('[^']+'|\"[^\"]+\")\\s*\\))$");

    /**
<<<<<<< HEAD
     * Used to convert time zones because Java 6 doesn't support ISO 8601 time zones.
     */
    private static final Pattern TZ_PAT = Pattern.compile("^(.+)(([-+]\\d{2})(?::(\\d{2}))?|Z)$");

    private static final Pattern ISO8601_PAT = Pattern.compile("^\\d{4}-\\d{2}-\\d{2}T\\d{2}:\\d{2}:\\d{2}([,\\.]\\d+)?$");
=======
     * Maximum possible significant digits in a 32 bit floating point number.
     */
    private static final int MAX_PRECISION_FOR_FLOAT = 9;

    /**
     * Maximum possible significant digits in a 64 bit floating point number.
     */
    private static final int MAX_PRECISION_FOR_DOUBLE = 17;
>>>>>>> 2b2c70f9

    /**
     * Types of tokens in a JSON input string.
     */
    enum TokenType
    {
        START_OBJECT,
        END_OBJECT,
        START_ARRAY,
        END_ARRAY,
        COMMA,
        COLON,
        STRING,
        FLOATING_POINT_NUMBER,
        INTEGER_NUMBER,
        LITERAL,
        UNQUOTED_ID,
        DATE
    }

    /**
     * Trivial class to hold a token from the JSON input string.
     */
    private static class Token
    {
        TokenType tokenType;
        String value;

        /**
         * Make a token.
         *
         * @param tt the token type
         * @param val the value
         */
        Token( TokenType tt, String val )
        {
            tokenType = tt;
            value = val;
        }
    }

    /**
     * Parse a string of JSON data.
     *
     * @param json the string of JSON data.
     * @return The object containing the parsed data.
     */
    public static Object parseJSON( String json )
    {
        return parseJSON(json, null);
    }

    /**
     * Parse a string of JSON data.
     *
     * @param json the string of JSON data.
     * @param cfg The config object.
     * @return The object containing the parsed data.
     */
    public static Object parseJSON( String json, JSONConfig cfg )
    {
        try{
            return parseJSON(new StringReader(json), cfg);
        }catch ( IOException e ){
            // will not happen.
            return null;
        }
    }

    /**
     * Parse JSON from an input stream.
     *
     * @param json The input stream.
     * @return The object containing the parsed data.
     * @throws IOException If there's a problem with I/O.
     * @since 1.7
     */
    public static Object parseJSON( Reader json ) throws IOException
    {
        return parseJSON(json, null);
    }

    /**
     * Parse JSON from an input stream.
     *
     * @param json The input stream.
     * @param cfg The config object.
     * @return The object containing the parsed data.
     * @throws IOException If there's a problem with I/O.
     * @since 1.7
     */
    public static Object parseJSON( Reader json, JSONConfig cfg ) throws IOException
    {
        JSONConfig jcfg = cfg == null ? new JSONConfig() : cfg;

        TokenReader tokens = new TokenReader(json, jcfg);
        try {
            return parseTokens(tokens.nextToken(), tokens);
        }catch ( JSONException e ){
            throw e;
        }catch ( IOException e ){
            throw e;
        }catch ( Exception e ){
            throw new JSONParserException(e, jcfg);
        }
    }

    /**
     * Parse the tokens from the input stream.  This method is recursive
     * via the {@link #getValue(Token, TokenReader)} method.
     *
     * @param token The current token to work on.
     * @param tokens The token reader.
     * @return the object that results from parsing.
     * @throws IOException If there's a problem with I/O.
     * @throws ParseException If there's a problem parsing dates.
     */
    private static Object parseTokens( Token token, TokenReader tokens ) throws IOException, ParseException
    {
        if ( token == null ){
            return null;
        }
        switch ( token.tokenType ){
            case START_OBJECT:
                return parseObject(tokens);
            case START_ARRAY:
                return parseArray(tokens);
            default:
                return getValue(token, tokens);
        }
    }

    /**
     * Parse the tokens from the input stream for an object.  This method is recursive
     * via the {@link #getValue(Token, TokenReader)} method.
     *
     * @param tokens The token reader.
     * @return the object that results from parsing.
     * @throws IOException If there's a problem with I/O.
     * @throws ParseException If there's a problem parsing dates.
     */
    private static Map<?,?> parseObject( TokenReader tokens ) throws IOException, ParseException
    {
        Map<String,Object> map = new LinkedHashMap<String,Object>();
        Token token = tokens.nextToken();
        while ( token != null ){
            // need an identifier
            if ( token.tokenType == TokenType.STRING || token.tokenType == TokenType.UNQUOTED_ID ){
                // got an identifier.
                String key = CodePointData.unEscape(token.value, tokens.cfg);
                // need a colon
                token = tokens.nextToken();
                if ( token.tokenType == TokenType.COLON ){
                    // got a colon.  get the value.
                    token = tokens.nextToken();
                    map.put(key, getValue(token, tokens));
                }else{
                    throw new JSONParserException(TokenType.COLON, token.tokenType, tokens.cfg);
                }
            }else if ( token.tokenType == TokenType.END_OBJECT ){
                break;                                  // empty object; break out of loop.
            }else{
                throw new JSONParserException(TokenType.END_OBJECT, token.tokenType, tokens.cfg);
            }
            token = tokens.nextToken();
            if ( token.tokenType == TokenType.END_OBJECT ){
                break;                                  // end of object; break out of loop.
            }else if ( token.tokenType == TokenType.COMMA ){
                token = tokens.nextToken();             // next field.
            }else{
                throw new JSONParserException(TokenType.END_OBJECT, token.tokenType, tokens.cfg);
            }
        }
        // minimize memory usage.
        return new LinkedHashMap<String,Object>(map);
    }

    /**
     * Parse the tokens from the input stream for an array.  This method is recursive
     * via the {@link #getValue(Token, TokenReader)} method.
     *
     * @param tokens The token reader.
     * @return the object that results from parsing.
     * @throws IOException If there's a problem with I/O.
     * @throws ParseException If there's a problem parsing dates.
     */
    private static Object parseArray( TokenReader tokens ) throws IOException, ParseException
    {
        ArrayList<Object> list = new ArrayList<Object>();
        Token token = tokens.nextToken();
        while ( token != null && token.tokenType != TokenType.END_ARRAY ){
            list.add(getValue(token, tokens));
            token = tokens.nextToken();
            if ( token.tokenType == TokenType.END_ARRAY ){
                break;                                  // end of array.
            }else if ( token.tokenType == TokenType.COMMA ){
                token = tokens.nextToken();             // next item.
            }else{
                throw new JSONParserException(TokenType.END_ARRAY, token.tokenType, tokens.cfg);
            }
        }

        if ( tokens.cfg.isUsePrimitiveArrays() ){
            // try to make it an array of primitives if possible.
            Object array = getArrayOfPrimitives(list);
            if ( array != null ){
                return array;
            }
        }

        // minimize memory usage.
        list.trimToSize();
        return list;
    }

    /**
     * Gets an array of primitives from a list if possible. This means that all
     * values in the list are non-null and either they are all boolean or all
     * strings with a single char or all numbers. If they are numbers, then the
     * most complex type of them will be the type of the array. In other words,
     * if there's one Double and five Integers, it will be an array of double.
     * <p>
     * An array of primitives can save a lot of memory vs a list of wrappers for
     * primitives. At the very least, you lose the memory overhead of the
     * references to each wrapper object which could be up to 8 bytes per
     * primitive. For numbers that can be bytes, this could be saving up to 15
     * bytes per number vs. making everything Long in a list as the code did
     * before.  Arrays also have slightly less memory overhead than an ArrayList
     * which maintains additional size and modCount ints as well as a reference
     * to its own internal array for up to 16 bytes of additional space required
     * by an ArrayList than an array.
     *
     * @param list The list.
     * @return The array or null if one could not be made.
     */
    private static Object getArrayOfPrimitives( ArrayList<Object> list )
    {
        if ( list.size() < 1 ){
            return null;
        }

        boolean haveNumber = false;
        boolean haveBoolean = false;
        boolean haveChar = false;

        for ( Object obj : list ){
            if ( obj instanceof Number ){
                if ( obj instanceof BigInteger || obj instanceof BigDecimal ){
                    return null;
                }
                haveNumber = true;
            }else if ( obj instanceof Boolean ){
                haveBoolean = true;
            }else if ( obj instanceof String && ((String)obj).length() == 1 ){
                haveChar = true;
            }else{
                // null or not a primitive -- no compatibility.
                return null;
            }
        }

        if ( haveBoolean ){
            if ( haveNumber || haveChar ){
                // boolean is not compatible with other types.
                return null;
            }
            boolean[] booleans = new boolean[list.size()];
            for ( int i = 0; i < booleans.length; i++ ){
                booleans[i] = (Boolean)list.get(i);
            }
            return booleans;
        }

        if ( haveChar ){
            if ( haveNumber ){
                // char is not compatible with other types.
                return null;
            }
            char[] chars = new char[list.size()];
            for ( int i = 0; i < chars.length; i++ ){
                chars[i] = ((String)list.get(i)).charAt(0);
            }
            return chars;
        }

        // all Double or Long

        boolean haveDouble = false;
        boolean haveFloat = false;
        boolean haveLong = false;
        boolean haveInt = false;
        boolean haveShort = false;

        // make everything as small as possible without losing information.
        for ( int i = 0, len = list.size(); i < len; i++ ){
            Number num = (Number)list.get(i);
            if ( num instanceof Double ){
                Double d = (Double)num;
                boolean gotFloat = false;
                if ( d.isInfinite() || d.isNaN() ){
                    list.set(i, Float.valueOf(d.toString()));
                    gotFloat = true;
                }else{
                    BigDecimal bigDec = new BigDecimal(d.toString());
                    if ( bigDec.precision() <= MAX_PRECISION_FOR_FLOAT ){
                        Float f = Float.valueOf(bigDec.floatValue());
                        if ( !f.isInfinite() && bigDec.compareTo(new BigDecimal(f.toString())) == 0 ){
                            list.set(i, f);
                            gotFloat = true;
                        }
                    }
                }
                haveFloat = haveFloat || gotFloat;
                haveDouble = haveDouble || ! gotFloat;
            }else{
                long ln = num.longValue();
                BigDecimal bigInt = BigDecimal.valueOf(ln);
                try{
                    list.set(i, Byte.valueOf(bigInt.byteValueExact()));
                }catch ( ArithmeticException e ){
                    try{
                        list.set(i, Short.valueOf(bigInt.shortValueExact()));
                        haveShort = true;
                    }catch ( ArithmeticException ex ){
                        try{
                            list.set(i, Integer.valueOf(bigInt.intValueExact()));
                            haveInt = true;
                        }catch ( ArithmeticException ey ){
                            haveLong = true;
                        }
                    }
                }
            }
        }

        // make an array of the most complex type in the list and return it.

        if ( haveDouble ){
            double[] doubles = new double[list.size()];
            for ( int i = 0; i < doubles.length; i++ ){
                Number num = (Number)list.get(i);
                if ( num instanceof Float ){
                    doubles[i] = Double.parseDouble(num.toString());    // avoid cast rounding errors.
                }else{
                    doubles[i] = num.doubleValue();
                }
            }
            return doubles;
        }else if ( haveFloat ){
            float[] floats = new float[list.size()];
            for ( int i = 0; i < floats.length; i++ ){
                floats[i] = ((Number)list.get(i)).floatValue();
            }
            return floats;
        }else if ( haveLong ){
            long[] longs = new long[list.size()];
            for ( int i = 0; i < longs.length; i++ ){
                longs[i] = ((Number)list.get(i)).longValue();
            }
            return longs;
        }else if ( haveInt ){
            int[] ints = new int[list.size()];
            for ( int i = 0; i < ints.length; i++ ){
                ints[i] = ((Number)list.get(i)).intValue();
            }
            return ints;
        }else if ( haveShort ){
            short[] shorts = new short[list.size()];
            for ( int i = 0; i < shorts.length; i++ ){
                shorts[i] = ((Number)list.get(i)).shortValue();
            }
            return shorts;
        }else{
            byte[] bytes = new byte[list.size()];
            for ( int i = 0; i < bytes.length; i++ ){
                bytes[i] = ((Number)list.get(i)).byteValue();
            }
            return bytes;
        }
    }

    /**
     * The the value of the given token.
     *
     * @param token the token to get the value of.
     * @param tokens the token reader.
     * @return A JSON value in Java form.
     * @throws ParseException if there's a problem with date parsing.
     * @throws IOException If there's an IO problem.
     */
    private static Object getValue( Token token, TokenReader tokens ) throws ParseException, IOException
    {
        switch ( token.tokenType ){
            case STRING:
                JSONConfig cfg = tokens.cfg;
                String unesc = CodePointData.unEscape(token.value, cfg);
                if ( cfg.isFormatDates() ){
                    try{
                        return parseDate(unesc, cfg);
                    }catch ( ParseException e ){
                    }
                }
                if ( cfg.isEncodeNumericStringsAsNumbers() ){
                    Matcher matcher = JAVASCRIPT_FLOATING_POINT_PAT.matcher(unesc);
                    if ( matcher.matches() ){
                        return getDecimal(matcher.group(1));
                    }
                    matcher = JAVASCRIPT_INTEGER_PAT.matcher(unesc);
                    if ( matcher.matches() ){
                        return getInteger(matcher.group(1));
                    }
                }
                return unesc;
            case FLOATING_POINT_NUMBER:
                return getDecimal(token.value);
            case INTEGER_NUMBER:
                return getInteger(token.value);
            case LITERAL:
                if ( token.value.equals("null") ){
                    return null;
                }else{
                    return Boolean.valueOf(token.value);
                }
            case DATE:
                return parseDate(CodePointData.unEscape(token.value, tokens.cfg), tokens.cfg);
            case START_OBJECT:
            case START_ARRAY:
                return parseTokens(token, tokens);
            default:
                throw new JSONParserException(TokenType.STRING, token.tokenType, tokens.cfg);
        }
    }

    /**
     * Convert a decimal string into a {@link Double} or if it doesn't fit in a
     * {@link Double} without losing information, then convert it to a
     * {@link BigDecimal}.
     *
     * @param decimalString A string representing a decimal/floating point number.
     * @return A {@link Double} or {@link BigDecimal} as needed to accurately represent the number.
     */
    private static Number getDecimal( String decimalString )
    {
        try{
            // this will work except for NaN and Infinity
            BigDecimal bigDec = new BigDecimal(decimalString);
            // check significant digit count.
            if ( bigDec.precision() <= MAX_PRECISION_FOR_DOUBLE ){
                int scale = bigDec.scale();
                String fmt = '%' + (scale > 0 ? "." + scale : "") + 'e';
                double d = bigDec.doubleValue();
                if ( !Double.isInfinite(d) && bigDec.compareTo(new BigDecimal(String.format(fmt, d))) == 0 ){
                    // no precision loss going to double
                    return Double.valueOf(d);
                }
            }
            // precision loss, maintain precision using BigDecimal
            return bigDec;
        }catch ( NumberFormatException e ){
            // BigDecimal doesn't do NaN or Infinity
            return Double.valueOf(decimalString);
        }
    }

    /**
     * Convert an integer string into a {@link Long} or if it doesn't fit in a
     * {@link Long} without losing information, then convert it to a
     * {@link BigInteger}.
     *
     * @param integerString A string representing an integer number.
     * @return A {@link Long} or {@link BigInteger} as needed to accurately
     *         represent the number.
     */
    private static Number getInteger( String integerString )
    {
        // parse with BigInteger because that will always work at this point.
        BigInteger bigInt;
        if ( integerString.startsWith("0x") || integerString.startsWith("0X") ){
            bigInt = new BigInteger(integerString.substring(2), 16);
        }else if ( OCTAL_PAT.matcher(integerString).matches() ){
            bigInt = new BigInteger(integerString, 8);
        }else{
            bigInt = new BigInteger(integerString);
        }

        try{
            return Long.valueOf(new BigDecimal(bigInt).longValueExact());
        }catch ( ArithmeticException e ){
            // too big to fit in a long.
            return bigInt;
        }
    }

    /**
     * Parse a date string. This does a manual parse of any custom parsing
     * formats from the config object followed by ISO 8601 date strings. Oddly,
     * Java does not have the built in ability to parse ISO 8601. If the string
     * cannot be parsed then a ParseException will be thrown.
     *
     * @param dateStr The date string.
     * @param cfg the config object.
     * @return The date.
     * @throws ParseException If DateFormat.parse() fails.
     * @since 1.3
     */
    private static Date parseDate( String inputStr, JSONConfig cfg ) throws ParseException
    {
        // Java 6 and earlier don't support ISO 8601 time zones.
        String dateStr = fixTimeZone(inputStr);
        ParseException ex = null;

        // try custom formatters, if any, followed by ISO 8601 formatters.
        for ( DateFormat fmt : cfg.getDateParseFormats() ){
            try{
                return fmt.parse(dateStr);
            }catch ( ParseException e ){
                ex = e;
            }
        }

        // none of the formats worked.
        throw ex;
    }

    /**
     * Convert ISO 8601 time zones into RFC 822 time zones because
     * Java 6 SimpleDateFormat doesn't support ISO 8601 time zones.
     *
     * @param inputStr the input string.
     * @return the string with the time zone fixed.
     */
    private static String fixTimeZone( String inputStr )
    {
        // ^(.+)(([-+]\d{2})(?::(\d{2}))?|Z)$
        String zeroOffset = "+0000";
        Matcher matcher = TZ_PAT.matcher(inputStr);
        if ( matcher.find() ){
            String zone = matcher.group(2);
            if ( "Z".equals(zone) ){
                zone = zeroOffset;
            }else{
                String minute = matcher.group(4);
                zone = matcher.group(3) + ( minute != null ? minute : "00" );
            }
            return matcher.group(1) + zone;
        }else{
            matcher = ISO8601_PAT.matcher(inputStr);
            if ( matcher.matches() ){
                return inputStr + zeroOffset;
            }else{
                return inputStr;
            }
        }
    }

    /**
     * This class should never be instantiated.
     */
    private JSONParser()
    {
    }

    /**
     * This inner class is used to read tokens from the input stream.
     *
     * @since 1.7
     */
    private static class TokenReader
    {
        // simple tokens that can be safely shared by all threads.
        private static final Map<Character,Token> SIMPLE_TOKENS;

        static {
            Map<Character,Token> simpleTokens = new HashMap<Character,Token>();
            simpleTokens.put('{', new Token(TokenType.START_OBJECT, null));
            simpleTokens.put('}', new Token(TokenType.END_OBJECT, null));
            simpleTokens.put('[', new Token(TokenType.START_ARRAY, null));
            simpleTokens.put(']', new Token(TokenType.END_ARRAY, null));
            simpleTokens.put(',', new Token(TokenType.COMMA, null));
            simpleTokens.put(':', new Token(TokenType.COLON, null));
            SIMPLE_TOKENS = new HashMap<Character,Token>(simpleTokens);
        }

        // save the extra token when needed.
        private Token extraToken = null;

        // the reader.
        private Reader json;

        // the config object.
        private JSONConfig cfg;

        // the count of characters that have been read.
        private long charCount = 0;

        /**
         * Create a TokenReader.
         *
         * @param json The reader to get the JSON data from.
         * @param cfg the config object.
         */
        private TokenReader( Reader json, JSONConfig cfg )
        {
            this.json = json;
            this.cfg = cfg;
        }

        /**
         * Get the next token.
         *
         * @return The next token.
         * @throws IOException If there's a problem with I/O.
         */
        private Token nextToken() throws IOException
        {
            if ( extraToken != null ){
                // read the next token already.
                Token result = extraToken;
                extraToken = null;
                return result;
            }

            // get to the first non space code point.
            int codePoint = nextCodePoint();
            while ( codePoint >= 0 && Character.isWhitespace(codePoint) ){
                codePoint = nextCodePoint();
            }
            if ( codePoint < 0 ){
                return null;                // end of input.
            }
            char ch = codePoint <= 0xFFFF ? (char)codePoint : 0;

            // look for the token.
            switch ( ch ){
                case '{':
                case '}':
                case '[':
                case ']':
                case ',':
                case ':':
                    return SIMPLE_TOKENS.get(ch);
                case '"':
                case '\'':
                    // string or quoted identifier or date string.
                    return new Token(TokenType.STRING, getQuotedString(ch));
                default:
                    // something else.  need to go to the next token or end of input
                    // to get this token.
                    return matchOthers(getOtherTokenString(codePoint));
            }
        }

        /**
         * Get a string for any type of token other than string or simple tokens.
         *
         * @param codePoint The current codepoint
         * @return The token
         * @throws IOException If there's an I/O error.
         */
        private String getOtherTokenString( int codePoint ) throws IOException
        {
            StringBuilder buf = new StringBuilder();
            int escapeCount = 0;
            do{
                char ch  = codePoint <= 0xFFFF ? (char)codePoint : 0;
                if ( ch == '\\' ){
                    ++escapeCount;          // track escapes.
                    buf.append(ch);
                }else if ( (ch == '\'' || ch == '"') && escapeCount % 2 == 0 ){
                    buf.append(ch)
                       .append(getQuotedString(ch))
                       .append(ch);
                    escapeCount = 0;
                }else{
                    extraToken = SIMPLE_TOKENS.get(ch);
                    if ( extraToken != null ){
                        break;              // ran into next token.  stop.
                    }else{
                        buf.appendCodePoint(codePoint);
                        escapeCount = 0;
                    }
                }
                codePoint = nextCodePoint();
            }while ( codePoint >= 0 );

            // remove trailing whitespace.
            return buf.toString().trim();
        }

        /**
         * Match other possible tokens that could occur in the stream.
         *
         * @param str the string to match.
         * @return the token.
         */
        private Token matchOthers( String str )
        {
            // check for new Date(), numbers, literals and unquoted ids.
            Matcher matcher = NEW_DATE_PAT.matcher(str);
            if ( matcher.matches() ){
                String qs = matcher.group(2);
                return new Token(TokenType.DATE, qs.substring(1, qs.length()-1));
            }
            matcher = JAVASCRIPT_FLOATING_POINT_PAT.matcher(str);
            if ( matcher.matches() ){
                String number = matcher.group(1);
                return new Token(TokenType.FLOATING_POINT_NUMBER, number);
            }
            matcher = JAVASCRIPT_INTEGER_PAT.matcher(str);
            if ( matcher.matches() ){
                String number = matcher.group(1);
                return new Token(TokenType.INTEGER_NUMBER, number);
            }
            matcher = LITERAL_PAT.matcher(str);
            if ( matcher.matches() ){
                String literal = matcher.group(1);
                return new Token(TokenType.LITERAL, literal);
            }
            matcher = UNQUOTED_ID_PAT.matcher(str);
            if ( matcher.matches() ){
                String id = matcher.group(0);
                return new Token(TokenType.UNQUOTED_ID, id);
            }
            throw new JSONParserException(str, charCount, cfg);
        }

        /**
         * Get the string from the stream that is enclosed by the given quote
         * which has just been read from the stream.
         *
         * @param q The quote char.
         * @return The string (without quotes).
         * @throws IOException If there's a problem with I/O.
         */
        private String getQuotedString( char q ) throws IOException
        {
            StringBuilder str = new StringBuilder();
            int escapeCount = 0;

            while ( true ){
                int nextChar = json.read();
                if ( nextChar < 0 ){
                    throw new JSONParserException(q, cfg);  // missing close quote.
                }else{
                    ++charCount;
                    char ch = (char)nextChar;
                    if ( ch == '\\' ){
                        ++escapeCount;
                        str.append(ch);
                    }else if ( ch == q ){
                        if ( escapeCount % 2 == 0 ){
                            // even number of slashes -- string is done.
                            break;
                        }else{
                            // odd number of slashes -- quote is escaped.  keep going.
                            str.append(ch);
                            escapeCount = 0;
                        }
                    }else{
                        str.append(ch);
                        escapeCount = 0;
                    }
                }
            }

            return str.toString();
        }

        /**
         * Get the next code point from the input stream.
         *
         * @param json the input stream.
         * @return the code point.
         * @throws IOException If there's a problem with I/O.
         */
        private int nextCodePoint() throws IOException
        {
            int codePoint = json.read();

            if ( codePoint >= 0 ){
                if ( Character.isHighSurrogate((char)codePoint) ){
                    int ch = json.read();
                    if ( ch >= 0 && Character.isLowSurrogate((char)ch) ){
                        codePoint = Character.toCodePoint((char)codePoint, (char)ch);
                    }else{
                        throw new JSONParserException(codePoint, ch, charCount, cfg);
                    }
                }
                charCount += Character.charCount(codePoint);
            }

            return codePoint;
        }
    } // class TokenReader
}<|MERGE_RESOLUTION|>--- conflicted
+++ resolved
@@ -112,13 +112,13 @@
     private static final Pattern NEW_DATE_PAT = Pattern.compile("^(new\\s+Date\\s*\\(\\s*('[^']+'|\"[^\"]+\")\\s*\\))$");
 
     /**
-<<<<<<< HEAD
      * Used to convert time zones because Java 6 doesn't support ISO 8601 time zones.
      */
     private static final Pattern TZ_PAT = Pattern.compile("^(.+)(([-+]\\d{2})(?::(\\d{2}))?|Z)$");
 
     private static final Pattern ISO8601_PAT = Pattern.compile("^\\d{4}-\\d{2}-\\d{2}T\\d{2}:\\d{2}:\\d{2}([,\\.]\\d+)?$");
-=======
+
+    /*
      * Maximum possible significant digits in a 32 bit floating point number.
      */
     private static final int MAX_PRECISION_FOR_FLOAT = 9;
@@ -127,7 +127,6 @@
      * Maximum possible significant digits in a 64 bit floating point number.
      */
     private static final int MAX_PRECISION_FOR_DOUBLE = 17;
->>>>>>> 2b2c70f9
 
     /**
      * Types of tokens in a JSON input string.
