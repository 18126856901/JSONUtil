/*
 * Copyright 2015 Bill Davidson
 *
 * Licensed under the Apache License, Version 2.0 (the "License");
 * you may not use this file except in compliance with the License.
 * You may obtain a copy of the License at
 *
 *    http://www.apache.org/licenses/LICENSE-2.0
 *
 * Unless required by applicable law or agreed to in writing, software
 * distributed under the License is distributed on an "AS IS" BASIS,
 * WITHOUT WARRANTIES OR CONDITIONS OF ANY KIND, either express or implied.
 * See the License for the specific language governing permissions and
 * limitations under the License.
 */
package org.kopitubruk.util.json;

import java.io.Serializable;
import java.text.DateFormat;
import java.text.NumberFormat;
import java.text.SimpleDateFormat;
import java.util.ArrayList;
import java.util.Arrays;
import java.util.Collection;
import java.util.Date;
import java.util.HashMap;
import java.util.List;
import java.util.Locale;
import java.util.Map;
import java.util.Map.Entry;
import java.util.TimeZone;

/**
 * A configuration object for JSONUtil to control various encoding options.
 * <p>
 * It is possible to change the defaults by using the
 * {@link JSONConfigDefaults} class.  See that class for details.
 * <p>
 * These are the names of the boolean flags and their normal defaults if you
 * don't change them.  See the setters for these for descriptions of what they
 * do.
 * <h3>Validation related options.</h3>
 * <ul>
 *   <li>validatePropertyNames = true</li>
 *   <li>detectDataStructureLoops = true</li>
 *   <li>escapeBadIdentifierCodePoints = false</li>
 *   <li>fullJSONIdentifierCodePoints = false</li>
 * </ul>
 * <h3>Safe alternate encoding options.</h3>
 * <ul>
 *   <li>encodeNumericStringsAsNumbers = false</li>
 *   <li>escapeNonAscii = false</li>
 *   <li>unEscapeWherePossible = false</li>
 *   <li>escapeSurrogates = false</li>
 *   <li>passThroughEscapes = false</li>
 *   <li>encodeDatesAsStrings = false</li>
 *   <li>reflectUnknownObjects = false</li>
 *   <li>preciseNumbers = false</li>
 *   <li>smallNumbers = false</li>
 *   <li>usePrimitiveArrays = false</li>
 *   <li>cacheReflectionData = false</li>
 * </ul>
 * <h3>
 *   Allow generation of certain types of non-standard JSON.
 * </h3>
 * <p>
 *   These could cause problems for some things that take JSON.  Defaults
 *   are for standard JSON.  Be careful about changing these.  They should
 *   work fine if the JSON is interpreted by a standard Javascript
 *   eval(), except ECMAScript 6 code points if your interpreter doesn't
 *   support those.  Going non-default on any of these tends not to
 *   work in strict JSON parsers such as JQuery.
 * </p>
 * <ul>
 *   <li>quoteIdentifier = true</li>
 *   <li>useECMA6 = false</li>
 *   <li>allowReservedWordsInIdentifiers = false</li>
 *   <li>encodeDatesAsObjects = false</li>
 * </ul>
 * <p>
 * You can change the locale being used for error messages and
 * log messages and possibly by JSONAble objects for encoding.
 * <p>
 * You can create number formats associated with specific numeric
 * types if you want your numbers encoded in a certain way.
 * <p>
 * If you've enabled special date handling options, you can change
 * the way date strings are generated and the way that they are
 * parsed.
 * <p>
 * This class also keeps track of classes which will be automatically
 * reflected when encountered.
 * <p>
 * This class NOT thread safe.  There are issues with the loop
 * detection logic and any custom number or date formats used.  Never
 * share objects of this class between threads.
 *
 * @see JSONConfigDefaults
 * @author Bill Davidson
 */
public class JSONConfig implements Serializable, Cloneable
{
    private static TimeZone UTC_TIME_ZONE = TimeZone.getTimeZone("UTC");

    /**
     * A locale used for error messages and localization by {@link JSONAble}s if
     * applicable.
     */
    private Locale locale;

    /**
     * Used by JSONUtil to detect data structure loops.
     */
    private List<Object> objStack;

    /**
     * Optional number formats mapped from different number types.
     */
    private Map<Class<? extends Number>,NumberFormat> numberFormatMap = null;

    /**
     * A date formatter when encoding Dates.
     */
    private DateFormat dateGenFormat;

    /**
     * Custom date parsing formats.
     */
    private List<DateFormat> customDateParseFormats = null;

    /**
     * Custom date parsing formats plus ISO 8601 parsing formats.
     */
    private List<DateFormat> dateParseFormats = null;

    /**
     * The set of classes that reflection should be used for.
     */
    private Map<Class<?>,JSONReflectedClass> reflectClasses = null;

    /**
     * Indent padding object.
     */
    private IndentPadding indentPadding = null;

    /**
     * The privacy level for reflection.
     */
    private int reflectionPrivacy = ReflectUtil.PUBLIC;

    // various flags.  see their setters.
    private boolean validatePropertyNames;
    private boolean detectDataStructureLoops;
    private boolean escapeBadIdentifierCodePoints;
    private boolean fullJSONIdentifierCodePoints;

    private boolean encodeNumericStringsAsNumbers;
    private boolean escapeNonAscii;
    private boolean unEscapeWherePossible;
    private boolean escapeSurrogates;
    private boolean passThroughEscapes;
    private boolean encodeDatesAsStrings;
    private boolean reflectUnknownObjects;
    private boolean preciseNumbers;
    private boolean smallNumbers;
    private boolean usePrimitiveArrays;
    private boolean cacheReflectionData;

    private boolean quoteIdentifier;
    private boolean useECMA6;
    private boolean allowReservedWordsInIdentifiers;
    private boolean encodeDatesAsObjects;

    /**
     * Create a JSONConfig
     */
    public JSONConfig()
    {
        this(null);
    }

    /**
     * Create a JSONConfig with the given locale.
     *
     * @param locale the locale to set.
     */
    public JSONConfig( Locale locale )
    {
        JSONConfigDefaults.initJSONConfig(this, locale);

        objStack = detectDataStructureLoops ? new ArrayList<Object>() : null;
    }

    /**
     * Only used by {@link #clone()}. Initializes nothing since clone() will
     * initialize everything itself. Avoids the overhead from the normal
     * constructor including synchronizing on the entire
     * {@link JSONConfigDefaults} class.
     *
     * @param placeHolder dummy argument to get a different signature.
     */
    private JSONConfig( boolean placeHolder )
    {
    }

    /**
     * Return a clone of this object. Note that this is unsynchronized, so code
     * accordingly. This is a deep clone so any date or number formats defined
     * for this instance will also be cloned.
     *
     * @return a clone of this object.
     */
    @Override
    public JSONConfig clone()
    {
        JSONConfig result = new JSONConfig(true);

        result.objStack = objStack == null ? null : new ArrayList<Object>();
        result.locale = locale;

        // NumberFormat and DateFormat are not thread safe so clone them.

        if ( numberFormatMap != null ){
<<<<<<< HEAD
            result.numberFormatMap = new HashMap<Class<? extends Number>,NumberFormat>(numberFormatMap);
            for ( Entry<?,NumberFormat> entry : result.numberFormatMap.entrySet() ){
                entry.setValue((NumberFormat)entry.getValue().clone());
=======
            result.numberFormatMap = new HashMap<>(numberFormatMap.size());
            for ( Entry<Class<? extends Number>,NumberFormat> entry : numberFormatMap.entrySet() ){
                result.numberFormatMap.put(entry.getKey(), (NumberFormat)entry.getValue().clone());
>>>>>>> 5d48fd61
            }
        }else{
            result.numberFormatMap = null;
        }

        result.dateGenFormat = dateGenFormat == null ? null : (DateFormat)dateGenFormat.clone();

        if ( customDateParseFormats != null ){
            result.customDateParseFormats = new ArrayList<DateFormat>(customDateParseFormats.size());
            for ( DateFormat fmt : customDateParseFormats ){
                result.customDateParseFormats.add((DateFormat)fmt.clone());
            }
        }else{
            result.customDateParseFormats = null;
        }

        if ( reflectClasses == null ){
            result.reflectClasses = null;
        }else{
<<<<<<< HEAD
            Collection<JSONReflectedClass> refClasses = reflectClasses.values();
            List<JSONReflectedClass> refCopy = new ArrayList<JSONReflectedClass>(refClasses.size());
            for ( JSONReflectedClass refClass : refClasses ){
                refCopy.add(refClass.clone());
=======
            result.reflectClasses = new HashMap<>(reflectClasses.size());
            for ( Entry<Class<?>,JSONReflectedClass> entry : reflectClasses.entrySet() ){
                result.reflectClasses.put(entry.getKey(), entry.getValue().clone());
>>>>>>> 5d48fd61
            }
        }

        result.indentPadding = indentPadding == null ? null : indentPadding.clone();

        // this will just be regenerated on the next call if needed.
        result.dateParseFormats = null;

        result.reflectionPrivacy = reflectionPrivacy;

        // validation options.
        result.validatePropertyNames = validatePropertyNames;
        result.detectDataStructureLoops = detectDataStructureLoops;
        result.escapeBadIdentifierCodePoints = escapeBadIdentifierCodePoints;
        result.fullJSONIdentifierCodePoints = fullJSONIdentifierCodePoints;

        // "safe" alternate encoding options.
        result.encodeNumericStringsAsNumbers = encodeNumericStringsAsNumbers;
        result.escapeNonAscii = escapeNonAscii;
        result.unEscapeWherePossible = unEscapeWherePossible;
        result.escapeSurrogates = escapeSurrogates;
        result.passThroughEscapes = passThroughEscapes;
        result.encodeDatesAsStrings = encodeDatesAsStrings;
        result.reflectUnknownObjects = reflectUnknownObjects;
        result.preciseNumbers = preciseNumbers;
        result.smallNumbers = smallNumbers;
        result.usePrimitiveArrays = usePrimitiveArrays;
        result.cacheReflectionData = cacheReflectionData;

        // non-standard JSON.
        result.quoteIdentifier = quoteIdentifier;
        result.useECMA6 = useECMA6;
        result.allowReservedWordsInIdentifiers = allowReservedWordsInIdentifiers;
        result.encodeDatesAsObjects = encodeDatesAsObjects;

        return result;
    }

    /**
     * Get the object stack. Used only by JSONUtil for data structure loop
     * detection.
     *
     * @return the objStack
     */
    List<Object> getObjStack()
    {
        return objStack;
    }

    /**
     * Clear the object stack.
     */
    void clearObjStack()
    {
        if ( objStack != null ){
            objStack.clear();
        }
    }

    /**
     * Get the locale for this instance.
     *
     * @return the locale
     */
    public Locale getLocale()
    {
        return locale;
    }

    /**
     * Set the locale.  This can be used for error messages or {@link JSONAble}'s
     * that can use a locale.
     *
     * @param locale the locale to set
     */
    public void setLocale( Locale locale )
    {
        this.locale = locale != null ? locale : JSONConfigDefaults.getLocale();
    }

    /**
     * Get a copy of the number format map.
     *
     * @return A copy of the number format map.
     */
    Map<Class<? extends Number>,NumberFormat> getNumberFormats()
    {
        return numberFormatMap;
    }

    /**
     * Get the number format for the given class.
     *
     * @param numericClass A class.
     * @return A number format or null if one has not been set.
     */
    public NumberFormat getNumberFormat( Class<? extends Number> numericClass )
    {
        return numberFormatMap != null ? numberFormatMap.get(numericClass) : null;
    }

    /**
     * Get the number format for the class of the given numeric type.
     *
     * @param num An object that implements {@link Number}.
     * @return A number format or null if one has not been set.
     */
    public NumberFormat getNumberFormat( Number num )
    {
        return num != null ? getNumberFormat(num.getClass()) : null;
    }

    /**
     * Add a number format for a particular type that extends Number. You can
     * set one format per type that extends Number. All JSON conversions that
     * use this config will use the given format for output of numbers of the
     * given class.
     * <p>
     * This could allow you to limit the number of digits printed for a float
     * or a double for example, getting rid of excess digits caused by rounding
     * problems in floating point numbers.
     *
     * @param numericClass The class.
     * @param fmt The number format.
     */
    public void addNumberFormat( Class<? extends Number> numericClass, NumberFormat fmt )
    {
        if ( numericClass != null ){
            if ( fmt == null ){
                removeNumberFormat(numericClass);
            }else{
                Map<Class<? extends Number>,NumberFormat> numFmtMap = new HashMap<Class<? extends Number>,NumberFormat>(2);
                numFmtMap.put(numericClass, fmt);
                // handles null checking and cloning.
                addNumberFormats(numFmtMap);
            }
        }
    }

    /**
     * Add a number format for a particular type that extends Number. You can
     * set one format per type that extends Number. All JSON conversions that
     * use this config will use the given format for output of numbers of the
     * given class.
     * <p>
     * This could allow you to limit the number of digits printed for a float
     * or a double for example, getting rid of excess digits caused by rounding
     * problems in floating point numbers.
     *
     * @param numericType The object.
     * @param fmt The number format.
     */
    public void addNumberFormat( Number numericType, NumberFormat fmt )
    {
        if ( numericType != null ){
            addNumberFormat(numericType.getClass(), fmt);
        }
    }

    /**
     * Add a map of number formats to the current map of number formats.
     *
     * @param numFmtMap The input map.
     * @since 1.4
     */
    public void addNumberFormats( Map<Class<? extends Number>,NumberFormat> numFmtMap )
    {
        numberFormatMap = JSONConfigUtil.mergeFormatMaps(numberFormatMap, numFmtMap);
    }

    /**
     * Remove the requested class from the number formats that
     * this config knows about.
     *
     * @param numericClass The class.
     */
    public void removeNumberFormat( Class<? extends Number> numericClass )
    {
        if ( numberFormatMap != null && numericClass != null ){
            int size = numberFormatMap.size();
            numberFormatMap.remove(numericClass);
            if ( numberFormatMap.size() < 1 ){
                numberFormatMap = null;
            }else if ( numberFormatMap.size() < size ){
                // minimize memory usage.
                numberFormatMap = new HashMap<Class<? extends Number>,NumberFormat>(numberFormatMap);
            }
        }
    }

    /**
     * Remove the requested class from the number formats that
     * this config knows about.
     *
     * @param num An object that implements {@link Number}.
     */
    public void removeNumberFormat( Number num )
    {
        if ( num != null ){
            removeNumberFormat(num.getClass());
        }
    }

    /**
     * Clear all number formats.
     */
    public void clearNumberFormats()
    {
        numberFormatMap = null;
    }

    /**
     * Get the date formatter for generating date strings when encodeDatesAsStrings
     * or encodeDatesAsObjects are true. If you did not set the date formatter
     * with {@link #setDateGenFormat(DateFormat)}, and a default format has not
     * been set, then it will return an ISO 8601 extended format
     * formatter: yyyy-MM-dd'T'HH:mm:ss.sss'Z'.
     *
     * @return The formatter.
     */
    DateFormat getDateGenFormat()
    {
        if ( dateGenFormat == null ){
            // don't create it until it's needed.
            dateGenFormat = new SimpleDateFormat("yyyy-MM-dd'T'HH:mm:ss.sss'Z'");
            dateGenFormat.setTimeZone(UTC_TIME_ZONE);
        }
        return dateGenFormat;
    }

    /**
     * Set the date string generation format used when encodeDatesAsStrings or
     * encodeDatesAsObjects are true. If you do not set the date formatter, it
     * will use an ISO 8601 extended format formatter will be used when formatting
     * dates.  The format is yyyy-MM-dd'T'HH:mm:ss.sss'Z'
     *
     * @param fmt the dateFormat to set
     * @since 1.4
     */
    public void setDateGenFormat( DateFormat fmt )
    {
        dateGenFormat = fmt == null ? null : (DateFormat)fmt.clone();
    }

    /**
     * Set the date string generation format.
     *
     * @param fmtStr passed to the constructor
     * {@link SimpleDateFormat#SimpleDateFormat(String,Locale)}
     * using the locale from this config object.
     * @return The format that was created.
     * @since 1.4
     */
    public DateFormat setDateGenFormat( String fmtStr )
    {
        DateFormat fmt = null;
        if ( fmtStr != null ){
            fmt = new SimpleDateFormat(fmtStr, locale);
            setDateGenFormat(fmt);
        }else{
            dateGenFormat = null;
        }
        return fmt;
    }

    /**
     * Clear date generation format.
     *
     * @since 1.4
     */
    public void clearDateGenFormat()
    {
        dateGenFormat = null;
    }

    /**
     * Get the date parsing formats to parse different accepted forms of ISO
     * 8601. If any custom date formats were added, then those will be
     * prepended to the list and tried before the ISO 8601 formats when parsing.
     *
     * @return The list of date parse formats.
     */
    List<DateFormat> getDateParseFormats()
    {
        if ( dateParseFormats == null ){
            // don't create it until it's needed.
            String dateTime = "yyyy-MM-dd'T'HH:mm:ss";
            String offset = "Z";
            String millis = ".SSS";

            // The ISO 8601 formats.
            List<SimpleDateFormat> isoFmts = Arrays.asList(
                    new SimpleDateFormat(dateTime+millis+offset),
                    new SimpleDateFormat(dateTime+millis),
                    new SimpleDateFormat(dateTime+offset),
                    new SimpleDateFormat(dateTime));

            for ( DateFormat fmt : isoFmts ){
                fmt.setTimeZone(UTC_TIME_ZONE);
            }

            if ( customDateParseFormats == null ){
                // It's just the ISO 8601 formats.
                dateParseFormats = new ArrayList<DateFormat>(isoFmts.size());
                dateParseFormats.addAll(isoFmts);
            }else{
                // Custom formats followed by ISO 8601 formats.
                dateParseFormats = new ArrayList<DateFormat>(customDateParseFormats.size() + isoFmts.size());
                dateParseFormats.addAll(customDateParseFormats);
                dateParseFormats.addAll(isoFmts);
            }
        }
        return dateParseFormats;
    }

    /**
     * Add a date parsing format to the list of parsing formats.  When
     * parsing date strings, they will be tried in the same order that
     * they were added until one works.
     *
     * @param fmt A date parsing format.
     * @since 1.4
     */
    public void addDateParseFormat( DateFormat fmt )
    {
        if ( fmt != null ){
            addDateParseFormats(Arrays.asList(fmt));
        }
    }

    /**
     * Add a date parsing format to the list of parsing formats.  When
     * parsing date strings, they will be tried in the same order that
     * they were added until one works.
     *
     * @param fmtStr Passed to {@link SimpleDateFormat#SimpleDateFormat(String,Locale)}
     * using the locale from this config object to create a DateFormat.
     * @return The format that gets created.
     * @since 1.4
     */
    public DateFormat addDateParseFormat( String fmtStr )
    {
        DateFormat fmt = new SimpleDateFormat(fmtStr, locale);
        addDateParseFormat(fmt);
        return fmt;
    }

    /**
     * Add a collection of date parsing formats to the list of date parsing
     * formats.
     *
     * @param fmts A collection of date parsing formats.
     * @since 1.4
     */
    public void addDateParseFormats( Collection<? extends DateFormat> fmts )
    {
        customDateParseFormats = JSONConfigUtil.addDateParseFormats(customDateParseFormats, fmts);

        // make sure that custom formats get included in the future.
        dateParseFormats = null;
    }

    /**
     * Clear any date parse formats.
     *
     * @since 1.4
     */
    public void clearDateParseFormats()
    {
        customDateParseFormats = null;
        dateParseFormats = null;
    }

    /**
     * Get the padding object.
     *
     * @return the padding object.
     * @since 1.7
     */
    public IndentPadding getIndentPadding()
    {
        return indentPadding;
    }

    /**
     * Set the padding object.
     *
     * @param indentPadding the padding object.
     * @since 1.7
     */
    public void setIndentPadding( IndentPadding indentPadding )
    {
        this.indentPadding = indentPadding;
    }

    /**
     * Get the reflection privacy level.
     *
     * @return the reflection privacy level.
     * @since 1.9
     */
    public int getReflectionPrivacy()
    {
        return reflectionPrivacy;
    }

    /**
     * Set the privacy level for reflection. Default is
     * {@link ReflectUtil#PUBLIC}.
     *
     * @param reflectionPrivacy the level to set
     * @see ReflectUtil#PRIVATE
     * @see ReflectUtil#PACKAGE
     * @see ReflectUtil#PROTECTED
     * @see ReflectUtil#PUBLIC
     * @since 1.9
     */
    public void setReflectionPrivacy( int reflectionPrivacy )
    {
        this.reflectionPrivacy = ReflectUtil.confirmPrivacyLevel(reflectionPrivacy, this);
    }

    /**
     * Return true if objects with the same class given object are in the set of
     * classes being automatically reflected.
     *
     * @param obj An object to check
     * @return true if objects of the type are reflected.
     * @since 1.9
     */
    public boolean isReflectClass( Object obj )
    {
        return getReflectedClass(obj) != null;
    }

    /**
     * Get the {@link JSONReflectedClass} for the given object or create a dummy
     * one if there isn't one.  Creating one does not affect the results of the
     * isReflectClass() methods.  If you didn't add one then it isn't stored.
     *
     * @param obj The class to look up.
     * @return the reflected class object.
     */
    JSONReflectedClass ensureReflectedClass( Object obj )
    {
        JSONReflectedClass result = null;
        if ( obj instanceof JSONReflectedClass ){
            result = (JSONReflectedClass)obj;
        }else{
            result = getReflectedClass(obj);
            if ( result == null ){
                result = ReflectUtil.ensureReflectedClass(obj);
            }
        }
        return result;
    }

    /**
     * Get the {@link JSONReflectedClass} for the given object if it is stored.
     * The main reason that you might want to use this is to modify the fields
     * that are reflected in the class.
     *
     * @param obj the class being reflected.
     * @return The JSONReflectedClass object or null if one is not stored.
     */
    public JSONReflectedClass getReflectedClass( Object obj )
    {
        return reflectClasses == null || obj == null ? null : reflectClasses.get(ReflectUtil.getClass(obj));
    }

    /**
     * Add the class of the given object to the set of classes that
     * automatically get reflected.
     *
     * @param obj The object whose class to add to the reflect list.
     * @since 1.9
     */
    public void addReflectClass( Object obj )
    {
        reflectClasses = JSONConfigUtil.addReflectClass(reflectClasses, obj);
    }

    /**
     * Add the classes of all of the given objests to the list of classes
     * that automatically get reflected.
     *
     * @param classes The objects to reflect.
     * @since 1.9
     */
    public void addReflectClasses( Collection<?> classes )
    {
        reflectClasses = JSONConfigUtil.addReflectClasses(reflectClasses, classes);
    }

    /**
     * Remove the given class from the list of automatically reflected
     * classes.
     *
     * @param obj An object of the type to be removed from the reflect list.
     * @since 1.9
     */
    public void removeReflectClass( Object obj )
    {
        reflectClasses = JSONConfigUtil.removeReflectClass(reflectClasses, obj);
    }

    /**
     * Remove the given classes from the list of automatically reflected
     * classes.
     *
     * @param classes A collection objects of the types to be removed from
     * the reflect list.
     * @since 1.9
     */
    public void removeReflectClasses( Collection<?> classes )
    {
        reflectClasses = JSONConfigUtil.removeReflectClasses(reflectClasses, classes);
    }

    /**
     * Clear all reflection classes, disabling all automatic reflection.
     *
     * @since 1.9
     */
    public void clearReflectClasses()
    {
        reflectClasses = null;
    }

    /**
     * Set the reflectClasses map.
     *
     * @param refClasses The reflectClasses map.
     */
    void setReflectClasses( Map<Class<?>,JSONReflectedClass> refClasses )
    {
        reflectClasses = refClasses;
    }

    /**
     * Check if property names will be validated.
     *
     * @return true if property names are set to be validated.
     */
    public boolean isValidatePropertyNames()
    {
        return validatePropertyNames;
    }

    /**
     * If true, then property names will be validated. Default is true. Setting
     * this to false will speed up generation of JSON but will not make sure
     * that property names are valid. If execution speed of generating JSON is
     * an issue for you, then you may want to do most of your development and
     * testing with this set to true but switch to false when you release.
     * <p>
     * When validation is enabled and fullJSONIdentifierCodePoints is false, then
     * only code points which are allowed in identifiers will be permitted as per
     * the ECMAScript 5 or 6 standard as well as disallowing reserved words as per
     * the JSON spec.  If fullJSONIdentifierCodePoints is true, then all code points
     * permitted by the ECMA JSON standard will be permitted, though many of those
     * are not permitted by the ECMAScript standard and will break if evaluated by
     * a Javascript eval().
     * <p>
     * It will also check for duplicate property names in the same object, which is
     * possible because keys in maps are not required to be String objects and it's
     * possible (though not likely) for two objects which are not equal to have
     * the same result from a toString() method.
     *
     * @param validatePropertyNames Set to false to disable property name validation.
     */
    public void setValidatePropertyNames( boolean validatePropertyNames )
    {
        this.validatePropertyNames = validatePropertyNames;
    }

    /**
     * Return true if data structure loops will be detected.
     *
     * @return true if data structure loops will be detected.
     */
    public boolean isDetectDataStructureLoops()
    {
        return detectDataStructureLoops;
    }

    /**
     * Enable or disable data structure loop detection. Default is true. Do not
     * change this in the middle of a toJSON call, which you could theoretically
     * do from a JSONAble object. It could break the detection system and if you
     * have a loop, you could get recursion until the stack overflows, which
     * would be bad.
     *
     * @param detectDataStructureLoops If true then JSONUtil will attempt to detect loops in data structures.
     */
    public void setDetectDataStructureLoops( boolean detectDataStructureLoops )
    {
        this.detectDataStructureLoops = detectDataStructureLoops;
    }

    /**
     * Find out if bad identifier code points will be escaped.
     *
     * @return the the identifier escape policy.
     */
    public boolean isEscapeBadIdentifierCodePoints()
    {
        return escapeBadIdentifierCodePoints;
    }

    /**
     * If true, then any bad code points in identifiers will be escaped.
     * Default is false.
     *
     * @param escapeBadIdentifierCodePoints the escapeBadIdentifierCodePoints to set
     */
    public void setEscapeBadIdentifierCodePoints( boolean escapeBadIdentifierCodePoints )
    {
        this.escapeBadIdentifierCodePoints = escapeBadIdentifierCodePoints;
    }

    /**
     * Get the full JSON identifier code points policy.
     *
     * @return the fullJSONIdentifierCodePoints
     */
    public boolean isFullJSONIdentifierCodePoints()
    {
        return fullJSONIdentifierCodePoints;
    }

    /**
     * If true, then the full set of identifier code points permitted by the
     * JSON standard will be allowed instead of the more restrictive set
     * permitted by the ECMAScript standard. Use of characters not permitted by
     * the ECMAScript standard will cause an error if parsed by Javascript
     * eval().
     *
     * @param fullJSONIdentifierCodePoints If true, then allow all code points permitted by the JSON standard in identifiers.
     */
    public void setFullJSONIdentifierCodePoints( boolean fullJSONIdentifierCodePoints )
    {
        this.fullJSONIdentifierCodePoints = fullJSONIdentifierCodePoints;
        if ( fullJSONIdentifierCodePoints ){
            quoteIdentifier = true;
        }
    }

    /**
     * If true, then strings will be checked for number patterns and if they
     * look like numbers, then they won't be quoted.
     *
     * @return the isEncodeNumericStringsAsNumbers
     */
    public boolean isEncodeNumericStringsAsNumbers()
    {
        return encodeNumericStringsAsNumbers;
    }

    /**
     * If true, then strings will be checked for number patterns and if they
     * look like numbers, then they won't be quoted.  In {@link JSONParser},
     * strings will examined and if they look like numbers, then they will be
     * parsed as numbers in the output.  Default is false.
     *
     * @param encodeNumericStringsAsNumbers the encodeNumericStringsAsNumbers to set
     */
    public void setEncodeNumericStringsAsNumbers( boolean encodeNumericStringsAsNumbers )
    {
        this.encodeNumericStringsAsNumbers = encodeNumericStringsAsNumbers;
    }


    /**
     * Check if non-ascii characters are to be encoded as Unicode escapes.
     *
     * @return true if non-ascii characters should be encoded with Unicode escapes.
     */
    public boolean isEscapeNonAscii()
    {
        return escapeNonAscii;
    }

    /**
     * If you want non-ascii characters encoded as Unicode escapes in strings
     * and identifiers, you can do that by setting this to true. Default is
     * false. One reason that you might want to do this is when debugging code
     * that is working with code points for which you do not have a usable font.
     * If true, then escapeSurrogates will be forced to false (it would be
     * redundant).
     *
     * @param escapeNonAscii set to true if you want non-ascii to be Unicode escaped.
     */
    public void setEscapeNonAscii( boolean escapeNonAscii )
    {
        this.escapeNonAscii = escapeNonAscii;
        if ( escapeNonAscii ){
            escapeSurrogates = false;
        }
    }

    /**
     * The unEscape policy.
     *
     * @return the unEscape policy.
     */
    public boolean isUnEscapeWherePossible()
    {
        return unEscapeWherePossible;
    }

    /**
     * If true then where possible, undo inline escapes in strings.
     * Default is false. When false, escapes in strings are passed through
     * unmodified, including hex escapes, octal escapes and ECMAScript 6 code point
     * escapes, all of which are not allowed by the JSON standard. When true,
     * then escapes are converted to UTF-16 before being put through the normal
     * escape process so that unnecessary escapes are removed and escapes that
     * are needed but aren't allowed in the JSON standard are converted to
     * Unicode code unit escapes. This might be useful if you're reading your
     * strings from a file or database that has old style escapes in it.
     * <p>
     * Note that this does not apply to property names.  It is only applied
     * to string values.
     *
     * @param unEscapeWherePossible If true then where possible, undo inline
     *        escapes in strings.
     */
    public void setUnEscapeWherePossible( boolean unEscapeWherePossible )
    {
        this.unEscapeWherePossible = unEscapeWherePossible;
    }

    /**
     * Return the escape surrogates policy.
     *
     * @return the escape surrogates policy.
     */
    public boolean isEscapeSurrogates()
    {
        return escapeSurrogates;
    }

    /**
     * Get the pass through escapes policy.
     *
     * @return The pass through escapes policy.
     */
    public boolean isPassThroughEscapes()
    {
        return passThroughEscapes;
    }

    /**
     * If true, then escapes in strings will be passed through unchanged.
     * If false, then the backslash that starts the escape will be escaped.
     *
     * @param passThroughEscapes If true, then pass escapes through.
     */
    public void setPassThroughEscapes( boolean passThroughEscapes )
    {
        this.passThroughEscapes = passThroughEscapes;
    }

    /**
     * If true then all surrogates will be escaped in strings and identifiers
     * and escapeNonAscii will be forced to false.
     *
     * @param escapeSurrogates the escapeSurrogates to set
     */
    public void setEscapeSurrogates( boolean escapeSurrogates )
    {
        this.escapeSurrogates = escapeSurrogates;
        if ( escapeSurrogates ){
            this.escapeNonAscii = false;
        }
    }

    /**
     * Get the encode dates as strings policy.
     *
     * @return the encodeDatesAsStrings policy.
     */
    public boolean isEncodeDatesAsStrings()
    {
        return encodeDatesAsStrings;
    }

    /**
     * If true, then {@link Date} objects will be encoded as ISO 8601 date
     * strings or a custom date format if you have called
     * {@link #setDateGenFormat(DateFormat)}. If you set this to true, then
     * encodeDatesAsObjects will be set to false.
     *
     * @param encodeDatesAsStrings the encodeDatesAsStrings to set
     */
    public void setEncodeDatesAsStrings( boolean encodeDatesAsStrings )
    {
        this.encodeDatesAsStrings = encodeDatesAsStrings;
        if ( encodeDatesAsStrings ){
            encodeDatesAsObjects = false;
        }
    }

    /**
     * Get the reflection of unknown objects policy.
     *
     * @return the reflectUnknownObjects policy.
     */
    public boolean isReflectUnknownObjects()
    {
        return reflectUnknownObjects;
    }

    /**
     * Set the reflection encoding policy.  If true, then any time that an
     * unknown object is encountered, this package will attempt to use
     * reflection to encode it.  Default is false.  When false, then unknown
     * objects will have their toString() method called.
     *
     * @param reflectUnknownObjects If true, then attempt to use reflection
     * to encode objects which are otherwise unknown.
     * @since 1.9
     */
    public void setReflectUnknownObjects( boolean reflectUnknownObjects )
    {
        this.reflectUnknownObjects = reflectUnknownObjects;
    }

    /**
     * Get the preciseNumbers policy.
     *
     * @return The preciseNumbers policy.
     * @since 1.9
     */
    public boolean isPreciseNumbers()
    {
        return preciseNumbers;
    }

    /**
     * If true then integer numbers which are not exactly representable by a 64
     * bit double precision floating point number will be quoted in the output.
     * If false, then they will be unquoted, and precision will
     * likely be lost in the interpreter.
     *
     * @param preciseNumbers If true then quote integer numbers that lose precision in 64-bit floating point.
     * @since 1.9
     */
    public void setPreciseNumbers( boolean preciseNumbers )
    {
        this.preciseNumbers = preciseNumbers;
    }

    /**
     * Get the smallNumbers policy.
     *
     * @return The smallNumbers policy.
     * @since 1.9
     */
    public boolean isSmallNumbers()
    {
        return smallNumbers;
    }

    /**
     * If true then {@link JSONParser} will attempt to minimize the
     * storage used for all numbers.  Decimal numbers will be reduced
     * to floats instead of doubles if it can done without losing
     * precision.  Integer numbers will be reduced from long to int
     * or short or byte if they fit.
     *
     * @param smallNumbers If true then numbers will be made to use as little memory as possible.
     * @since 1.9
     */
    public void setSmallNumbers( boolean smallNumbers )
    {
        this.smallNumbers = smallNumbers;
    }

    /**
     * The primitive arrays policy.
     *
     * @return the usePrimitiveArrays policy.
     * @since 1.9
     */
    public boolean isUsePrimitiveArrays()
    {
        return usePrimitiveArrays;
    }

    /**
     * If true, then when {@link JSONParser} encounters a JSON array of non-null
     * wrappers of primitives and those primitives are all compatible with each
     * other, then instead of an {@link ArrayList} of wrappers for those
     * primitives it will create an array of those primitives in order to save
     * memory.
     * <p>
     * This works for booleans and numbers. It will also convert an array of
     * single character strings into an array of chars. Arrays of numbers will
     * attempt to use the least complex type that does not lose information.
     * You could easily end up with an array of bytes if all of your numbers are
     * integers in the range -128 to 127. This option is meant to save as much
     * memory as possible.
     *
     * @param usePrimitiveArrays if true, then the parser will create arrays of
     *            primitives as applicable.
     * @since 1.9
     */
    public void setUsePrimitiveArrays( boolean usePrimitiveArrays )
    {
        this.usePrimitiveArrays = usePrimitiveArrays;
    }

    /**
     * Get the the cacheReflectionData policy.
     *
     * @return the cacheReflectionData policy.
     * @since 1.9
     */
    public boolean isCacheReflectionData()
    {
        return cacheReflectionData;
    }

    /**
     * If true, then when an object is reflected its reflection data
     * will be cached to improve performance on subsequent reflections
     * of objects of its class.
     *
     * @param cacheReflectionData if true, then cache reflection data.
     * @since 1.9
     */
    public void setCacheReflectionData( boolean cacheReflectionData )
    {
        this.cacheReflectionData = cacheReflectionData;
    }

    /**
     * Find out what the identifier quote policy is.
     *
     * @return If true, then all identifiers will be quoted.
     */
    public boolean isQuoteIdentifier()
    {
        return quoteIdentifier;
    }

    /**
     * Control whether identifiers are quoted or not. By setting this to false,
     * you save two characters per identifier, except for oddball identifiers
     * that contain characters that must be quoted. Default is true, because
     * that's what the ECMA JSON spec says to do. It might have issues in other
     * things that read JSON and need 100% compliance with the spec. In
     * particular, JQuery does NOT like it when you leave out the quotes. It
     * wants the quotes according to the JSON spec. Javascript eval() tends to
     * be just fine with having no quotes. Note that if you enable using
     * keywords as identifiers and use a keyword as an identifier, that will
     * force quotes anyway. If you use characters that require surrogate pairs,
     * that will also force quotes.
     *
     * @param quoteIdentifier If true, then all identifiers will be quoted. If
     *        false, then only those that really need quotes will be quoted.
     */
    public void setQuoteIdentifier( boolean quoteIdentifier )
    {
        this.quoteIdentifier = fullJSONIdentifierCodePoints || quoteIdentifier;
    }

    /**
     * Find out if ECMAScript 6 code point escapes are enabled.
     *
     * @return The ECMAScript 6 policy.
     */
    public boolean isUseECMA6()
    {
        return useECMA6;
    }

    /**
     * If you set this to true, then when JSONUtil generates Unicode
     * escapes, it will use ECMAScript 6 code point escapes if they are shorter
     * than code unit escapes. This is not standard JSON and not yet widely
     * supported by Javascript interpreters. It also allows identifiers to have
     * letter numbers in addition to other letters.  Default is false.
     *
     * @param useECMA6 If true, use EMCAScript 6 code point escapes and allow
     * ECMAScript 6 identifier character set.
     */
    public void setUseECMA6( boolean useECMA6 )
    {
        this.useECMA6 = useECMA6;
    }

    /**
     * Get the allowReservedWordsInIdentifiers policy.
     *
     * @return the allowReservedWordsInIdentifiers policy.
     */
    public boolean isAllowReservedWordsInIdentifiers()
    {
        return allowReservedWordsInIdentifiers;
    }

    /**
     * If true then reserved words will be allowed in identifiers even when
     * identifier validation is enabled.  Default is false.
     *
     * @param allowReservedWordsInIdentifiers the allowReservedWordsInIdentifiers to set
     */
    public void setAllowReservedWordsInIdentifiers( boolean allowReservedWordsInIdentifiers )
    {
        this.allowReservedWordsInIdentifiers = allowReservedWordsInIdentifiers;
    }

    /**
     * Get the encode dates policy.
     *
     * @return the encodeDates policy.
     */
    public boolean isEncodeDatesAsObjects()
    {
        return encodeDatesAsObjects;
    }

    /**
     * If true, then {@link Date} objects will be encoded as
     * Javascript dates, using new Date(dateString).  If you
     * set this to true, then encodeDatesAsStrings will be
     * set to false.
     *
     * @param encodeDatesAsObjects the encodeDates to set
     */
    public void setEncodeDatesAsObjects( boolean encodeDatesAsObjects )
    {
        this.encodeDatesAsObjects = encodeDatesAsObjects;
        if ( encodeDatesAsObjects ){
            encodeDatesAsStrings = false;
        }
    }

    /**
     * Find out if special date formatting is enabled.
     *
     * @return true if encodeDatesAsObjects or encodeDatesAsStrings is true.
     */
    public boolean isFormatDates()
    {
        return encodeDatesAsStrings || encodeDatesAsObjects;
    }

    private static final long serialVersionUID = 1L;
}<|MERGE_RESOLUTION|>--- conflicted
+++ resolved
@@ -221,15 +221,9 @@
         // NumberFormat and DateFormat are not thread safe so clone them.
 
         if ( numberFormatMap != null ){
-<<<<<<< HEAD
-            result.numberFormatMap = new HashMap<Class<? extends Number>,NumberFormat>(numberFormatMap);
-            for ( Entry<?,NumberFormat> entry : result.numberFormatMap.entrySet() ){
-                entry.setValue((NumberFormat)entry.getValue().clone());
-=======
-            result.numberFormatMap = new HashMap<>(numberFormatMap.size());
+            result.numberFormatMap = new HashMap<Class<? extends Number>,NumberFormat>(numberFormatMap.size());
             for ( Entry<Class<? extends Number>,NumberFormat> entry : numberFormatMap.entrySet() ){
                 result.numberFormatMap.put(entry.getKey(), (NumberFormat)entry.getValue().clone());
->>>>>>> 5d48fd61
             }
         }else{
             result.numberFormatMap = null;
@@ -249,16 +243,9 @@
         if ( reflectClasses == null ){
             result.reflectClasses = null;
         }else{
-<<<<<<< HEAD
-            Collection<JSONReflectedClass> refClasses = reflectClasses.values();
-            List<JSONReflectedClass> refCopy = new ArrayList<JSONReflectedClass>(refClasses.size());
-            for ( JSONReflectedClass refClass : refClasses ){
-                refCopy.add(refClass.clone());
-=======
-            result.reflectClasses = new HashMap<>(reflectClasses.size());
+            result.reflectClasses = new HashMap<Class<?>,JSONReflectedClass>(reflectClasses.size());
             for ( Entry<Class<?>,JSONReflectedClass> entry : reflectClasses.entrySet() ){
                 result.reflectClasses.put(entry.getKey(), entry.getValue().clone());
->>>>>>> 5d48fd61
             }
         }
 
