--- conflicted
+++ resolved
@@ -178,13 +178,8 @@
         JSONConfig result = new JSONConfig();
 
         result.locale = locale;
-<<<<<<< HEAD
         result.objStack = objStack == null ? null : new ArrayList<Object>(objStack);
         result.fmtMap = fmtMap == null ? null : new HashMap<Class<? extends Number>,NumberFormat>(fmtMap);
-=======
-        result.objStack = objStack == null ? null : new ArrayList<>(objStack);
-        result.fmtMap = fmtMap == null ? null : new HashMap<>(fmtMap);
->>>>>>> 32edeac8
 
         result.validatePropertyNames = validatePropertyNames;
         result.detectDataStructureLoops = detectDataStructureLoops;
