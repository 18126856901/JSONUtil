--- conflicted
+++ resolved
@@ -158,14 +158,8 @@
      */
     private static final char[] HEX_DIGITS = {'0','1','2','3','4','5','6','7','8','9','A','B','C','D','E','F'};
 
-<<<<<<< HEAD
-    /*
-     * Initialize JSON_ESC_MAP, JAVASCRIPT_ESC_MAP and EVAL_ESC_SET.
-=======
-
     /*
      * Initialize static data
->>>>>>> 04d5dc15
      */
     static {
         JSON_ESC_MAP = new HashMap<Character,String>(8);
