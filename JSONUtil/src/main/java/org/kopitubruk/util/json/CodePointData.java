--- conflicted
+++ resolved
@@ -18,7 +18,6 @@
 import java.io.IOException;
 import java.io.Writer;
 import java.util.HashMap;
-import java.util.LinkedList;
 import java.util.Map;
 import java.util.Map.Entry;
 import java.util.regex.Matcher;
@@ -142,8 +141,6 @@
      */
     private static final char[] HEX_DIGITS = {'0','1','2','3','4','5','6','7','8','9','A','B','C','D','E','F'};
 
-<<<<<<< HEAD
-=======
     /*
      * Initial buffer patterns for generating escapes.
      */
@@ -158,7 +155,6 @@
      */
     static final char UNICODE_REPLACEMENT_CHARACTER = 0xFFFD;
 
->>>>>>> 16f6faa0
     /*
      * Initialize static data
      */
