--- conflicted
+++ resolved
@@ -169,11 +169,7 @@
         JSON_ESC_MAP.put('/', SL);
         JSON_ESC_MAP.put(BACKSLASH, BK);
 
-<<<<<<< HEAD
-        JAVASCRIPT_ESC_MAP = new HashMap<String,Character>(10);
-=======
-        JAVASCRIPT_ESC_MAP = new HashMap<>(JSON_ESC_MAP.size()+2);
->>>>>>> bf182cff
+        JAVASCRIPT_ESC_MAP = new HashMap<String,Character>(JSON_ESC_MAP.size()+2);
         for ( Entry<Character,String> entry : JSON_ESC_MAP.entrySet() ){
             JAVASCRIPT_ESC_MAP.put(entry.getValue(), entry.getKey());
         }
@@ -606,24 +602,6 @@
      */
     private void nextCodePoint()
     {
-<<<<<<< HEAD
-        index = nextIndex;
-
-        charCount = 1;
-        codePoint = chars[0] = strValue.charAt(index);
-        isMalformed = isSurrogatePair = JSONUtil.isSurrogate(chars[0]) ? 1 : 0;
-        if ( isSurrogatePair != 0 ){
-            isSurrogatePair = ++nextIndex < len ? 1 : 0;
-            if ( isSurrogatePair != 0 ){
-                chars[1] = strValue.charAt(nextIndex);
-                isSurrogatePair = Character.isSurrogatePair(chars[0], chars[1]) ? 1 : 0;
-                if ( isSurrogatePair != 0 ){
-                    isMalformed = 0;
-                    charCount = 2;
-                    codePoint = Character.toCodePoint(chars[0], chars[1]);
-                }else{
-                    --nextIndex;
-=======
         haveCodePoint = 0;
         didDiscard = 0;
 
@@ -647,7 +625,6 @@
                 }
                 if ( isUnmatchedSurrogate != 0 ){
                     handleUnmatchedSurrogate();
->>>>>>> bf182cff
                 }
             }else{
                 isDefined = isDefined(chars[0]);
@@ -876,13 +853,8 @@
         while ( i > 0 ){
             --i;
             char ch1 = strValue.charAt(i);
-<<<<<<< HEAD
             if ( JSONUtil.isSurrogate(ch1) ){
-                int malformed = 1;
-=======
-            if ( Character.isSurrogate(ch1) ){
                 isUnmatchedSurrogate = 1;
->>>>>>> bf182cff
                 if ( --i >= 0 ){
                     char ch0 = strValue.charAt(i);
                     if ( Character.isSurrogatePair(ch0, ch1) ){
@@ -1150,7 +1122,33 @@
      */
     private static int isSurrogate( char ch )
     {
-        return Character.isSurrogate(ch) ? 1 : 0;
+        return JSONUtil.isSurrogate(ch) ? 1 : 0;
+    }
+
+    /**
+     * Get the high surrogate for the code point.
+     *
+     * @param cp the code point.
+     * @return the high surrogate of the code point
+     */
+    static char highSurrogate( int cp )
+    {
+        int[] cps = { cp };
+        String str = new String(cps,0,1);
+        return str.charAt(0);
+    }
+
+    /**
+     * Get the low surrogate for the code point.
+     *
+     * @param cp the code point.
+     * @return the low surrogate of the code point
+     */
+    static char lowSurrogate( int cp )
+    {
+        int[] cps = { cp };
+        String str = new String(cps,0,1);
+        return str.length() > 0 ? str.charAt(1) : str.charAt(0);
     }
 
     /**
@@ -1344,23 +1342,9 @@
                 nextIndex += jsEsc.length() - 1;    // skip matched escape
             }else if ( useECMA5 != 0 && gotMatch(codePointMatcher, index, end(MAX_CODE_POINT_ESC_LENGTH)) ){
                 newChars = 1;
-<<<<<<< HEAD
-                if ( codePoint < Character.MIN_SUPPLEMENTARY_CODE_POINT ){
-                    chars[0] = (char)codePoint;
-                }else{
-                    isSurrogatePair = 1;
-                    charCount = 2;
-                    int[] cps = { codePoint };
-                    String str = new String(cps,0,1);
-                    chars[0] = str.charAt(0);
-                    chars[1] = str.charAt(1);
-                }
-                nextIndex += codePointMatcher.group(1).length() - 1;
-=======
                 hexStr = handleCodePointEscape();
             }else{
                 esc = getEscapeString();     // backslash that doesn't fit a known escape pattern.
->>>>>>> bf182cff
             }
 
             if ( newChars != 0 ){
@@ -1399,8 +1383,8 @@
             }else{
                 isSupplementary = 1;
                 charCount = 2;
-                chars[0] = Character.highSurrogate(codePoint);
-                chars[1] = Character.lowSurrogate(codePoint);
+                chars[0] = highSurrogate(codePoint);
+                chars[1] = lowSurrogate(codePoint);
                 isDefined = isDefined(codePoint);
             }
             nextIndex += codePointMatcher.group(1).length() - 1;    // skip matched escape
@@ -1571,19 +1555,7 @@
     {
         public boolean needEscapeImpl( char ch )
         {
-<<<<<<< HEAD
-            if ( isControl(ch) != 0 ){
-                return 1;
-            }else if ( isEsc(ch) != 0 ){
-                return 1;
-            }else if ( JSONUtil.isSurrogate(ch) ){
-                return 1;
-            }else{
-                return 0;
-            }
-=======
-            return isControl(ch) || isEsc(ch) || Character.isSurrogate(ch);
->>>>>>> bf182cff
+            return isControl(ch) || isEsc(ch) || JSONUtil.isSurrogate(ch);
         }
 
         public boolean needEscapeImpl()
@@ -1599,19 +1571,7 @@
     {
         public boolean needEscapeImpl( char ch )
         {
-<<<<<<< HEAD
-            if ( isControl(ch) != 0 ){
-                return 1;
-            }else if ( isEvalEsc(ch) != 0 ){
-                return 1;
-            }else if ( JSONUtil.isSurrogate(ch) ){
-                return 1;
-            }else{
-                return 0;
-            }
-=======
-            return isControl(ch) || isEvalEsc(ch) || Character.isSurrogate(ch);
->>>>>>> bf182cff
+            return isControl(ch) || isEvalEsc(ch) || JSONUtil.isSurrogate(ch);
         }
 
         public boolean needEscapeImpl()
