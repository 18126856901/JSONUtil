package org.kopitubruk.util.json;

import java.lang.reflect.AccessibleObject;
import java.lang.reflect.Field;
import java.lang.reflect.Method;
import java.lang.reflect.Modifier;
import java.util.ArrayList;
import java.util.Arrays;
import java.util.Enumeration;
import java.util.HashMap;
import java.util.HashSet;
import java.util.Hashtable;
import java.util.LinkedHashMap;
import java.util.LinkedHashSet;
import java.util.List;
import java.util.Map;
import java.util.ResourceBundle;
import java.util.Set;
import java.util.regex.Pattern;

import javax.management.MBeanException;

import org.apache.commons.logging.Log;
import org.apache.commons.logging.LogFactory;

/**
 * Some reflection utility constants to be used with
 * {@link JSONConfig#setReflectionPrivacy(int)} and
 * {@link JSONConfigDefaults#setReflectionPrivacy(int)}
 *
 * @author Bill Davidson
 * @since 1.9
 */
public class ReflectUtil
{
    private static Log s_log = null;

    private static ClassLoader classLoader;

    /**
     * Reflection will attempt to serialize all fields including private.
     *
     * @see JSONConfig#setReflectionPrivacy(int)
     * @see JSONConfigDefaults#setReflectionPrivacy(int)
     */
    public static final int PRIVATE = 0;

    /**
     * Reflection will attempt to serialize package private, protected and
     * public fields or fields that have package private, protected or public get
     * methods that conform to JavaBean naming conventions.
     *
     * @see JSONConfig#setReflectionPrivacy(int)
     * @see JSONConfigDefaults#setReflectionPrivacy(int)
     */
    public static final int PACKAGE = 1;

    /**
     * Reflection will attempt to serialize protected and public fields or
     * fields that have protected or public get methods that conform to
     * JavaBean naming conventions.
     *
     * @see JSONConfig#setReflectionPrivacy(int)
     * @see JSONConfigDefaults#setReflectionPrivacy(int)
     */
    public static final int PROTECTED = 2;

    /**
     * Reflection will attempt to serialize only fields that are public
     * or have public get methods that conform to JavaBean naming
     * conventions.
     *
     * @see JSONConfig#setReflectionPrivacy(int)
     * @see JSONConfigDefaults#setReflectionPrivacy(int)
     */
    public static final int PUBLIC = 3;

    /**
     * Getter name pattern.
     */
    private static final Pattern GETTER = Pattern.compile("^(get|is)\\p{Lu}.*$");

    /**
     * A set of permissible levels for reflection privacy.
     */
    private static final Set<Integer> PERMITTED_LEVELS =
            new HashSet<>(Arrays.asList(PRIVATE, PACKAGE, PROTECTED, PUBLIC));

    /**
     * Primitive number type names.
     */
<<<<<<< HEAD
    private static final Set<Class<?>> PRIMITIVE_NUMBERS;
=======
    private static final Set<Class<?>> NUMBERS =
            new HashSet<>(Arrays.asList(Double.TYPE, Float.TYPE, Long.TYPE, Integer.TYPE, Short.TYPE, Byte.TYPE, Number.class));
>>>>>>> 8bcc28ce

    private static final Set<Class<?>> BOOLEANS =
            new HashSet<>(Arrays.asList(Boolean.class, Boolean.TYPE));

    private static final Set<Class<?>> STRINGS =
            new HashSet<>(Arrays.asList(CharSequence.class, Character.class, Character.TYPE));
    /**
     * Types that become arrays in JSON.
     */
    private static final Set<Class<?>> ARRAY_TYPES =
            new HashSet<>(Arrays.asList(Iterable.class,Enumeration.class));

    /**
     * Types that become maps/objects in JSON.
     */
    private static final Set<Class<?>> MAP_TYPES =
            new HashSet<>(Arrays.asList(Map.class,ResourceBundle.class));

    /**
     * Cache for fields.
     */
    private static volatile Map<Class<?>,Map<String,Field>> FIELDS;

    /**
     * Cache for getter methods.
     */
    private static volatile Map<Class<?>,Map<String,Method>> GETTER_METHODS;

    /**
     * The field-method compatibility cache.
     */
    private static volatile Map<Class<?>,Map<Field,Method>> FIELD_METHOD_COMPAT;

    /**
     * The field-method incompatibility cache.
     */
    private static volatile Map<Class<?>,Map<Field,Method>> FIELD_METHOD_INCOMPAT;

    /**
     * Minimum getter privacy level
     */
    private static volatile Map<Class<?>,Integer> MIN_GETTER_PRIVACY;

    static {
        // needed for loading classes for reflection.
        classLoader = ReflectUtil.class.getClassLoader();
        clearReflectionCache();

        // Java 7 doesn't handle this as well as Java 8
        List<?> list1 = Arrays.asList(Double.TYPE, Float.TYPE, Long.TYPE, Integer.TYPE, Short.TYPE, Byte.TYPE);
        List<Class<?>> list2 = new ArrayList<>(list1.size());
        for ( Object type : list1 ){
            list2.add((Class<?>)type);
        }
        PRIMITIVE_NUMBERS = new HashSet<>(list2);
    }

    /**
     * Clear the reflection cache.
     */
    static synchronized void clearReflectionCache()
    {
        FIELDS = null;
        GETTER_METHODS = null;
        FIELD_METHOD_COMPAT = null;
        FIELD_METHOD_INCOMPAT = null;
        MIN_GETTER_PRIVACY = null;
    }

    /**
     * Get the field cache.
     *
     * @return The field cache.
     */
    private static synchronized Map<Class<?>,Map<String,Field>> getFieldCache()
    {
        if ( FIELDS == null ){
            FIELDS = new Hashtable<>(0);
        }
        return FIELDS;
    }

    /**
     * Get the method cache.
     *
     * @return The method cache.
     */
    private static synchronized Map<Class<?>,Map<String,Method>> getMethodCache()
    {
        if ( GETTER_METHODS == null ){
            GETTER_METHODS = new Hashtable<>(0);
        }
        return GETTER_METHODS;
    }

    /**
     * Get the method cache.
     *
     * @return The method cache.
     */
    private static synchronized Map<Class<?>,Integer> getMinGetterCache()
    {
        if ( MIN_GETTER_PRIVACY == null ){
            MIN_GETTER_PRIVACY = new Hashtable<>(0);
        }
        return MIN_GETTER_PRIVACY;
    }

    /**
     * Get the compat cache.
     *
     * @return The compat cache.
     */
    private static synchronized Map<Class<?>,Map<Field,Method>> getFieldMethodCompat()
    {
        if ( FIELD_METHOD_COMPAT == null ){
            FIELD_METHOD_COMPAT = new HashMap<>(0);
        }
        return FIELD_METHOD_COMPAT;
    }

    /**
     * Get the incompat cache.
     *
     * @return The incompat cache.
     */
    private static synchronized Map<Class<?>,Map<Field,Method>> getFieldMethodIncompat()
    {
        if ( FIELD_METHOD_INCOMPAT == null ){
            FIELD_METHOD_INCOMPAT = new HashMap<>(0);
        }
        return FIELD_METHOD_INCOMPAT;
    }

    /**
     * Make sure that the logger is initialized.
     */
    private static synchronized void ensureLogger()
    {
        if ( s_log == null ){
            s_log = LogFactory.getLog(ReflectUtil.class);
        }
    }

    /**
     * Get the class of the given object or the object if it's a class object.
     *
     * @param obj The object
     * @return The object's class.
     * @since 1.9
     */
    static Class<?> getClass( Object obj )
    {
        if ( obj == null ){
            throw new JSONReflectionException();
        }
        Class<?> result = null;
        if ( obj instanceof Class ){
            result = (Class<?>)obj;
        }else if ( obj instanceof JSONReflectedClass ){
            result = ((JSONReflectedClass)obj).getObjClass();
        }else{
            result = obj.getClass();
        }
        return result;
    }

    /**
     * Get the {@link JSONReflectedClass} version of this object class.
     *
     * @param obj The object.
     * @return the {@link JSONReflectedClass} version of this object class.
     */
    static JSONReflectedClass ensureReflectedClass( Object obj )
    {
        if ( obj instanceof JSONReflectedClass ){
             return (JSONReflectedClass)obj;
        }else if ( obj != null ){
            return new JSONReflectedClass(getClass(obj), null);
        }else{
            return null;
        }
    }

    /**
     * Get the class object for the given class name.
     *
     * @param className The name of the class.
     * @return The class object for that class.
     * @throws MBeanException If there's an error loading the class.
     * @since 1.9
     */
    static Class<?> getClassByName( String className ) throws MBeanException
    {
        try{
            return classLoader.loadClass(className);
        }catch ( ClassNotFoundException e ){
            ResourceBundle bundle = JSONUtil.getBundle(JSONConfigDefaults.getLocale());
            String msg = String.format(bundle.getString("couldntLoadClass"), className);
            if ( JSONConfigDefaults.isLogging() ){
                ensureLogger();
                if ( s_log.isErrorEnabled() ){
                    s_log.error(msg, e);
                }
            }
            throw new MBeanException(e, msg);   // MBeans should only throw MBeanExceptions.
        }
    }

    /**
     * Check that the given privacy level is valid.
     *
     * @param privacyLevel The privacy level to check.
     * @param cfg The config for the exception.
     * @return The value if valid.
     * @throws JSONReflectionException if the privacyLevel is invalid.
     */
    static int confirmPrivacyLevel( int privacyLevel, JSONConfig cfg ) throws JSONReflectionException
    {
        if ( PERMITTED_LEVELS.contains(privacyLevel) ){
            return privacyLevel;
        }else{
            throw new JSONReflectionException(privacyLevel, cfg);
        }
    }

    /**
     * Use reflection to build a map of the properties of the given object
     *
     * @param propertyValue The object to be appended via reflection.
     * @param cfg A configuration object to use.
     * @return A map representing the object's fields.
     */
    static Map<Object,Object> getReflectedObject( Object propertyValue, JSONConfig cfg )
    {
        // add the fields to the object map.
        Map<Object,Object> obj = new LinkedHashMap<>();

        String name = "getReflectedObject";
        try {
            JSONReflectedClass refClass = cfg.ensureReflectedClass(propertyValue);
            Set<String> fieldNames = refClass.getFieldNames();
            Class<?> clazz = refClass.getObjClass();

            if ( fieldNames == null || fieldNames.size() < 1 ){
                // no field names specified
                int privacyLevel = cfg.getReflectionPrivacy();
                boolean isNotPrivate = privacyLevel != PRIVATE;

                Map<String,Method> getterMethods = getGetterMethods(clazz, privacyLevel, cfg);
                for ( Field field : getFields(clazz, cfg).values() ){
                    int modifiers = field.getModifiers();
                    if ( Modifier.isStatic(modifiers) || Modifier.isTransient(modifiers) ){
                        continue;       // ignore static and transient fields.
                    }
                    name = field.getName();
                    Method getter = getGetter(clazz, getterMethods, field, name, cfg);
                    if ( getter != null ){
                        // prefer the argumentless getter over direct access.
                        ensureAccessible(getter);
                        obj.put(name, getter.invoke(propertyValue));
                    }else{
                        if ( isNotPrivate && getLevel(modifiers) < privacyLevel ){
                            continue;
                        }
                        // no getter -> direct access.
                        ensureAccessible(field);
                        obj.put(name, field.get(propertyValue));
                    }
                }
            }else{
                // field names specified -- privacy out the window
                Map<String,Method> getterMethods = getGetterMethods(clazz, PRIVATE, cfg);
                Map<String,Field> fields = getFields(clazz, cfg);
                for ( String fieldName : fieldNames ){
                    name = fieldName;
                    Field field = fields.get(name);
                    Method getter = getGetter(clazz, getterMethods, field, name, cfg);
                    if ( getter != null ){
                        // prefer the argumentless getter over direct access.
                        ensureAccessible(getter);
                        obj.put(name, getter.invoke(propertyValue));
                    }else if ( field != null ){
                        // no getter -> direct access.
                        ensureAccessible(field);
                        obj.put(name, field.get(propertyValue));
                    }else{
                        throw new JSONReflectionException(propertyValue, name, cfg);
                    }
                }
            }
        }catch ( Exception e ){
            if ( e instanceof JSONReflectionException ){
                throw (JSONReflectionException)e;
            }else{
                throw new JSONReflectionException(propertyValue, name, e, cfg);
            }
        }

        return new LinkedHashMap<>(obj);
    }

    /**
     * Get the privacy level for reflection.
     *
     * @param modifiers The reflection modifiers.
     * @return The privacy level.
     */
    private static int getLevel( int modifiers )
    {
        if ( Modifier.isPrivate(modifiers) ){
            return PRIVATE;
        }else if ( Modifier.isProtected(modifiers) ){
            return PROTECTED;
        }else if ( Modifier.isPublic(modifiers) ){
            return PUBLIC;
        }else{
            return PACKAGE;
        }
    }

    /**
     * Get all of the fields for a given class.
     *
     * @param clazz The class.
     * @param cfg The config object.
     * @return The fields.
     */
    private static Map<String,Field> getFields( Class<?> clazz, JSONConfig cfg )
    {
        boolean cacheFields = cfg.isCacheReflectionData();
        Map<String,Field> fields;
        Map<Class<?>,Map<String,Field>> theCache = null;

        if ( cacheFields ){
            theCache = getFieldCache();
            fields = theCache.get(clazz);
            if ( fields != null ){
                return fields;
            }
        }

        fields = new LinkedHashMap<>();
        Class<?> tmpClass = clazz;
        while ( tmpClass != null ){
            for ( Field field : tmpClass.getDeclaredFields() ){
                String name = field.getName();
                if ( ! fields.containsKey(name) ){
                    fields.put(name, field);
                }
            }
            tmpClass = tmpClass.getSuperclass();
        }

        fields = new LinkedHashMap<>(fields);
        if ( cacheFields ){
            theCache.put(clazz, fields);
        }

        return fields;
    }

    /**
     * Get all of the instance fields for a given class that match the given
     * type.
     *
     * @param clazz The class.
     * @param type The type to match.
     * @return The fields.
     */
    static Map<String,Field> getFields( Class<?> clazz, Class<?> type )
    {
        // build a map of the object's properties.
        Map<String,Field> fields = new HashMap<>();

        Class<?> tmpClass = clazz;
        while ( tmpClass != null ){
            for ( Field field : tmpClass.getDeclaredFields() ){
                int modifiers = field.getModifiers();
                if ( Modifier.isTransient(modifiers) ){
                    continue;       // ignore transient fields.
                }
                if ( type.equals(field.getType()) ){
                    String name = field.getName();
                    if ( ! fields.containsKey(name) ){
                        fields.put(name, field);
                    }
                }
            }
            tmpClass = tmpClass.getSuperclass();
        }

        return new HashMap<>(fields);
    }

    /**
     * Get the name of the setter for the given field of the given
     * class.
     *
     * @param clazz The class.
     * @param field The field.
     * @return The setter or null if there isn't one.
     */
    static Method getSetter( Class<?> clazz, Field field )
    {
        String fieldName = field.getName();
        String setterName = makeSetterName(fieldName);

        Class<?> tmpClass = clazz;
        while ( tmpClass != null ){
            for ( Method method : tmpClass.getDeclaredMethods() ){
                if ( setterName.equals(method.getName()) && method.getParameterCount() == 1 ){
                    return method;
                }
            }
            tmpClass = tmpClass.getSuperclass();
        }

        return null;
    }

    /**
     * Get all of the parameterless getter methods for a given class that
     * are visible with the given privacy level.
     *
     * @param clazz The class.
     * @param privacyLevel The minimum class privacy level
     * @param cfg The config object.
     * @return The methods.
     */
    private static Map<String,Method> getGetterMethods( Class<?> clazz, int privacyLevel, JSONConfig cfg )
    {
        boolean cacheMethods = cfg.isCacheReflectionData();
        Map<String,Method> getterMethods = null;
        Map<String,Method> methodCache = null;
        Map<Class<?>,Map<String,Method>> theCache = null;
        boolean isPrivate = privacyLevel == PRIVATE;

        if ( cacheMethods ){
            theCache = getMethodCache();
            methodCache = theCache.get(clazz);
            if ( methodCache == null ){
                if ( ! isPrivate ){
                    methodCache = new HashMap<>(0);
                }
            }else{
                if ( isPrivate ){
                    return methodCache;
                }else{
                    Map<Class<?>,Integer> minGetterCache = getMinGetterCache();
                    Integer minGetter = minGetterCache.get(clazz);
                    boolean noGetterPrivacy = minGetter == null;
                    if ( !noGetterPrivacy && privacyLevel <= minGetter ){
                        return methodCache;
                    }
                    int g = 0;
                    int m = methodCache.size();
                    int minPrivacy = PUBLIC;
                    // filter by privacy level.
                    getterMethods = new HashMap<>(methodCache.size());
                    for ( Method method : methodCache.values() ){
                        int getterLevel = getLevel(method.getModifiers());
                        if ( getterLevel >= privacyLevel ){
                            getterMethods.put(method.getName(), method);
                            ++g;
                        }
                        if ( noGetterPrivacy && getterLevel < minPrivacy ){
                            minPrivacy = getterLevel;
                        }
                    }
                    if ( noGetterPrivacy ){
                        minGetterCache.put(clazz, minPrivacy);
                    }
                    return g == m ? methodCache : new HashMap<>(getterMethods);
                }
            }
        }

        int g = 0;
        int m = 0;
        int minPrivacy = PUBLIC;
        getterMethods = new HashMap<>();
        Class<?> tmpClass = clazz;
        while ( tmpClass != null ){
            for ( Method method : tmpClass.getDeclaredMethods() ){
                String name = method.getName();
<<<<<<< HEAD
                if ( method.getParameterTypes().length == 0 && name.startsWith("get") &&
                        ! getterMethods.containsKey(name) && ! Void.TYPE.equals(method.getReturnType()) ){
=======
                Class<?> retType = method.getReturnType();
                if ( method.getParameterCount() == 0 && ! getterMethods.containsKey(name) &&
                        ! Void.TYPE.equals(retType) && GETTER.matcher(name).matches() ){
                    if ( name.startsWith("is") && ! (Boolean.class.equals(retType) || Boolean.TYPE.equals(retType)) ){
                        continue;   // "is" prefix only valid getter for booleans.
                    }
>>>>>>> 8bcc28ce
                    if ( isPrivate ){
                        getterMethods.put(name, method);
                        if ( cacheMethods ){
                            int getterLevel = getLevel(method.getModifiers());
                            if ( getterLevel < minPrivacy ){
                                minPrivacy = getterLevel;
                            }
                        }
                    }else{
                        int getterLevel = getLevel(method.getModifiers());
                        if ( getterLevel >= privacyLevel ){
                            getterMethods.put(name, method);
                            ++g;
                        }
                        if ( cacheMethods ){
                            methodCache.put(name, method);
                            ++m;
                            if ( getterLevel < minPrivacy ){
                                minPrivacy = getterLevel;
                            }
                        }
                    }
                }
            }
            tmpClass = tmpClass.getSuperclass();
        }
        getterMethods = new HashMap<>(getterMethods);

        if ( cacheMethods ){
            theCache.put(clazz, g == m ? getterMethods : new HashMap<>(methodCache));
            getMinGetterCache().put(clazz, minPrivacy);
        }

        return getterMethods;
    }

    /**
     * Get the getter for the given field.
     *
     * @param clazz The class for this field and getter.
     * @param getterMethods The available getter methods.
     * @param field The field
     * @param name The field name.
     * @param cfg The config object.
     * @return The getter or null if one cannot be found.
     */
    private static Method getGetter( Class<?> clazz, Map<String,Method> getterMethods, Field field, String name, JSONConfig cfg )
    {
        boolean cacheReflectionData = cfg.isCacheReflectionData();

        if ( cacheReflectionData && field != null ){
            // check the cache for previous validations.
            Method getter;
            Map<Class<?>,Map<Field,Method>> compatCache = getFieldMethodCompat();
            synchronized ( compatCache ){
                Map<Field,Method> compat = compatCache.get(clazz);
                getter = compat != null ? compat.get(field) : null;
            }
            if ( getter != null && getterMethods.containsKey(getter.getName()) ){
                return getter;
            }
            Map<Class<?>,Map<Field,Method>> incompatCache = getFieldMethodIncompat();
            synchronized ( incompatCache ){
                Map<Field,Method> incompat = incompatCache.get(clazz);
                getter = incompat != null ? incompat.get(field) : null;
            }
            if ( getter != null ){
                return null;
            }
        }

        Method getter = getterMethods.get(makeGetterName(name));
        if ( getter == null ){
            getter = getterMethods.get(makeIsName(name));
        }
        if ( field == null || getter == null ){
            return getter;
        }

        boolean isCompatible = isCompatible(field, getter);

        if ( cacheReflectionData ){
            if ( isCompatible ){
                Map<Class<?>,Map<Field,Method>> compatCache = getFieldMethodCompat();
                synchronized ( compatCache ){
                    Map<Field,Method> compat = compatCache.get(clazz);
                    if ( compat == null ){
                        compat = new HashMap<>(0);
                        compatCache.put(clazz, compat);
                    }
                    compat.put(field, getter);
                }
            }else{
                Map<Class<?>,Map<Field,Method>> incompatCache = getFieldMethodIncompat();
                synchronized ( incompatCache ){
                    Map<Field,Method> incompat = incompatCache.get(clazz);
                    if ( incompat == null ){
                        incompat = new HashMap<>(0);
                        incompatCache.put(clazz, incompat);
                    }
                    incompat.put(field, getter);
                }
            }
        }

        return isCompatible ? getter : null;
    }

    /**
     * Make a JavaBeans getter name from a field name.
     *
     * @param fieldName the field name.
     * @return the getter name.
     */
    private static String makeGetterName( String fieldName )
    {
        return makeBeanMethodName(fieldName, "get");
    }

    /**
     * Make a JavaBeans "is" getter name from a field name.
     *
     * @param fieldName the field name.
     * @return the "is" getter name.
     */
    private static String makeIsName( String fieldName )
    {
        return makeBeanMethodName(fieldName, "is");
    }

    /**
     * Make a JavaBeans setter name from a field name.
     *
     * @param fieldName the field name.
     * @return the setter name.
     */
    private static String makeSetterName( String fieldName )
    {
        return makeBeanMethodName(fieldName, "set");
    }

    /**
     * Make a bean method name.
     *
     * @param fieldName the name of the field.
     * @param prefix The prefix for the bean method name.
     * @return The bean method name.
     */
    private static String makeBeanMethodName( String fieldName, String prefix )
    {
        int len = fieldName.length();
        StringBuilder buf = new StringBuilder(len+prefix.length());
        buf.append(prefix);
        int codePoint = fieldName.codePointAt(0);
        int charCount = Character.charCount(codePoint);
        if ( Character.isLowerCase(codePoint) ){
            codePoint = Character.toUpperCase(codePoint);
        }
        buf.appendCodePoint(codePoint);
        if ( len > charCount ){
            buf.append(fieldName.substring(charCount));
        }
        return buf.toString();
    }

    /**
     * Return true if the type returned by the method is compatible in JSON
     * with the type of the field.
     *
     * @param field The field.
     * @param method The method to check the return type of.
     * @return true if they are compatible in JSON.
     */
    private static boolean isCompatible( Field field, Method method )
    {
        Class<?> fieldType = field.getType();
        Set<Class<?>> methodTypes = getTypes(method.getReturnType());

        if ( isType(methodTypes, fieldType) ){
            return true;
        }else{
            Set<Class<?>> fieldTypes = getTypes(fieldType);

            if ( isNumber(fieldTypes) && isNumber(methodTypes) ){
                return true;
            }else if ( isString(fieldTypes) && isString(methodTypes) ){
                return true;
            }else if ( isBoolean(fieldTypes) && isBoolean(methodTypes) ){
                return true;
            }else if ( isJSONArray(fieldTypes) && isJSONArray(methodTypes) ){
                return true;
            }else if ( isJSONMap(fieldTypes) && isJSONMap(methodTypes) ){
                return true;
            }
        }

        return false;
    }

    /**
     * Return true if the given type is a {@link Number} type.
     *
     * @param type the type to check.
     * @return true if the given type is a {@link Number} type.
     */
    private static boolean isNumber( Set<Class<?>> objTypes )
    {
        return isType(objTypes, NUMBERS);
    }

    /**
     * Return true if the given type is a {@link Boolean} type.
     *
     * @param type the type to check.
     * @return true if the given type is a {@link Boolean} type.
     */
    private static boolean isBoolean( Set<Class<?>> objTypes )
    {
        return isType(objTypes, BOOLEANS);
    }

    /**
     * Return true if the given type is a {@link CharSequence} type.
     *
     * @param type the type to check.
     * @return true if the given type is a {@link CharSequence} type.
     */
    private static boolean isString( Set<Class<?>> objTypes )
    {
        return isType(objTypes, STRINGS);
    }

    /**
     * Return true if the given type is a JSON array type.
     *
     * @param type the type to check.
     * @return true if the given type is a JSON array type.
     */
    private static boolean isJSONArray( Set<Class<?>> objTypes )
    {
        for ( Class<?> clazz : objTypes ){
            if ( clazz.isArray() ){
                return true;
            }else{
                break;
            }
        }
        return isType(objTypes, ARRAY_TYPES);
    }

    /**
     * Return true if the given type is a JSON map type.
     *
     * @param type the type to check.
     * @return true if the given type is a JSON map type.
     */
    private static boolean isJSONMap( Set<Class<?>> objTypes )
    {
        return isType(objTypes, MAP_TYPES);
    }

    /**
     * Return true if the given type or any of its super types or interfaces is
     * the same as the given type.
     *
     * @param objType The type to check.
     * @param type The type to check against.
     * @return true if there's a match.
     */
    private static boolean isType( Set<Class<?>> objTypes, Class<?> type )
    {
<<<<<<< HEAD
        List<Class<?>> typeList = new ArrayList<>(1);
        typeList.add(type);
        return isType(objType, new HashSet<>(typeList));
=======
        return isType(objTypes, new HashSet<>(Arrays.asList(type)));
>>>>>>> 8bcc28ce
    }

    /**
     * @param objTypes
     * @param types
     * @return
     */
    private static boolean isType( Set<Class<?>> objTypes, Set<Class<?>> types )
    {
        if ( objTypes.size() >= types.size() ){
            for ( Class<?> type : types ){
                if ( objTypes.contains(type) ){
                    return true;
                }
            }
        }else{
            for ( Class<?> type : objTypes ){
                if ( types.contains(type) ){
                    return true;
                }
            }
        }
        return false;
    }

    /**
     * Get a collection of types represented by the given type including
     * all super types and interfaces.
     *
     * @param objType the original type.
     * @return the type and all its super types and interfaces.
     */
    private static Set<Class<?>> getTypes( Class<?> objType )
    {
        Set<Class<?>> types = new LinkedHashSet<>();
        Class<?> tmpClass = objType;
        while ( tmpClass != null ){
            if ( ! "java.lang.Object".equals(tmpClass.getClass().getCanonicalName()) ){
                types.add(tmpClass);
            }
            tmpClass = tmpClass.getSuperclass();
        }
        getInterfaces(objType, types);
        return types;
    }

    /**
     * Get a complete list of interfaces for a given class including
     * all super interfaces.
     *
     * @param clazz The class.
     * @param The set of interfaces.
     */
    private static void getInterfaces( Class<?> clazz, Set<Class<?>> interfaces )
    {
        Class<?> tmpClass = clazz;
        while ( tmpClass != null ){
            for ( Class<?> itfc : clazz.getInterfaces() ){
                if ( interfaces.add(itfc) ){
                    getInterfaces(itfc, interfaces);
                }
            }
            tmpClass = tmpClass.getSuperclass();
        }
    }

    /**
     * Make sure that the given object is accessible.
     *
     * @param obj the object
     */
    static void ensureAccessible( AccessibleObject obj )
    {
        if ( ! obj.isAccessible() ){
            obj.setAccessible(true);
        }
    }

    /**
     * This class should never be instantiated.
     */
    private ReflectUtil()
    {
    }
}<|MERGE_RESOLUTION|>--- conflicted
+++ resolved
@@ -89,15 +89,9 @@
     /**
      * Primitive number type names.
      */
-<<<<<<< HEAD
-    private static final Set<Class<?>> PRIMITIVE_NUMBERS;
-=======
-    private static final Set<Class<?>> NUMBERS =
-            new HashSet<>(Arrays.asList(Double.TYPE, Float.TYPE, Long.TYPE, Integer.TYPE, Short.TYPE, Byte.TYPE, Number.class));
->>>>>>> 8bcc28ce
-
-    private static final Set<Class<?>> BOOLEANS =
-            new HashSet<>(Arrays.asList(Boolean.class, Boolean.TYPE));
+    private static final Set<Class<?>> NUMBERS;
+
+    private static final Set<Class<?>> BOOLEANS;
 
     private static final Set<Class<?>> STRINGS =
             new HashSet<>(Arrays.asList(CharSequence.class, Character.class, Character.TYPE));
@@ -144,12 +138,19 @@
         clearReflectionCache();
 
         // Java 7 doesn't handle this as well as Java 8
-        List<?> list1 = Arrays.asList(Double.TYPE, Float.TYPE, Long.TYPE, Integer.TYPE, Short.TYPE, Byte.TYPE);
+        List<?> list1 = Arrays.asList(Double.TYPE, Float.TYPE, Long.TYPE, Integer.TYPE, Short.TYPE, Byte.TYPE, Number.class);
         List<Class<?>> list2 = new ArrayList<>(list1.size());
         for ( Object type : list1 ){
             list2.add((Class<?>)type);
         }
-        PRIMITIVE_NUMBERS = new HashSet<>(list2);
+        NUMBERS = new HashSet<>(list2);
+
+        list1 = Arrays.asList(Boolean.class, Boolean.TYPE);
+        list2 = new ArrayList<>(list1.size());
+        for ( Object type : list1 ){
+            list2.add((Class<?>)type);
+        }
+        BOOLEANS = new HashSet<>(list2);
     }
 
     /**
@@ -506,7 +507,7 @@
         Class<?> tmpClass = clazz;
         while ( tmpClass != null ){
             for ( Method method : tmpClass.getDeclaredMethods() ){
-                if ( setterName.equals(method.getName()) && method.getParameterCount() == 1 ){
+                if ( setterName.equals(method.getName()) && method.getParameterTypes().length == 1 ){
                     return method;
                 }
             }
@@ -581,17 +582,12 @@
         while ( tmpClass != null ){
             for ( Method method : tmpClass.getDeclaredMethods() ){
                 String name = method.getName();
-<<<<<<< HEAD
-                if ( method.getParameterTypes().length == 0 && name.startsWith("get") &&
-                        ! getterMethods.containsKey(name) && ! Void.TYPE.equals(method.getReturnType()) ){
-=======
                 Class<?> retType = method.getReturnType();
-                if ( method.getParameterCount() == 0 && ! getterMethods.containsKey(name) &&
+                if ( method.getParameterTypes().length == 0 && ! getterMethods.containsKey(name) &&
                         ! Void.TYPE.equals(retType) && GETTER.matcher(name).matches() ){
                     if ( name.startsWith("is") && ! (Boolean.class.equals(retType) || Boolean.TYPE.equals(retType)) ){
                         continue;   // "is" prefix only valid getter for booleans.
                     }
->>>>>>> 8bcc28ce
                     if ( isPrivate ){
                         getterMethods.put(name, method);
                         if ( cacheMethods ){
@@ -863,13 +859,9 @@
      */
     private static boolean isType( Set<Class<?>> objTypes, Class<?> type )
     {
-<<<<<<< HEAD
         List<Class<?>> typeList = new ArrayList<>(1);
         typeList.add(type);
-        return isType(objType, new HashSet<>(typeList));
-=======
-        return isType(objTypes, new HashSet<>(Arrays.asList(type)));
->>>>>>> 8bcc28ce
+        return isType(objTypes, new HashSet<>(typeList));
     }
 
     /**
