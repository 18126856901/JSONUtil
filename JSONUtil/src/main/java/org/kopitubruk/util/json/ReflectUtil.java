package org.kopitubruk.util.json;

import java.lang.reflect.AccessibleObject;
import java.lang.reflect.Field;
import java.lang.reflect.Method;
import java.lang.reflect.Modifier;
import java.util.Arrays;
import java.util.Enumeration;
import java.util.HashMap;
import java.util.HashSet;
import java.util.LinkedHashSet;
import java.util.Map;
import java.util.ResourceBundle;
import java.util.Set;
import java.util.regex.Pattern;

/**
 * Some reflection utility constants to be used with
 * {@link JSONConfig#setReflectionPrivacy(int)} and
 * {@link JSONConfigDefaults#setReflectionPrivacy(int)}
 *
 * @author Bill Davidson
 * @since 1.9
 */
public class ReflectUtil
{
    /**
     * This needs to be saved at class load time so that the correct class
     * loader is used if someone tries to load a class via a JMX client.
     */
    private static ClassLoader classLoader = ReflectUtil.class.getClassLoader();

    /**
     * Reflection will attempt to serialize all fields including private.
     *
     * @see JSONConfig#setReflectionPrivacy(int)
     * @see JSONConfigDefaults#setReflectionPrivacy(int)
     */
    public static final int PRIVATE = 0;

    /**
     * Reflection will attempt to serialize package private, protected and
     * public fields or fields that have package private, protected or public
     * get methods that conform to JavaBean naming conventions.
     *
     * @see JSONConfig#setReflectionPrivacy(int)
     * @see JSONConfigDefaults#setReflectionPrivacy(int)
     */
    public static final int PACKAGE = 1;

    /**
     * Reflection will attempt to serialize protected and public fields or
     * fields that have protected or public get methods that conform to JavaBean
     * naming conventions.
     *
     * @see JSONConfig#setReflectionPrivacy(int)
     * @see JSONConfigDefaults#setReflectionPrivacy(int)
     */
    public static final int PROTECTED = 2;

    /**
     * Reflection will attempt to serialize only fields that are public or have
     * public get methods that conform to JavaBean naming conventions.
     *
     * @see JSONConfig#setReflectionPrivacy(int)
     * @see JSONConfigDefaults#setReflectionPrivacy(int)
     */
    public static final int PUBLIC = 3;

    /**
     * Getter name pattern.
     */
    static final Pattern GETTER = Pattern.compile("^(get|is)\\p{Lu}.*$");

    /**
     * A set of permissible levels for reflection privacy.
     */
<<<<<<< HEAD
    private static final Set<Integer> PERMITTED_LEVELS =
            new HashSet<Integer>(Arrays.asList(PRIVATE, PACKAGE, PROTECTED, PUBLIC));
=======
    static final Set<Integer> PERMITTED_LEVELS =
            new HashSet<>(Arrays.asList(PRIVATE, PACKAGE, PROTECTED, PUBLIC));
>>>>>>> eb87b2a4

    /**
     * Primitive number types and the number class which includes all number
     * wrappers and BigDecimal and BigInteger.
     */
    private static final Class<?>[] NUMBERS =
            { Number.class, Integer.TYPE, Double.TYPE, Long.TYPE, Float.TYPE, Short.TYPE, Byte.TYPE };

    /**
     * Boolean types.
     */
    static final Class<?>[] BOOLEANS = { Boolean.class, Boolean.TYPE };

    /**
     * String types.
     */
    private static final Class<?>[] STRINGS = { CharSequence.class, Character.class, Character.TYPE };

    /**
     * Types that become arrays in JSON.
     */
    private static final Class<?>[] ARRAY_TYPES = { Iterable.class, Enumeration.class };

    /**
     * Types that become maps/objects in JSON.
     */
    private static final Class<?>[] MAP_TYPES = { Map.class, ResourceBundle.class };

    /**
<<<<<<< HEAD
     * Cache for fields.
     */
    private static volatile Map<Class<?>,Map<String,Field>> FIELDS;

    /**
     * Cache for getter methods.
     */
    private static volatile Map<Class<?>,Map<String,Method>> GETTER_METHODS;

    /**
     * The field-method compatibility cache.
     */
    private static volatile Map<Class<?>,Map<Field,Method>> FIELD_METHOD_COMPAT;

    /**
     * The field-method incompatibility cache.
     */
    private static volatile Map<Class<?>,Map<Field,Method>> FIELD_METHOD_INCOMPAT;

    /**
     * Minimum getter privacy level
     */
    private static volatile Map<Class<?>,Integer> MIN_GETTER_PRIVACY;

    /**
     * Cache of simple types
     */
    private static volatile Map<Class<?>,SimpleType> SIMPLE_TYPE_CACHE;

    /**
     * Cache of types
     */
    private static volatile Map<Class<?>,Class<?>[]> TYPES_CACHE;

    static {
        // needed for loading classes via JMX MBean client.
        classLoader = ReflectUtil.class.getClassLoader();
        clearReflectionCache();
    }

    /**
     * Simple types used for JSON compatibility comparison between
     * fields and getters.
     */
    private enum SimpleType
    {
        NUMBER,
        STRING,
        BOOLEAN,
        ARRAY,
        MAP,
        OTHER
    }

    /**
     * Clear the reflection cache.
     */
    static synchronized void clearReflectionCache()
    {
        FIELDS = null;
        GETTER_METHODS = null;
        FIELD_METHOD_COMPAT = null;
        FIELD_METHOD_INCOMPAT = null;
        MIN_GETTER_PRIVACY = null;
        SIMPLE_TYPE_CACHE = null;
        TYPES_CACHE = null;
    }

    /**
     * Get the field cache.
     *
     * @return The field cache.
     */
    private static synchronized Map<Class<?>,Map<String,Field>> getFieldCache()
    {
        if ( FIELDS == null ){
            FIELDS = new Hashtable<Class<?>,Map<String,Field>>(0);
        }
        return FIELDS;
    }

    /**
     * Get the method cache.
     *
     * @return The method cache.
     */
    private static synchronized Map<Class<?>,Map<String,Method>> getMethodCache()
    {
        if ( GETTER_METHODS == null ){
            GETTER_METHODS = new Hashtable<Class<?>,Map<String,Method>>(0);
        }
        return GETTER_METHODS;
    }

    /**
     * Get the method cache.
     *
     * @return The method cache.
     */
    private static synchronized Map<Class<?>,Integer> getMinGetterCache()
    {
        if ( MIN_GETTER_PRIVACY == null ){
            MIN_GETTER_PRIVACY = new Hashtable<Class<?>, Integer>(0);
        }
        return MIN_GETTER_PRIVACY;
    }

    /**
     * Get the compat cache.
     *
     * @return The compat cache.
     */
    private static synchronized Map<Class<?>,Map<Field,Method>> getFieldMethodCompat()
    {
        if ( FIELD_METHOD_COMPAT == null ){
            FIELD_METHOD_COMPAT = new HashMap<Class<?>,Map<Field,Method>>(0);
        }
        return FIELD_METHOD_COMPAT;
    }

    /**
     * Get the incompat cache.
     *
     * @return The incompat cache.
     */
    private static synchronized Map<Class<?>,Map<Field,Method>> getFieldMethodIncompat()
    {
        if ( FIELD_METHOD_INCOMPAT == null ){
            FIELD_METHOD_INCOMPAT = new HashMap<Class<?>,Map<Field,Method>>(0);
        }
        return FIELD_METHOD_INCOMPAT;
    }

    /**
     * Get the field cache.
     *
     * @return The field cache.
     */
    private static synchronized Map<Class<?>,SimpleType> getSimpleCache()
    {
        if ( SIMPLE_TYPE_CACHE == null ){
            SIMPLE_TYPE_CACHE = new Hashtable<Class<?>,SimpleType>(0);
        }
        return SIMPLE_TYPE_CACHE;
    }

    /**
     * Get the types cache.
     *
     * @return The types cache.
     */
    private static synchronized Map<Class<?>,Class<?>[]> getTypesCache()
    {
        if ( TYPES_CACHE == null ){
            TYPES_CACHE = new Hashtable<Class<?>,Class<?>[]>(0);
        }
        return TYPES_CACHE;
    }

    /**
=======
>>>>>>> eb87b2a4
     * Get the class of the given object or the object if it's a class object.
     *
     * @param obj The object
     * @return The object's class.
     * @since 1.9
     */
    static Class<?> getClass( Object obj )
    {
        if ( obj == null ){
            throw new JSONReflectionException();
        }
        Class<?> result = null;
        if ( obj instanceof Class ){
            result = (Class<?>)obj;
        }else if ( obj instanceof JSONReflectedClass ){
            result = ((JSONReflectedClass)obj).getObjClass();
        }else{
            result = obj.getClass();
        }
        return result;
    }

    /**
     * Get the {@link JSONReflectedClass} version of this object class.
     *
     * @param obj The object.
     * @return the {@link JSONReflectedClass} version of this object class.
     */
    static JSONReflectedClass ensureReflectedClass( Object obj )
    {
        if ( obj instanceof JSONReflectedClass ){
             return (JSONReflectedClass)obj;
        }else if ( obj != null ){
            return new JSONReflectedClass(getClass(obj));
        }else{
            return null;
        }
    }

    /**
     * Get the class object for the given class name.
     *
     * @param className The name of the class.
     * @return The class object for that class.
     * @throws ClassNotFoundException If there's an error loading the class.
     * @since 1.9
     */
    static Class<?> getClassByName( String className ) throws ClassNotFoundException
    {
        return classLoader.loadClass(className);
    }

    /**
     * Check that the given privacy level is valid.
     *
     * @param privacyLevel The privacy level to check.
     * @param cfg The config for the exception.
     * @return The value if valid.
     * @throws JSONReflectionException if the privacyLevel is invalid.
     */
    static int confirmPrivacyLevel( int privacyLevel, JSONConfig cfg ) throws JSONReflectionException
    {
        if ( PERMITTED_LEVELS.contains(privacyLevel) ){
            return privacyLevel;
        }else{
            throw new JSONReflectionException(privacyLevel, cfg);
        }
    }

    /**
<<<<<<< HEAD
     * Use reflection to build a map of the properties of the given object
     *
     * @param propertyValue The object to be appended via reflection.
     * @param cfg A configuration object to use.
     * @return A map representing the object's fields.
     */
    static Map<Object,Object> getReflectedObject( Object propertyValue, JSONConfig cfg )
    {
        boolean isCacheData = cfg.isCacheReflectionData();
        JSONReflectedClass refClass = cfg.ensureReflectedClass(propertyValue);
        String[] fieldNames = refClass.getFieldNamesRaw();
        Class<?> clazz = refClass.getObjClass();
        boolean isFieldsSpecified = fieldNames != null;
        boolean isNotFieldsSpecified = ! isFieldsSpecified;
        int privacyLevel, modifiers = 0;
        String name = "getReflectedObject()";

        try {
            Map<String,Field> fields = getFields(clazz, isCacheData);
            if ( isFieldsSpecified ){
                privacyLevel = PRIVATE;
            }else{
                privacyLevel = cfg.getReflectionPrivacy();
                fieldNames = fields.keySet().toArray(new String[fields.size()]);
            }
            boolean isPrivate = privacyLevel == PRIVATE;
            Map<String,Method> getterMethods = getGetterMethods(clazz, privacyLevel, isCacheData);
            Map<Object,Object> obj = new LinkedHashMap<Object,Object>(fieldNames.length);

            for ( String fieldName : fieldNames ){
                name = refClass.getAlias(fieldName);
                Field field = fields.get(fieldName);
                if ( isNotFieldsSpecified ){
                    modifiers = field.getModifiers();
                    if ( Modifier.isStatic(modifiers) || Modifier.isTransient(modifiers) ){
                        continue;       // ignore static and transient fields.
                    }
                }
                Method getter = getGetter(clazz, getterMethods, field, fieldName, isPrivate, isCacheData);
                if ( getter != null ){
                    ensureAccessible(getter);
                    obj.put(name, getter.invoke(propertyValue));
                }else if ( field != null && (isPrivate || getLevel(modifiers) >= privacyLevel) ){
                    ensureAccessible(field);
                    obj.put(name, field.get(propertyValue));
                }else if ( isFieldsSpecified ){
                    throw new JSONReflectionException(propertyValue, fieldName, cfg);
                }
            }
            return obj;
        }catch ( JSONReflectionException e ){
            throw e;
        }catch ( Exception e ){
            throw new JSONReflectionException(propertyValue, name, e, cfg);
        }
    }

    /**
=======
>>>>>>> eb87b2a4
     * Get the privacy level for reflection.
     *
     * @param modifiers The reflection modifiers.
     * @return The privacy level.
     */
    static int getPrivacyLevel( int modifiers )
    {
        if ( Modifier.isPrivate(modifiers) ){
            return PRIVATE;
        }else if ( Modifier.isProtected(modifiers) ){
            return PROTECTED;
        }else if ( Modifier.isPublic(modifiers) ){
            return PUBLIC;
        }else{
            return PACKAGE;
        }
    }

    /**
<<<<<<< HEAD
     * Get all of the fields for a given class.
     *
     * @param clazz The class.
     * @param cacheFields if true, then cache data.
     * @return The fields.
     */
    private static Map<String,Field> getFields( Class<?> clazz, boolean cacheFields )
    {
        Map<String,Field> fields;
        Map<Class<?>,Map<String,Field>> theCache = null;

        if ( cacheFields ){
            theCache = getFieldCache();
            fields = theCache.get(clazz);
            if ( fields != null ){
                return fields;
            }
        }

        fields = new LinkedHashMap<String,Field>();
        Class<?> tmpClass = clazz;
        while ( tmpClass != null ){
            for ( Field field : tmpClass.getDeclaredFields() ){
                String name = field.getName();
                if ( ! fields.containsKey(name) ){
                    fields.put(name, field);
                }
            }
            tmpClass = tmpClass.getSuperclass();
        }

        if ( cacheFields ){
            fields = new LinkedHashMap<String,Field>(fields);
            theCache.put(clazz, fields);
        }

        return fields;
    }

    /**
=======
>>>>>>> eb87b2a4
     * Get all of the instance fields for a given class that match the given
     * type.
     *
     * @param clazz The class.
     * @param type The type to match.
     * @return The fields.
     */
    static Map<String,Field> getFields( Class<?> clazz, Class<?> type )
    {
        // build a map of the object's properties.
        Map<String,Field> fields = new HashMap<String,Field>();

        Class<?> tmpClass = clazz;
        while ( tmpClass != null ){
            for ( Field field : tmpClass.getDeclaredFields() ){
                int modifiers = field.getModifiers();
                if ( Modifier.isTransient(modifiers) ){
                    continue;       // ignore transient fields.
                }
                if ( type.equals(field.getType()) ){
                    String name = field.getName();
                    if ( ! fields.containsKey(name) ){
                        fields.put(name, field);
                    }
                }
            }
            tmpClass = tmpClass.getSuperclass();
        }

        return fields;
    }

    /**
     * Get the name of the setter for the given field of the given
     * class.
     *
     * @param clazz The class.
     * @param field The field.
     * @return The setter or null if there isn't one.
     */
    static Method getSetter( Class<?> clazz, Field field )
    {
        String fieldName = field.getName();
        String setterName = makeBeanMethodName(fieldName,"set");

        Class<?> tmpClass = clazz;
        while ( tmpClass != null ){
            for ( Method method : tmpClass.getDeclaredMethods() ){
                if ( setterName.equals(method.getName()) && method.getParameterTypes().length == 1 ){
                    return method;
                }
            }
            tmpClass = tmpClass.getSuperclass();
        }

        return null;
    }

    /**
<<<<<<< HEAD
     * Get all of the parameterless getter methods for a given class that
     * are visible with the given privacy level.
     *
     * @param clazz The class.
     * @param privacyLevel The minimum class privacy level
     * @param cacheMethods If true then cache method data.
     * @return The methods.
     */
    private static Map<String,Method> getGetterMethods( Class<?> clazz, int privacyLevel, boolean cacheMethods )
    {
        Map<String,Method> getterMethods = null;
        Map<String,Method> methodCache = null;
        Map<Class<?>,Map<String,Method>> theCache = null;
        boolean isPrivate = privacyLevel == PRIVATE;

        if ( cacheMethods ){
            theCache = getMethodCache();
            methodCache = theCache.get(clazz);
            if ( methodCache == null ){
                if ( ! isPrivate ){
                    methodCache = new HashMap<String,Method>(0);
                }
            }else{
                if ( isPrivate ){
                    return methodCache;
                }else{
                    Map<Class<?>,Integer> minGetterCache = getMinGetterCache();
                    Integer minGetter = minGetterCache.get(clazz);
                    boolean getterPrivacy = minGetter != null;
                    boolean noGetterPrivacy = ! getterPrivacy;
                    if ( getterPrivacy && privacyLevel <= minGetter ){
                        return methodCache;
                    }
                    int g = 0;
                    int m = methodCache.size();
                    int minPrivacy = PUBLIC;
                    // filter by privacy level.
                    getterMethods = new HashMap<String,Method>(0);
                    for ( Method method : methodCache.values() ){
                        int getterLevel = getLevel(method.getModifiers());
                        if ( getterLevel >= privacyLevel ){
                            getterMethods.put(method.getName(), method);
                            ++g;
                        }
                        if ( noGetterPrivacy && getterLevel < minPrivacy ){
                            minPrivacy = getterLevel;
                        }
                    }
                    if ( noGetterPrivacy ){
                        minGetterCache.put(clazz, minPrivacy);
                    }
                    return g == m ? methodCache : getterMethods;
                }
            }
        }

        int g = 0;
        int m = 0;
        int minPrivacy = PUBLIC;
        getterMethods = new HashMap<String,Method>(0);
        Class<?> tmpClass = clazz;
        while ( tmpClass != null ){
            for ( Method method : tmpClass.getDeclaredMethods() ){
                if ( method.getParameterTypes().length != 0 ){
                    continue;
                }
                Class<?> retType = method.getReturnType();
                if ( Void.TYPE.equals(retType) ){
                    continue;
                }
                String name = method.getName();
                if ( getterMethods.containsKey(name) || ! GETTER.matcher(name).matches() ){
                    continue;
                }
                if ( name.startsWith("is") && ! isType(BOOLEANS, retType) ){
                    continue;   // "is" prefix only valid getter for booleans.
                }
                if ( isPrivate ){
                    getterMethods.put(name, method);
                }else{
                    int getterLevel = getLevel(method.getModifiers());
                    if ( getterLevel >= privacyLevel ){
                        getterMethods.put(name, method);
                        ++g;
                    }
                    if ( cacheMethods ){
                        methodCache.put(name, method);
                        ++m;
                        if ( getterLevel < minPrivacy ){
                            minPrivacy = getterLevel;
                        }
                    }
                }
            }
            tmpClass = tmpClass.getSuperclass();
        }

        if ( cacheMethods ){
            if ( g == m ){
                methodCache = getterMethods = new HashMap<String,Method>(getterMethods);
            }else{
                methodCache = new HashMap<String,Method>(methodCache);
            }
            theCache.put(clazz, methodCache);
            if ( m > 0 ){
                getMinGetterCache().put(clazz, minPrivacy);
            }
        }

        return getterMethods;
    }

    /**
     * Get the getter for the given field.
     *
     * @param clazz The class for this field and getter.
     * @param getterMethods The available getter methods at the current privacy level.
     * @param field The field
     * @param name The field name.
     * @param isPrivate if the privacy level is private.
     * @param cacheMethods if true cache the method objects by field.
     * @return The getter or null if one cannot be found.
     */
    private static Method getGetter( Class<?> clazz, Map<String,Method> getterMethods, Field field, String name, boolean isPrivate, boolean cacheMethods )
    {
        if ( cacheMethods && field != null ){
            // check the cache for previous validations.
            Method getter;
            Map<Class<?>,Map<Field,Method>> compatCache = getFieldMethodCompat();
            synchronized ( compatCache ){
                Map<Field,Method> compat = compatCache.get(clazz);
                getter = compat != null ? compat.get(field) : null;
            }
            if ( getter != null ){
                // check privacy level and return null if level not met.
                return isPrivate ? getter : getterMethods.get(getter.getName());
            }
            Map<Class<?>,Map<Field,Method>> incompatCache = getFieldMethodIncompat();
            synchronized ( incompatCache ){
                Map<Field,Method> incompat = incompatCache.get(clazz);
                getter = incompat != null ? incompat.get(field) : null;
            }
            if ( getter != null ){
                return null;
            }
        }

        Method getter = getterMethods.get(makeBeanMethodName(name,"get"));
        if ( getter == null ){
            getter = getterMethods.get(makeBeanMethodName(name,"is"));
        }
        if ( field == null || getter == null ){
            return getter;
        }

        boolean isCompatible = isCompatible(field, getter, cacheMethods);

        if ( cacheMethods ){
            if ( isCompatible ){
                Map<Class<?>,Map<Field,Method>> compatCache = getFieldMethodCompat();
                synchronized ( compatCache ){
                    Map<Field,Method> compat = compatCache.get(clazz);
                    if ( compat == null ){
                        compat = new HashMap<Field,Method>(0);
                        compatCache.put(clazz, compat);
                    }
                    compat.put(field, getter);
                }
            }else{
                Map<Class<?>,Map<Field,Method>> incompatCache = getFieldMethodIncompat();
                synchronized ( incompatCache ){
                    Map<Field,Method> incompat = incompatCache.get(clazz);
                    if ( incompat == null ){
                        incompat = new HashMap<Field,Method>(0);
                        incompatCache.put(clazz, incompat);
                    }
                    incompat.put(field, getter);
                }
            }
        }

        return isCompatible ? getter : null;
    }

    /**
=======
>>>>>>> eb87b2a4
     * Make a bean method name.
     *
     * @param fieldName the name of the field.
     * @param prefix The prefix for the bean method name.
     * @return The bean method name.
     */
    static String makeBeanMethodName( String fieldName, String prefix )
    {
        int len = fieldName.length();
        StringBuilder buf = new StringBuilder(len+prefix.length());
        buf.append(prefix);
        int codePoint = fieldName.codePointAt(0);
        int charCount = Character.charCount(codePoint);
        if ( Character.isLowerCase(codePoint) ){
            codePoint = Character.toUpperCase(codePoint);
        }
        buf.appendCodePoint(codePoint);
        if ( len > charCount ){
            buf.append(fieldName.substring(charCount));
        }
        return buf.toString();
    }

    /**
     * Return true if the given type is a {@link Number} type.
     *
     * @param objTypes the type to check.
     * @return true if the given type is a {@link Number} type.
     */
    static boolean isJSONNumber( Class<?>[] objTypes )
    {
        return isType(objTypes, NUMBERS);
    }

    /**
     * Return true if the given type is a {@link Boolean} type.
     *
     * @param objTypes the type to check.
     * @return true if the given type is a {@link Boolean} type.
     */
    static boolean isJSONBoolean( Class<?>[] objTypes )
    {
        return isType(objTypes, BOOLEANS);
    }

    /**
     * Return true if the given type is a {@link CharSequence} type.
     *
     * @param objTypes the type to check.
     * @return true if the given type is a {@link CharSequence} type.
     */
    static boolean isJSONString( Class<?>[] objTypes )
    {
        return isType(objTypes, STRINGS);
    }

    /**
     * Return true if the given type is a JSON array type.
     *
     * @param objTypes the type to check.
     * @return true if the given type is a JSON array type.
     */
    static boolean isJSONArray( Class<?>[] objTypes )
    {
        for ( Class<?> clazz : objTypes ){
            if ( clazz.isArray() ){
                return true;
            }else{
                break;
            }
        }
        return isType(objTypes, ARRAY_TYPES);
    }

    /**
     * Return true if the given type is a JSON map type.
     *
     * @param objTypes the type to check.
     * @return true if the given type is a JSON map type.
     */
    static boolean isJSONMap( Class<?>[] objTypes )
    {
        return isType(objTypes, MAP_TYPES);
    }

    /**
     * Return true if the objTypes or any of its super types or interfaces is
     * the same as the given type.
     *
     * @param objTypes The type to check.
     * @param type The type to check against.
     * @return true if there's a match.
     */
    static boolean isType( Class<?>[] objTypes, Class<?> type )
    {
        Class<?>[] typeList = { type };
        return isType(objTypes, typeList);
    }

    /**
     * Return true if the objTypes or any of its super types or interfaces is
     * the same as the given types. This used to be done with HashSets but the
     * sets are so small that these linear reference checks are actually a
     * little faster in the end and they have the bonus of using less memory.
     * These reference checks work because the class loader will only create one
     * object per unique class loaded so using "==" does effectively the same
     * thing as calling .equals(Object) only it's faster.
     *
     * @param objType The type to check.
     * @param type The type to check against.
     * @return true if there's a match.
     */
    private static boolean isType( Class<?>[] objTypes, Class<?>[] types )
    {
        for ( int i = 0; i < types.length; i++ ){
            for ( int j = 0; j < objTypes.length; j++ ){
                if ( objTypes[j] == types[i] ){
                    return true;
                }
            }
        }
        return false;
    }

    /**
     * Get a collection of types represented by the given type including
     * all super types and interfaces.
     *
     * @param objType the original type.
     * @return the type and all its super types and interfaces.
     */
    static Class<?>[] getTypes( Class<?> objType )
    {
        Set<Class<?>> types = new LinkedHashSet<Class<?>>();
        Class<?> tmpClass = objType;
        while ( tmpClass != null ){
            if ( ! "java.lang.Object".equals(tmpClass.getCanonicalName()) ){
                types.add(tmpClass);
            }
            tmpClass = tmpClass.getSuperclass();
        }
        getInterfaces(objType, types);
        return types.toArray(new Class<?>[types.size()]);
    }

    /**
     * Get a complete list of interfaces for a given class including
     * all super interfaces.
     *
     * @param clazz The class.
     * @param The set of interfaces.
     */
    private static void getInterfaces( Class<?> clazz, Set<Class<?>> interfaces )
    {
        Class<?> tmpClass = clazz;
        while ( tmpClass != null ){
            for ( Class<?> itfc : clazz.getInterfaces() ){
                if ( interfaces.add(itfc) ){
                    getInterfaces(itfc, interfaces);
                }
            }
            tmpClass = tmpClass.getSuperclass();
        }
    }

    /**
     * Make sure that the given object is accessible.
     *
     * @param obj the object
     */
    static void ensureAccessible( AccessibleObject obj )
    {
        if ( ! obj.isAccessible() ){
            obj.setAccessible(true);
        }
    }

    /**
     * This class should never be instantiated.
     */
    private ReflectUtil()
    {
    }
}<|MERGE_RESOLUTION|>--- conflicted
+++ resolved
@@ -75,13 +75,8 @@
     /**
      * A set of permissible levels for reflection privacy.
      */
-<<<<<<< HEAD
     private static final Set<Integer> PERMITTED_LEVELS =
             new HashSet<Integer>(Arrays.asList(PRIVATE, PACKAGE, PROTECTED, PUBLIC));
-=======
-    static final Set<Integer> PERMITTED_LEVELS =
-            new HashSet<>(Arrays.asList(PRIVATE, PACKAGE, PROTECTED, PUBLIC));
->>>>>>> eb87b2a4
 
     /**
      * Primitive number types and the number class which includes all number
@@ -111,169 +106,6 @@
     private static final Class<?>[] MAP_TYPES = { Map.class, ResourceBundle.class };
 
     /**
-<<<<<<< HEAD
-     * Cache for fields.
-     */
-    private static volatile Map<Class<?>,Map<String,Field>> FIELDS;
-
-    /**
-     * Cache for getter methods.
-     */
-    private static volatile Map<Class<?>,Map<String,Method>> GETTER_METHODS;
-
-    /**
-     * The field-method compatibility cache.
-     */
-    private static volatile Map<Class<?>,Map<Field,Method>> FIELD_METHOD_COMPAT;
-
-    /**
-     * The field-method incompatibility cache.
-     */
-    private static volatile Map<Class<?>,Map<Field,Method>> FIELD_METHOD_INCOMPAT;
-
-    /**
-     * Minimum getter privacy level
-     */
-    private static volatile Map<Class<?>,Integer> MIN_GETTER_PRIVACY;
-
-    /**
-     * Cache of simple types
-     */
-    private static volatile Map<Class<?>,SimpleType> SIMPLE_TYPE_CACHE;
-
-    /**
-     * Cache of types
-     */
-    private static volatile Map<Class<?>,Class<?>[]> TYPES_CACHE;
-
-    static {
-        // needed for loading classes via JMX MBean client.
-        classLoader = ReflectUtil.class.getClassLoader();
-        clearReflectionCache();
-    }
-
-    /**
-     * Simple types used for JSON compatibility comparison between
-     * fields and getters.
-     */
-    private enum SimpleType
-    {
-        NUMBER,
-        STRING,
-        BOOLEAN,
-        ARRAY,
-        MAP,
-        OTHER
-    }
-
-    /**
-     * Clear the reflection cache.
-     */
-    static synchronized void clearReflectionCache()
-    {
-        FIELDS = null;
-        GETTER_METHODS = null;
-        FIELD_METHOD_COMPAT = null;
-        FIELD_METHOD_INCOMPAT = null;
-        MIN_GETTER_PRIVACY = null;
-        SIMPLE_TYPE_CACHE = null;
-        TYPES_CACHE = null;
-    }
-
-    /**
-     * Get the field cache.
-     *
-     * @return The field cache.
-     */
-    private static synchronized Map<Class<?>,Map<String,Field>> getFieldCache()
-    {
-        if ( FIELDS == null ){
-            FIELDS = new Hashtable<Class<?>,Map<String,Field>>(0);
-        }
-        return FIELDS;
-    }
-
-    /**
-     * Get the method cache.
-     *
-     * @return The method cache.
-     */
-    private static synchronized Map<Class<?>,Map<String,Method>> getMethodCache()
-    {
-        if ( GETTER_METHODS == null ){
-            GETTER_METHODS = new Hashtable<Class<?>,Map<String,Method>>(0);
-        }
-        return GETTER_METHODS;
-    }
-
-    /**
-     * Get the method cache.
-     *
-     * @return The method cache.
-     */
-    private static synchronized Map<Class<?>,Integer> getMinGetterCache()
-    {
-        if ( MIN_GETTER_PRIVACY == null ){
-            MIN_GETTER_PRIVACY = new Hashtable<Class<?>, Integer>(0);
-        }
-        return MIN_GETTER_PRIVACY;
-    }
-
-    /**
-     * Get the compat cache.
-     *
-     * @return The compat cache.
-     */
-    private static synchronized Map<Class<?>,Map<Field,Method>> getFieldMethodCompat()
-    {
-        if ( FIELD_METHOD_COMPAT == null ){
-            FIELD_METHOD_COMPAT = new HashMap<Class<?>,Map<Field,Method>>(0);
-        }
-        return FIELD_METHOD_COMPAT;
-    }
-
-    /**
-     * Get the incompat cache.
-     *
-     * @return The incompat cache.
-     */
-    private static synchronized Map<Class<?>,Map<Field,Method>> getFieldMethodIncompat()
-    {
-        if ( FIELD_METHOD_INCOMPAT == null ){
-            FIELD_METHOD_INCOMPAT = new HashMap<Class<?>,Map<Field,Method>>(0);
-        }
-        return FIELD_METHOD_INCOMPAT;
-    }
-
-    /**
-     * Get the field cache.
-     *
-     * @return The field cache.
-     */
-    private static synchronized Map<Class<?>,SimpleType> getSimpleCache()
-    {
-        if ( SIMPLE_TYPE_CACHE == null ){
-            SIMPLE_TYPE_CACHE = new Hashtable<Class<?>,SimpleType>(0);
-        }
-        return SIMPLE_TYPE_CACHE;
-    }
-
-    /**
-     * Get the types cache.
-     *
-     * @return The types cache.
-     */
-    private static synchronized Map<Class<?>,Class<?>[]> getTypesCache()
-    {
-        if ( TYPES_CACHE == null ){
-            TYPES_CACHE = new Hashtable<Class<?>,Class<?>[]>(0);
-        }
-        return TYPES_CACHE;
-    }
-
-    /**
-=======
->>>>>>> eb87b2a4
      * Get the class of the given object or the object if it's a class object.
      *
      * @param obj The object
@@ -344,67 +176,6 @@
     }
 
     /**
-<<<<<<< HEAD
-     * Use reflection to build a map of the properties of the given object
-     *
-     * @param propertyValue The object to be appended via reflection.
-     * @param cfg A configuration object to use.
-     * @return A map representing the object's fields.
-     */
-    static Map<Object,Object> getReflectedObject( Object propertyValue, JSONConfig cfg )
-    {
-        boolean isCacheData = cfg.isCacheReflectionData();
-        JSONReflectedClass refClass = cfg.ensureReflectedClass(propertyValue);
-        String[] fieldNames = refClass.getFieldNamesRaw();
-        Class<?> clazz = refClass.getObjClass();
-        boolean isFieldsSpecified = fieldNames != null;
-        boolean isNotFieldsSpecified = ! isFieldsSpecified;
-        int privacyLevel, modifiers = 0;
-        String name = "getReflectedObject()";
-
-        try {
-            Map<String,Field> fields = getFields(clazz, isCacheData);
-            if ( isFieldsSpecified ){
-                privacyLevel = PRIVATE;
-            }else{
-                privacyLevel = cfg.getReflectionPrivacy();
-                fieldNames = fields.keySet().toArray(new String[fields.size()]);
-            }
-            boolean isPrivate = privacyLevel == PRIVATE;
-            Map<String,Method> getterMethods = getGetterMethods(clazz, privacyLevel, isCacheData);
-            Map<Object,Object> obj = new LinkedHashMap<Object,Object>(fieldNames.length);
-
-            for ( String fieldName : fieldNames ){
-                name = refClass.getAlias(fieldName);
-                Field field = fields.get(fieldName);
-                if ( isNotFieldsSpecified ){
-                    modifiers = field.getModifiers();
-                    if ( Modifier.isStatic(modifiers) || Modifier.isTransient(modifiers) ){
-                        continue;       // ignore static and transient fields.
-                    }
-                }
-                Method getter = getGetter(clazz, getterMethods, field, fieldName, isPrivate, isCacheData);
-                if ( getter != null ){
-                    ensureAccessible(getter);
-                    obj.put(name, getter.invoke(propertyValue));
-                }else if ( field != null && (isPrivate || getLevel(modifiers) >= privacyLevel) ){
-                    ensureAccessible(field);
-                    obj.put(name, field.get(propertyValue));
-                }else if ( isFieldsSpecified ){
-                    throw new JSONReflectionException(propertyValue, fieldName, cfg);
-                }
-            }
-            return obj;
-        }catch ( JSONReflectionException e ){
-            throw e;
-        }catch ( Exception e ){
-            throw new JSONReflectionException(propertyValue, name, e, cfg);
-        }
-    }
-
-    /**
-=======
->>>>>>> eb87b2a4
      * Get the privacy level for reflection.
      *
      * @param modifiers The reflection modifiers.
@@ -424,49 +195,6 @@
     }
 
     /**
-<<<<<<< HEAD
-     * Get all of the fields for a given class.
-     *
-     * @param clazz The class.
-     * @param cacheFields if true, then cache data.
-     * @return The fields.
-     */
-    private static Map<String,Field> getFields( Class<?> clazz, boolean cacheFields )
-    {
-        Map<String,Field> fields;
-        Map<Class<?>,Map<String,Field>> theCache = null;
-
-        if ( cacheFields ){
-            theCache = getFieldCache();
-            fields = theCache.get(clazz);
-            if ( fields != null ){
-                return fields;
-            }
-        }
-
-        fields = new LinkedHashMap<String,Field>();
-        Class<?> tmpClass = clazz;
-        while ( tmpClass != null ){
-            for ( Field field : tmpClass.getDeclaredFields() ){
-                String name = field.getName();
-                if ( ! fields.containsKey(name) ){
-                    fields.put(name, field);
-                }
-            }
-            tmpClass = tmpClass.getSuperclass();
-        }
-
-        if ( cacheFields ){
-            fields = new LinkedHashMap<String,Field>(fields);
-            theCache.put(clazz, fields);
-        }
-
-        return fields;
-    }
-
-    /**
-=======
->>>>>>> eb87b2a4
      * Get all of the instance fields for a given class that match the given
      * type.
      *
@@ -526,194 +254,6 @@
     }
 
     /**
-<<<<<<< HEAD
-     * Get all of the parameterless getter methods for a given class that
-     * are visible with the given privacy level.
-     *
-     * @param clazz The class.
-     * @param privacyLevel The minimum class privacy level
-     * @param cacheMethods If true then cache method data.
-     * @return The methods.
-     */
-    private static Map<String,Method> getGetterMethods( Class<?> clazz, int privacyLevel, boolean cacheMethods )
-    {
-        Map<String,Method> getterMethods = null;
-        Map<String,Method> methodCache = null;
-        Map<Class<?>,Map<String,Method>> theCache = null;
-        boolean isPrivate = privacyLevel == PRIVATE;
-
-        if ( cacheMethods ){
-            theCache = getMethodCache();
-            methodCache = theCache.get(clazz);
-            if ( methodCache == null ){
-                if ( ! isPrivate ){
-                    methodCache = new HashMap<String,Method>(0);
-                }
-            }else{
-                if ( isPrivate ){
-                    return methodCache;
-                }else{
-                    Map<Class<?>,Integer> minGetterCache = getMinGetterCache();
-                    Integer minGetter = minGetterCache.get(clazz);
-                    boolean getterPrivacy = minGetter != null;
-                    boolean noGetterPrivacy = ! getterPrivacy;
-                    if ( getterPrivacy && privacyLevel <= minGetter ){
-                        return methodCache;
-                    }
-                    int g = 0;
-                    int m = methodCache.size();
-                    int minPrivacy = PUBLIC;
-                    // filter by privacy level.
-                    getterMethods = new HashMap<String,Method>(0);
-                    for ( Method method : methodCache.values() ){
-                        int getterLevel = getLevel(method.getModifiers());
-                        if ( getterLevel >= privacyLevel ){
-                            getterMethods.put(method.getName(), method);
-                            ++g;
-                        }
-                        if ( noGetterPrivacy && getterLevel < minPrivacy ){
-                            minPrivacy = getterLevel;
-                        }
-                    }
-                    if ( noGetterPrivacy ){
-                        minGetterCache.put(clazz, minPrivacy);
-                    }
-                    return g == m ? methodCache : getterMethods;
-                }
-            }
-        }
-
-        int g = 0;
-        int m = 0;
-        int minPrivacy = PUBLIC;
-        getterMethods = new HashMap<String,Method>(0);
-        Class<?> tmpClass = clazz;
-        while ( tmpClass != null ){
-            for ( Method method : tmpClass.getDeclaredMethods() ){
-                if ( method.getParameterTypes().length != 0 ){
-                    continue;
-                }
-                Class<?> retType = method.getReturnType();
-                if ( Void.TYPE.equals(retType) ){
-                    continue;
-                }
-                String name = method.getName();
-                if ( getterMethods.containsKey(name) || ! GETTER.matcher(name).matches() ){
-                    continue;
-                }
-                if ( name.startsWith("is") && ! isType(BOOLEANS, retType) ){
-                    continue;   // "is" prefix only valid getter for booleans.
-                }
-                if ( isPrivate ){
-                    getterMethods.put(name, method);
-                }else{
-                    int getterLevel = getLevel(method.getModifiers());
-                    if ( getterLevel >= privacyLevel ){
-                        getterMethods.put(name, method);
-                        ++g;
-                    }
-                    if ( cacheMethods ){
-                        methodCache.put(name, method);
-                        ++m;
-                        if ( getterLevel < minPrivacy ){
-                            minPrivacy = getterLevel;
-                        }
-                    }
-                }
-            }
-            tmpClass = tmpClass.getSuperclass();
-        }
-
-        if ( cacheMethods ){
-            if ( g == m ){
-                methodCache = getterMethods = new HashMap<String,Method>(getterMethods);
-            }else{
-                methodCache = new HashMap<String,Method>(methodCache);
-            }
-            theCache.put(clazz, methodCache);
-            if ( m > 0 ){
-                getMinGetterCache().put(clazz, minPrivacy);
-            }
-        }
-
-        return getterMethods;
-    }
-
-    /**
-     * Get the getter for the given field.
-     *
-     * @param clazz The class for this field and getter.
-     * @param getterMethods The available getter methods at the current privacy level.
-     * @param field The field
-     * @param name The field name.
-     * @param isPrivate if the privacy level is private.
-     * @param cacheMethods if true cache the method objects by field.
-     * @return The getter or null if one cannot be found.
-     */
-    private static Method getGetter( Class<?> clazz, Map<String,Method> getterMethods, Field field, String name, boolean isPrivate, boolean cacheMethods )
-    {
-        if ( cacheMethods && field != null ){
-            // check the cache for previous validations.
-            Method getter;
-            Map<Class<?>,Map<Field,Method>> compatCache = getFieldMethodCompat();
-            synchronized ( compatCache ){
-                Map<Field,Method> compat = compatCache.get(clazz);
-                getter = compat != null ? compat.get(field) : null;
-            }
-            if ( getter != null ){
-                // check privacy level and return null if level not met.
-                return isPrivate ? getter : getterMethods.get(getter.getName());
-            }
-            Map<Class<?>,Map<Field,Method>> incompatCache = getFieldMethodIncompat();
-            synchronized ( incompatCache ){
-                Map<Field,Method> incompat = incompatCache.get(clazz);
-                getter = incompat != null ? incompat.get(field) : null;
-            }
-            if ( getter != null ){
-                return null;
-            }
-        }
-
-        Method getter = getterMethods.get(makeBeanMethodName(name,"get"));
-        if ( getter == null ){
-            getter = getterMethods.get(makeBeanMethodName(name,"is"));
-        }
-        if ( field == null || getter == null ){
-            return getter;
-        }
-
-        boolean isCompatible = isCompatible(field, getter, cacheMethods);
-
-        if ( cacheMethods ){
-            if ( isCompatible ){
-                Map<Class<?>,Map<Field,Method>> compatCache = getFieldMethodCompat();
-                synchronized ( compatCache ){
-                    Map<Field,Method> compat = compatCache.get(clazz);
-                    if ( compat == null ){
-                        compat = new HashMap<Field,Method>(0);
-                        compatCache.put(clazz, compat);
-                    }
-                    compat.put(field, getter);
-                }
-            }else{
-                Map<Class<?>,Map<Field,Method>> incompatCache = getFieldMethodIncompat();
-                synchronized ( incompatCache ){
-                    Map<Field,Method> incompat = incompatCache.get(clazz);
-                    if ( incompat == null ){
-                        incompat = new HashMap<Field,Method>(0);
-                        incompatCache.put(clazz, incompat);
-                    }
-                    incompat.put(field, getter);
-                }
-            }
-        }
-
-        return isCompatible ? getter : null;
-    }
-
-    /**
-=======
->>>>>>> eb87b2a4
      * Make a bean method name.
      *
      * @param fieldName the name of the field.
