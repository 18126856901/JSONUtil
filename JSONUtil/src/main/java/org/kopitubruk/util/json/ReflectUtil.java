package org.kopitubruk.util.json;

import java.lang.reflect.AccessibleObject;
import java.lang.reflect.Field;
import java.lang.reflect.Method;
import java.lang.reflect.Modifier;
import java.util.ArrayList;
import java.util.Arrays;
import java.util.Enumeration;
import java.util.HashMap;
import java.util.HashSet;
import java.util.Hashtable;
import java.util.LinkedHashMap;
import java.util.LinkedHashSet;
import java.util.List;
import java.util.Map;
import java.util.ResourceBundle;
import java.util.Set;
import java.util.regex.Pattern;

/**
 * Some reflection utility constants to be used with
 * {@link JSONConfig#setReflectionPrivacy(int)} and
 * {@link JSONConfigDefaults#setReflectionPrivacy(int)}
 *
 * @author Bill Davidson
 * @since 1.9
 */
public class ReflectUtil
{
    /**
     * This needs to be saved at class load time so that the correct class
     * loader is used if someone tries to load a class via a JMX client.
     */
    private static ClassLoader classLoader;

    /**
     * Reflection will attempt to serialize all fields including private.
     *
     * @see JSONConfig#setReflectionPrivacy(int)
     * @see JSONConfigDefaults#setReflectionPrivacy(int)
     */
    public static final int PRIVATE = 0;

    /**
     * Reflection will attempt to serialize package private, protected and
     * public fields or fields that have package private, protected or public
     * get methods that conform to JavaBean naming conventions.
     *
     * @see JSONConfig#setReflectionPrivacy(int)
     * @see JSONConfigDefaults#setReflectionPrivacy(int)
     */
    public static final int PACKAGE = 1;

    /**
     * Reflection will attempt to serialize protected and public fields or
     * fields that have protected or public get methods that conform to JavaBean
     * naming conventions.
     *
     * @see JSONConfig#setReflectionPrivacy(int)
     * @see JSONConfigDefaults#setReflectionPrivacy(int)
     */
    public static final int PROTECTED = 2;

    /**
     * Reflection will attempt to serialize only fields that are public or have
     * public get methods that conform to JavaBean naming conventions.
     *
     * @see JSONConfig#setReflectionPrivacy(int)
     * @see JSONConfigDefaults#setReflectionPrivacy(int)
     */
    public static final int PUBLIC = 3;

    /**
     * Getter name pattern.
     */
    private static final Pattern GETTER = Pattern.compile("^(get|is)\\p{Lu}.*$");

    /**
     * A set of permissible levels for reflection privacy.
     */
    private static final Set<Integer> PERMITTED_LEVELS =
            new HashSet<Integer>(Arrays.asList(PRIVATE, PACKAGE, PROTECTED, PUBLIC));

    /**
     * Primitive number types and the number class which includes all number
     * wrappers and BigDecimal and BigInteger.
     */
    private static final Set<Class<?>> NUMBERS;

    /**
     * Boolean types.
     */
    private static final Set<Class<?>> BOOLEANS;

    /**
     * String types.
     */
    @SuppressWarnings("unchecked")
    private static final Set<Class<?>> STRINGS =
            new HashSet<Class<? extends Object>>(Arrays.asList(CharSequence.class, Character.class, Character.TYPE));
    /**
     * Types that become arrays in JSON.
     */
    @SuppressWarnings("unchecked")
    private static final Set<Class<?>> ARRAY_TYPES =
            new HashSet<Class<?>>(Arrays.asList(Iterable.class,Enumeration.class));

    /**
     * Types that become maps/objects in JSON.
     */
    @SuppressWarnings("unchecked")
    private static final Set<Class<?>> MAP_TYPES =
            new HashSet<Class<?>>(Arrays.asList(Map.class,ResourceBundle.class));

    /**
     * Cache for fields.
     */
    private static volatile Map<Class<?>,Map<String,Field>> FIELDS;

    /**
     * Cache for getter methods.
     */
    private static volatile Map<Class<?>,Map<String,Method>> GETTER_METHODS;

    /**
     * The field-method compatibility cache.
     */
    private static volatile Map<Class<?>,Map<Field,Method>> FIELD_METHOD_COMPAT;

    /**
     * The field-method incompatibility cache.
     */
    private static volatile Map<Class<?>,Map<Field,Method>> FIELD_METHOD_INCOMPAT;

    /**
     * Minimum getter privacy level
     */
    private static volatile Map<Class<?>,Integer> MIN_GETTER_PRIVACY;

    static {
        // needed for loading classes via JMX MBean client.
        classLoader = ReflectUtil.class.getClassLoader();
        clearReflectionCache();

        // Java 7 doesn't handle this as well as Java 8
        @SuppressWarnings("unchecked")
        List<?> list1 = Arrays.asList(Double.TYPE, Float.TYPE, Long.TYPE, Integer.TYPE, Short.TYPE, Byte.TYPE, Number.class);
        List<Class<?>> list2 = new ArrayList<Class<?>>(list1.size());
        for ( Object type : list1 ){
            list2.add((Class<?>)type);
        }
        NUMBERS = new HashSet<Class<?>>(list2);

        @SuppressWarnings("unchecked")
        List<?> list3 = Arrays.asList(Boolean.class, Boolean.TYPE);
        list2 = new ArrayList<Class<?>>(list3.size());
        for ( Object type : list3 ){
            list2.add((Class<?>)type);
        }
        BOOLEANS = new HashSet<Class<?>>(list2);
    }

    /**
     * Clear the reflection cache.
     */
    static synchronized void clearReflectionCache()
    {
        FIELDS = null;
        GETTER_METHODS = null;
        FIELD_METHOD_COMPAT = null;
        FIELD_METHOD_INCOMPAT = null;
        MIN_GETTER_PRIVACY = null;
    }

    /**
     * Get the field cache.
     *
     * @return The field cache.
     */
    private static synchronized Map<Class<?>,Map<String,Field>> getFieldCache()
    {
        if ( FIELDS == null ){
            FIELDS = new Hashtable<Class<?>,Map<String,Field>>(0);
        }
        return FIELDS;
    }

    /**
     * Get the method cache.
     *
     * @return The method cache.
     */
    private static synchronized Map<Class<?>,Map<String,Method>> getMethodCache()
    {
        if ( GETTER_METHODS == null ){
            GETTER_METHODS = new Hashtable<Class<?>,Map<String,Method>>(0);
        }
        return GETTER_METHODS;
    }

    /**
     * Get the method cache.
     *
     * @return The method cache.
     */
    private static synchronized Map<Class<?>,Integer> getMinGetterCache()
    {
        if ( MIN_GETTER_PRIVACY == null ){
            MIN_GETTER_PRIVACY = new Hashtable<Class<?>, Integer>(0);
        }
        return MIN_GETTER_PRIVACY;
    }

    /**
     * Get the compat cache.
     *
     * @return The compat cache.
     */
    private static synchronized Map<Class<?>,Map<Field,Method>> getFieldMethodCompat()
    {
        if ( FIELD_METHOD_COMPAT == null ){
            FIELD_METHOD_COMPAT = new HashMap<Class<?>,Map<Field,Method>>(0);
        }
        return FIELD_METHOD_COMPAT;
    }

    /**
     * Get the incompat cache.
     *
     * @return The incompat cache.
     */
    private static synchronized Map<Class<?>,Map<Field,Method>> getFieldMethodIncompat()
    {
        if ( FIELD_METHOD_INCOMPAT == null ){
            FIELD_METHOD_INCOMPAT = new HashMap<Class<?>,Map<Field,Method>>(0);
        }
        return FIELD_METHOD_INCOMPAT;
    }

    /**
     * Get the class of the given object or the object if it's a class object.
     *
     * @param obj The object
     * @return The object's class.
     * @since 1.9
     */
    static Class<?> getClass( Object obj )
    {
        if ( obj == null ){
            throw new JSONReflectionException();
        }
        Class<?> result = null;
        if ( obj instanceof Class ){
            result = (Class<?>)obj;
        }else if ( obj instanceof JSONReflectedClass ){
            result = ((JSONReflectedClass)obj).getObjClass();
        }else{
            result = obj.getClass();
        }
        return result;
    }

    /**
     * Get the {@link JSONReflectedClass} version of this object class.
     *
     * @param obj The object.
     * @return the {@link JSONReflectedClass} version of this object class.
     */
    static JSONReflectedClass ensureReflectedClass( Object obj )
    {
        if ( obj instanceof JSONReflectedClass ){
             return (JSONReflectedClass)obj;
        }else if ( obj != null ){
            return new JSONReflectedClass(getClass(obj));
        }else{
            return null;
        }
    }

    /**
     * Get the class object for the given class name.
     *
     * @param className The name of the class.
     * @return The class object for that class.
     * @throws ClassNotFoundException If there's an error loading the class.
     * @since 1.9
     */
    static Class<?> getClassByName( String className ) throws ClassNotFoundException
    {
        return classLoader.loadClass(className);
    }

    /**
     * Check that the given privacy level is valid.
     *
     * @param privacyLevel The privacy level to check.
     * @param cfg The config for the exception.
     * @return The value if valid.
     * @throws JSONReflectionException if the privacyLevel is invalid.
     */
    static int confirmPrivacyLevel( int privacyLevel, JSONConfig cfg ) throws JSONReflectionException
    {
        if ( PERMITTED_LEVELS.contains(privacyLevel) ){
            return privacyLevel;
        }else{
            throw new JSONReflectionException(privacyLevel, cfg);
        }
    }

    /**
     * Use reflection to build a map of the properties of the given object
     *
     * @param propertyValue The object to be appended via reflection.
     * @param cfg A configuration object to use.
     * @return A map representing the object's fields.
     */
    static Map<Object,Object> getReflectedObject( Object propertyValue, JSONConfig cfg )
    {
        boolean isCacheData = cfg.isCacheReflectionData();
        JSONReflectedClass refClass = cfg.ensureReflectedClass(propertyValue);
        String[] fieldNames = refClass.getFieldNamesRaw();
        Class<?> clazz = refClass.getObjClass();
        boolean isFieldsSpecified = fieldNames != null;
        boolean isNotFieldsSpecified = ! isFieldsSpecified;
        int privacyLevel, modifiers = 0;
        String name = "getReflectedObject()";

        try {
            Map<String,Field> fields = getFields(clazz, isCacheData);
            if ( isFieldsSpecified ){
                privacyLevel = PRIVATE;
            }else{
                privacyLevel = cfg.getReflectionPrivacy();
                fieldNames = fields.keySet().toArray(new String[fields.size()]);
            }
            boolean isPrivate = privacyLevel == PRIVATE;
<<<<<<< HEAD
            Map<String,Method> getterMethods = getGetterMethods(clazz, privacyLevel, cacheData);
            Map<Object,Object> obj = new LinkedHashMap<Object,Object>(fieldNames.length);
=======
            Map<String,Method> getterMethods = getGetterMethods(clazz, privacyLevel, isCacheData);
            Map<Object,Object> obj = new LinkedHashMap<>(fieldNames.length);
>>>>>>> 1fe8409a

            for ( String fieldName : fieldNames ){
                name = refClass.getAlias(fieldName);
                Field field = fields.get(fieldName);
                if ( isNotFieldsSpecified ){
                    modifiers = field.getModifiers();
                    if ( Modifier.isStatic(modifiers) || Modifier.isTransient(modifiers) ){
                        continue;       // ignore static and transient fields.
                    }
                }
                Method getter = getGetter(clazz, getterMethods, field, fieldName, isPrivate, isCacheData);
                if ( getter != null ){
                    ensureAccessible(getter);
                    obj.put(name, getter.invoke(propertyValue));
                }else if ( field != null && (isPrivate || getLevel(modifiers) >= privacyLevel) ){
                    ensureAccessible(field);
                    obj.put(name, field.get(propertyValue));
                }else if ( isFieldsSpecified ){
                    throw new JSONReflectionException(propertyValue, fieldName, cfg);
                }
            }
            return obj;
        }catch ( JSONReflectionException e ){
            throw e;
        }catch ( Exception e ){
            throw new JSONReflectionException(propertyValue, name, e, cfg);
        }
    }

    /**
     * Get the privacy level for reflection.
     *
     * @param modifiers The reflection modifiers.
     * @return The privacy level.
     */
    private static int getLevel( int modifiers )
    {
        if ( Modifier.isPrivate(modifiers) ){
            return PRIVATE;
        }else if ( Modifier.isProtected(modifiers) ){
            return PROTECTED;
        }else if ( Modifier.isPublic(modifiers) ){
            return PUBLIC;
        }else{
            return PACKAGE;
        }
    }

    /**
     * Get all of the fields for a given class.
     *
     * @param clazz The class.
     * @param cacheFields if true, then cache data.
     * @return The fields.
     */
    private static Map<String,Field> getFields( Class<?> clazz, boolean cacheFields )
    {
        Map<String,Field> fields;
        Map<Class<?>,Map<String,Field>> theCache = null;

        if ( cacheFields ){
            theCache = getFieldCache();
            fields = theCache.get(clazz);
            if ( fields != null ){
                return fields;
            }
        }

        fields = new LinkedHashMap<String,Field>();
        Class<?> tmpClass = clazz;
        while ( tmpClass != null ){
            for ( Field field : tmpClass.getDeclaredFields() ){
                String name = field.getName();
                if ( ! fields.containsKey(name) ){
                    fields.put(name, field);
                }
            }
            tmpClass = tmpClass.getSuperclass();
        }

        if ( cacheFields ){
            fields = new LinkedHashMap<String,Field>(fields);
            theCache.put(clazz, fields);
        }

        return fields;
    }

    /**
     * Get all of the instance fields for a given class that match the given
     * type.
     *
     * @param clazz The class.
     * @param type The type to match.
     * @return The fields.
     */
    static Map<String,Field> getFields( Class<?> clazz, Class<?> type )
    {
        // build a map of the object's properties.
        Map<String,Field> fields = new HashMap<String,Field>();

        Class<?> tmpClass = clazz;
        while ( tmpClass != null ){
            for ( Field field : tmpClass.getDeclaredFields() ){
                int modifiers = field.getModifiers();
                if ( Modifier.isTransient(modifiers) ){
                    continue;       // ignore transient fields.
                }
                if ( type.equals(field.getType()) ){
                    String name = field.getName();
                    if ( ! fields.containsKey(name) ){
                        fields.put(name, field);
                    }
                }
            }
            tmpClass = tmpClass.getSuperclass();
        }

        return fields;
    }

    /**
     * Get the name of the setter for the given field of the given
     * class.
     *
     * @param clazz The class.
     * @param field The field.
     * @return The setter or null if there isn't one.
     */
    static Method getSetter( Class<?> clazz, Field field )
    {
        String fieldName = field.getName();
        String setterName = makeBeanMethodName(fieldName,"set");

        Class<?> tmpClass = clazz;
        while ( tmpClass != null ){
            for ( Method method : tmpClass.getDeclaredMethods() ){
                if ( setterName.equals(method.getName()) && method.getParameterTypes().length == 1 ){
                    return method;
                }
            }
            tmpClass = tmpClass.getSuperclass();
        }

        return null;
    }

    /**
     * Get all of the parameterless getter methods for a given class that
     * are visible with the given privacy level.
     *
     * @param clazz The class.
     * @param privacyLevel The minimum class privacy level
     * @param cacheMethods If true then cache method data.
     * @return The methods.
     */
    private static Map<String,Method> getGetterMethods( Class<?> clazz, int privacyLevel, boolean cacheMethods )
    {
        Map<String,Method> getterMethods = null;
        Map<String,Method> methodCache = null;
        Map<Class<?>,Map<String,Method>> theCache = null;
        boolean isPrivate = privacyLevel == PRIVATE;

        if ( cacheMethods ){
            theCache = getMethodCache();
            methodCache = theCache.get(clazz);
            if ( methodCache == null ){
                if ( ! isPrivate ){
                    methodCache = new HashMap<String,Method>(0);
                }
            }else{
                if ( isPrivate ){
                    return methodCache;
                }else{
                    Map<Class<?>,Integer> minGetterCache = getMinGetterCache();
                    Integer minGetter = minGetterCache.get(clazz);
                    boolean getterPrivacy = minGetter != null;
                    boolean noGetterPrivacy = ! getterPrivacy;
                    if ( getterPrivacy && privacyLevel <= minGetter ){
                        return methodCache;
                    }
                    int g = 0;
                    int m = methodCache.size();
                    int minPrivacy = PUBLIC;
                    // filter by privacy level.
                    getterMethods = new HashMap<String,Method>(0);
                    for ( Method method : methodCache.values() ){
                        int getterLevel = getLevel(method.getModifiers());
                        if ( getterLevel >= privacyLevel ){
                            getterMethods.put(method.getName(), method);
                            ++g;
                        }
                        if ( noGetterPrivacy && getterLevel < minPrivacy ){
                            minPrivacy = getterLevel;
                        }
                    }
                    if ( noGetterPrivacy ){
                        minGetterCache.put(clazz, minPrivacy);
                    }
                    return g == m ? methodCache : getterMethods;
                }
            }
        }

        int g = 0;
        int m = 0;
        int minPrivacy = PUBLIC;
        getterMethods = new HashMap<String,Method>(0);
        Class<?> tmpClass = clazz;
        while ( tmpClass != null ){
            for ( Method method : tmpClass.getDeclaredMethods() ){
                if ( method.getParameterTypes().length != 0 ){
                    continue;
                }
                Class<?> retType = method.getReturnType();
                if ( Void.TYPE.equals(retType) ){
                    continue;
                }
                String name = method.getName();
                if ( getterMethods.containsKey(name) || ! GETTER.matcher(name).matches() ){
                    continue;
                }
                if ( name.startsWith("is") && ! BOOLEANS.contains(retType) ){
                    continue;   // "is" prefix only valid getter for booleans.
                }
                if ( isPrivate ){
                    getterMethods.put(name, method);
                }else{
                    int getterLevel = getLevel(method.getModifiers());
                    if ( getterLevel >= privacyLevel ){
                        getterMethods.put(name, method);
                        ++g;
                    }
                    if ( cacheMethods ){
                        methodCache.put(name, method);
                        ++m;
                        if ( getterLevel < minPrivacy ){
                            minPrivacy = getterLevel;
                        }
                    }
                }
            }
            tmpClass = tmpClass.getSuperclass();
        }

        if ( cacheMethods ){
            if ( g == m ){
                methodCache = getterMethods = new HashMap<String,Method>(getterMethods);
            }else{
                methodCache = new HashMap<String,Method>(methodCache);
            }
            theCache.put(clazz, methodCache);
            if ( m > 0 ){
                getMinGetterCache().put(clazz, minPrivacy);
            }
        }

        return getterMethods;
    }

    /**
     * Get the getter for the given field.
     *
     * @param clazz The class for this field and getter.
     * @param getterMethods The available getter methods at the current privacy level.
     * @param field The field
     * @param name The field name.
     * @param isPrivate if the privacy level is private.
     * @param cacheMethods if true cache the method objects by field.
     * @return The getter or null if one cannot be found.
     */
    private static Method getGetter( Class<?> clazz, Map<String,Method> getterMethods, Field field, String name, boolean isPrivate, boolean cacheMethods )
    {
        if ( cacheMethods && field != null ){
            // check the cache for previous validations.
            Method getter;
            Map<Class<?>,Map<Field,Method>> compatCache = getFieldMethodCompat();
            synchronized ( compatCache ){
                Map<Field,Method> compat = compatCache.get(clazz);
                getter = compat != null ? compat.get(field) : null;
            }
            if ( getter != null ){
                // check privacy level and return null if level not met.
                return isPrivate ? getter : getterMethods.get(getter.getName());
            }
            Map<Class<?>,Map<Field,Method>> incompatCache = getFieldMethodIncompat();
            synchronized ( incompatCache ){
                Map<Field,Method> incompat = incompatCache.get(clazz);
                getter = incompat != null ? incompat.get(field) : null;
            }
            if ( getter != null ){
                return null;
            }
        }

        Method getter = getterMethods.get(makeBeanMethodName(name,"get"));
        if ( getter == null ){
            getter = getterMethods.get(makeBeanMethodName(name,"is"));
        }
        if ( field == null || getter == null ){
            return getter;
        }

        boolean isCompatible = isCompatible(field, getter);

        if ( cacheMethods ){
            if ( isCompatible ){
                Map<Class<?>,Map<Field,Method>> compatCache = getFieldMethodCompat();
                synchronized ( compatCache ){
                    Map<Field,Method> compat = compatCache.get(clazz);
                    if ( compat == null ){
                        compat = new HashMap<Field,Method>(0);
                        compatCache.put(clazz, compat);
                    }
                    compat.put(field, getter);
                }
            }else{
                Map<Class<?>,Map<Field,Method>> incompatCache = getFieldMethodIncompat();
                synchronized ( incompatCache ){
                    Map<Field,Method> incompat = incompatCache.get(clazz);
                    if ( incompat == null ){
                        incompat = new HashMap<Field,Method>(0);
                        incompatCache.put(clazz, incompat);
                    }
                    incompat.put(field, getter);
                }
            }
        }

        return isCompatible ? getter : null;
    }

    /**
     * Make a bean method name.
     *
     * @param fieldName the name of the field.
     * @param prefix The prefix for the bean method name.
     * @return The bean method name.
     */
    private static String makeBeanMethodName( String fieldName, String prefix )
    {
        int len = fieldName.length();
        StringBuilder buf = new StringBuilder(len+prefix.length());
        buf.append(prefix);
        int codePoint = fieldName.codePointAt(0);
        int charCount = Character.charCount(codePoint);
        if ( Character.isLowerCase(codePoint) ){
            codePoint = Character.toUpperCase(codePoint);
        }
        buf.appendCodePoint(codePoint);
        if ( len > charCount ){
            buf.append(fieldName.substring(charCount));
        }
        return buf.toString();
    }

    /**
     * Return true if the type returned by the method is compatible in JSON
     * with the type of the field.
     *
     * @param field The field.
     * @param method The method to check the return type of.
     * @return true if they are compatible in JSON.
     */
    private static boolean isCompatible( Field field, Method method )
    {
        Class<?> fieldType = field.getType();
        Set<Class<?>> methodTypes = getTypes(method.getReturnType());

        if ( isType(methodTypes, fieldType) ){
            return true;
        }else{
            Set<Class<?>> fieldTypes = getTypes(fieldType);

            if ( isNumber(fieldTypes) && isNumber(methodTypes) ){
                return true;
            }else if ( isString(fieldTypes) && isString(methodTypes) ){
                return true;
            }else if ( isBoolean(fieldTypes) && isBoolean(methodTypes) ){
                return true;
            }else if ( isJSONArray(fieldTypes) && isJSONArray(methodTypes) ){
                return true;
            }else if ( isJSONMap(fieldTypes) && isJSONMap(methodTypes) ){
                return true;
            }
        }

        return false;
    }

    /**
     * Return true if the given type is a {@link Number} type.
     *
     * @param type the type to check.
     * @return true if the given type is a {@link Number} type.
     */
    private static boolean isNumber( Set<Class<?>> objTypes )
    {
        return isType(objTypes, NUMBERS);
    }

    /**
     * Return true if the given type is a {@link Boolean} type.
     *
     * @param type the type to check.
     * @return true if the given type is a {@link Boolean} type.
     */
    private static boolean isBoolean( Set<Class<?>> objTypes )
    {
        return isType(objTypes, BOOLEANS);
    }

    /**
     * Return true if the given type is a {@link CharSequence} type.
     *
     * @param type the type to check.
     * @return true if the given type is a {@link CharSequence} type.
     */
    private static boolean isString( Set<Class<?>> objTypes )
    {
        return isType(objTypes, STRINGS);
    }

    /**
     * Return true if the given type is a JSON array type.
     *
     * @param type the type to check.
     * @return true if the given type is a JSON array type.
     */
    private static boolean isJSONArray( Set<Class<?>> objTypes )
    {
        for ( Class<?> clazz : objTypes ){
            if ( clazz.isArray() ){
                return true;
            }else{
                break;
            }
        }
        return isType(objTypes, ARRAY_TYPES);
    }

    /**
     * Return true if the given type is a JSON map type.
     *
     * @param type the type to check.
     * @return true if the given type is a JSON map type.
     */
    private static boolean isJSONMap( Set<Class<?>> objTypes )
    {
        return isType(objTypes, MAP_TYPES);
    }

    /**
     * Return true if the objTypes or any of its super types or interfaces is
     * the same as the given type.
     *
     * @param objType The type to check.
     * @param type The type to check against.
     * @return true if there's a match.
     */
    private static boolean isType( Set<Class<?>> objTypes, Class<?> type )
    {
        List<Class<?>> typeList = new ArrayList<Class<?>>(1);
        typeList.add(type);
        return isType(objTypes, new HashSet<Class<?>>(typeList));
    }

    /**
     * Return true if the objTypes or any of its super types or interfaces is
     * the same as the given types.
     *
     * @param objType The type to check.
     * @param type The type to check against.
     * @return true if there's a match.
     */
    private static boolean isType( Set<Class<?>> objTypes, Set<Class<?>> types )
    {
        if ( objTypes.size() >= types.size() ){
            for ( Class<?> type : types ){
                if ( objTypes.contains(type) ){
                    return true;
                }
            }
        }else{
            for ( Class<?> type : objTypes ){
                if ( types.contains(type) ){
                    return true;
                }
            }
        }
        return false;
    }

    /**
     * Get a collection of types represented by the given type including
     * all super types and interfaces.
     *
     * @param objType the original type.
     * @return the type and all its super types and interfaces.
     */
    private static Set<Class<?>> getTypes( Class<?> objType )
    {
        Set<Class<?>> types = new LinkedHashSet<Class<?>>();
        Class<?> tmpClass = objType;
        while ( tmpClass != null ){
            if ( ! "java.lang.Object".equals(tmpClass.getCanonicalName()) ){
                types.add(tmpClass);
            }
            tmpClass = tmpClass.getSuperclass();
        }
        getInterfaces(objType, types);
        return types;
    }

    /**
     * Get a complete list of interfaces for a given class including
     * all super interfaces.
     *
     * @param clazz The class.
     * @param The set of interfaces.
     */
    private static void getInterfaces( Class<?> clazz, Set<Class<?>> interfaces )
    {
        Class<?> tmpClass = clazz;
        while ( tmpClass != null ){
            for ( Class<?> itfc : clazz.getInterfaces() ){
                if ( interfaces.add(itfc) ){
                    getInterfaces(itfc, interfaces);
                }
            }
            tmpClass = tmpClass.getSuperclass();
        }
    }

    /**
     * Make sure that the given object is accessible.
     *
     * @param obj the object
     */
    static void ensureAccessible( AccessibleObject obj )
    {
        if ( ! obj.isAccessible() ){
            obj.setAccessible(true);
        }
    }

    /**
     * This class should never be instantiated.
     */
    private ReflectUtil()
    {
    }
}<|MERGE_RESOLUTION|>--- conflicted
+++ resolved
@@ -335,13 +335,8 @@
                 fieldNames = fields.keySet().toArray(new String[fields.size()]);
             }
             boolean isPrivate = privacyLevel == PRIVATE;
-<<<<<<< HEAD
-            Map<String,Method> getterMethods = getGetterMethods(clazz, privacyLevel, cacheData);
+            Map<String,Method> getterMethods = getGetterMethods(clazz, privacyLevel, isCacheData);
             Map<Object,Object> obj = new LinkedHashMap<Object,Object>(fieldNames.length);
-=======
-            Map<String,Method> getterMethods = getGetterMethods(clazz, privacyLevel, isCacheData);
-            Map<Object,Object> obj = new LinkedHashMap<>(fieldNames.length);
->>>>>>> 1fe8409a
 
             for ( String fieldName : fieldNames ){
                 name = refClass.getAlias(fieldName);
