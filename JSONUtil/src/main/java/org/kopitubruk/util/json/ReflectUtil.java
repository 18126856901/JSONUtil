--- conflicted
+++ resolved
@@ -93,8 +93,9 @@
 
     private static final Set<Class<?>> BOOLEANS;
 
+    @SuppressWarnings("unchecked")
     private static final Set<Class<?>> STRINGS =
-            new HashSet<>(Arrays.asList(CharSequence.class, Character.class, Character.TYPE));
+            new HashSet<Class<? extends Object>>(Arrays.asList(CharSequence.class, Character.class, Character.TYPE));
     /**
      * Types that become arrays in JSON.
      */
@@ -140,29 +141,21 @@
         clearReflectionCache();
 
         // Java 7 doesn't handle this as well as Java 8
-<<<<<<< HEAD
         @SuppressWarnings("unchecked")
-        List<?> list1 = Arrays.asList(Double.TYPE, Float.TYPE, Long.TYPE, Integer.TYPE, Short.TYPE, Byte.TYPE);
+        List<?> list1 = Arrays.asList(Double.TYPE, Float.TYPE, Long.TYPE, Integer.TYPE, Short.TYPE, Byte.TYPE, Number.class);
         List<Class<?>> list2 = new ArrayList<Class<?>>(list1.size());
         for ( Object type : list1 ){
             list2.add((Class<?>)type);
         }
-        PRIMITIVE_NUMBERS = new HashSet<Class<?>>(list2);
-=======
-        List<?> list1 = Arrays.asList(Double.TYPE, Float.TYPE, Long.TYPE, Integer.TYPE, Short.TYPE, Byte.TYPE, Number.class);
-        List<Class<?>> list2 = new ArrayList<>(list1.size());
-        for ( Object type : list1 ){
+        NUMBERS = new HashSet<Class<?>>(list2);
+
+        @SuppressWarnings("unchecked")
+        List<?> list3 = Arrays.asList(Boolean.class, Boolean.TYPE);
+        list2 = new ArrayList<Class<?>>(list3.size());
+        for ( Object type : list3 ){
             list2.add((Class<?>)type);
         }
-        NUMBERS = new HashSet<>(list2);
-
-        list1 = Arrays.asList(Boolean.class, Boolean.TYPE);
-        list2 = new ArrayList<>(list1.size());
-        for ( Object type : list1 ){
-            list2.add((Class<?>)type);
-        }
-        BOOLEANS = new HashSet<>(list2);
->>>>>>> f927715d
+        BOOLEANS = new HashSet<Class<?>>(list2);
     }
 
     /**
@@ -211,7 +204,7 @@
     private static synchronized Map<Class<?>,Integer> getMinGetterCache()
     {
         if ( MIN_GETTER_PRIVACY == null ){
-            MIN_GETTER_PRIVACY = new Hashtable<>(0);
+            MIN_GETTER_PRIVACY = new Hashtable<Class<?>, Integer>(0);
         }
         return MIN_GETTER_PRIVACY;
     }
@@ -481,11 +474,7 @@
     static Map<String,Field> getFields( Class<?> clazz, Class<?> type )
     {
         // build a map of the object's properties.
-<<<<<<< HEAD
-        Map<String,Field> fields = new LinkedHashMap<String,Field>();
-=======
-        Map<String,Field> fields = new HashMap<>();
->>>>>>> f927715d
+        Map<String,Field> fields = new HashMap<String,Field>();
 
         Class<?> tmpClass = clazz;
         while ( tmpClass != null ){
@@ -504,7 +493,7 @@
             tmpClass = tmpClass.getSuperclass();
         }
 
-        return new HashMap<>(fields);
+        return new HashMap<String,Field>(fields);
     }
 
     /**
@@ -555,11 +544,7 @@
             methodCache = theCache.get(clazz);
             if ( methodCache == null ){
                 if ( ! isPrivate ){
-<<<<<<< HEAD
-                    methodCache = new HashMap<String,Method>();
-=======
-                    methodCache = new HashMap<>(0);
->>>>>>> f927715d
+                    methodCache = new HashMap<String,Method>(0);
                 }
             }else{
                 if ( isPrivate ){
@@ -575,11 +560,7 @@
                     int m = methodCache.size();
                     int minPrivacy = PUBLIC;
                     // filter by privacy level.
-<<<<<<< HEAD
-                    getterMethods = new HashMap<String,Method>();
-=======
-                    getterMethods = new HashMap<>(methodCache.size());
->>>>>>> f927715d
+                    getterMethods = new HashMap<String,Method>(methodCache.size());
                     for ( Method method : methodCache.values() ){
                         int getterLevel = getLevel(method.getModifiers());
                         if ( getterLevel >= privacyLevel ){
@@ -593,15 +574,7 @@
                     if ( noGetterPrivacy ){
                         minGetterCache.put(clazz, minPrivacy);
                     }
-<<<<<<< HEAD
-                    return new HashMap<String,Method>(getterMethods);
-                }
-            }
-        }
-
-        getterMethods = new HashMap<String,Method>();
-=======
-                    return g == m ? methodCache : new HashMap<>(getterMethods);
+                    return g == m ? methodCache : new HashMap<String,Method>(getterMethods);
                 }
             }
         }
@@ -609,8 +582,7 @@
         int g = 0;
         int m = 0;
         int minPrivacy = PUBLIC;
-        getterMethods = new HashMap<>();
->>>>>>> f927715d
+        getterMethods = new HashMap<String,Method>();
         Class<?> tmpClass = clazz;
         while ( tmpClass != null ){
             for ( Method method : tmpClass.getDeclaredMethods() ){
@@ -650,17 +622,8 @@
         getterMethods = new HashMap<String,Method>(getterMethods);
 
         if ( cacheMethods ){
-<<<<<<< HEAD
-            if ( isPrivate ){
-                theCache.put(clazz, getterMethods);
-            }else{
-                methodCache = new HashMap<String,Method>(methodCache);
-                theCache.put(clazz, methodCache);
-            }
-=======
-            theCache.put(clazz, g == m ? getterMethods : new HashMap<>(methodCache));
+            theCache.put(clazz, g == m ? getterMethods : new HashMap<String,Method>(methodCache));
             getMinGetterCache().put(clazz, minPrivacy);
->>>>>>> f927715d
         }
 
         return getterMethods;
@@ -717,16 +680,8 @@
                 synchronized ( compatCache ){
                     Map<Field,Method> compat = compatCache.get(clazz);
                     if ( compat == null ){
-<<<<<<< HEAD
-                        compat = compatCache.get(clazz);
-                        if ( compat == null ){
-                            compat = new HashMap<Field, Method>(0);
-                            compatCache.put(clazz, compat);
-                        }
-=======
-                        compat = new HashMap<>(0);
+                        compat = new HashMap<Field,Method>(0);
                         compatCache.put(clazz, compat);
->>>>>>> f927715d
                     }
                     compat.put(field, getter);
                 }
@@ -735,16 +690,8 @@
                 synchronized ( incompatCache ){
                     Map<Field,Method> incompat = incompatCache.get(clazz);
                     if ( incompat == null ){
-<<<<<<< HEAD
-                        incompat = incompatCache.get(clazz);
-                        if ( incompat == null ){
-                            incompat = new HashMap<Field, Method>(0);
-                            incompatCache.put(clazz, incompat);
-                        }
-=======
-                        incompat = new HashMap<>(0);
+                        incompat = new HashMap<Field,Method>(0);
                         incompatCache.put(clazz, incompat);
->>>>>>> f927715d
                     }
                     incompat.put(field, getter);
                 }
@@ -919,11 +866,7 @@
     {
         List<Class<?>> typeList = new ArrayList<Class<?>>(1);
         typeList.add(type);
-<<<<<<< HEAD
-        return isType(objType, new HashSet<Class<?>>(typeList));
-=======
-        return isType(objTypes, new HashSet<>(typeList));
->>>>>>> f927715d
+        return isType(objTypes, new HashSet<Class<?>>(typeList));
     }
 
     /**
@@ -961,7 +904,7 @@
      */
     private static Set<Class<?>> getTypes( Class<?> objType )
     {
-        Set<Class<?>> types = new LinkedHashSet<>();
+        Set<Class<?>> types = new LinkedHashSet<Class<?>>();
         Class<?> tmpClass = objType;
         while ( tmpClass != null ){
             if ( ! "java.lang.Object".equals(tmpClass.getClass().getCanonicalName()) ){
@@ -982,12 +925,6 @@
      */
     private static void getInterfaces( Class<?> clazz, Set<Class<?>> interfaces )
     {
-<<<<<<< HEAD
-        // build a map of the object's properties.
-        Set<Class<?>> interfaces = new LinkedHashSet<Class<?>>();
-
-=======
->>>>>>> f927715d
         Class<?> tmpClass = clazz;
         while ( tmpClass != null ){
             for ( Class<?> itfc : clazz.getInterfaces() ){
@@ -997,11 +934,6 @@
             }
             tmpClass = tmpClass.getSuperclass();
         }
-<<<<<<< HEAD
-
-        return new LinkedHashSet<Class<?>>(interfaces);
-=======
->>>>>>> f927715d
     }
 
     /**
