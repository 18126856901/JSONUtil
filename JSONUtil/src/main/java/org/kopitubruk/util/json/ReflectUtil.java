--- conflicted
+++ resolved
@@ -73,12 +73,7 @@
     /**
      * Primitive number type names.
      */
-<<<<<<< HEAD
-    private static final Set<String> PRIMITIVE_NUMBERS =
-            new HashSet<String>(Arrays.asList("double","float","long","int","short","byte"));
-=======
     private static final Set<Class<?>> PRIMITIVE_NUMBERS;
->>>>>>> a2984f66
 
     /**
      * Types that become arrays in JSON.
@@ -96,12 +91,13 @@
 
     static {
         // Java 7 doesn't handle this as well as Java 8
+        @SuppressWarnings("unchecked")
         List<?> list1 = Arrays.asList(Double.TYPE, Float.TYPE, Long.TYPE, Integer.TYPE, Short.TYPE, Byte.TYPE);
-        List<Class<?>> list2 = new ArrayList<>(list1.size());
+        List<Class<?>> list2 = new ArrayList<Class<?>>(list1.size());
         for ( Object type : list1 ){
             list2.add((Class<?>)type);
         }
-        PRIMITIVE_NUMBERS = new HashSet<>(list2);
+        PRIMITIVE_NUMBERS = new HashSet<Class<?>>(list2);
     }
 
     /**
@@ -170,7 +166,7 @@
                 // field names specified -- privacy out the window
                 int privacyLevel = PRIVATE;
                 Map<String,Method> getterMethods = getGetterMethods(refClass.getObjClass(), privacyLevel);
-                Map<String,Field> fields = new HashMap<>();
+                Map<String,Field> fields = new HashMap<String,Field>();
                 for ( Field field : getFields(refClass.getObjClass()) ){
                     fields.put(field.getName(), field);
                 }
