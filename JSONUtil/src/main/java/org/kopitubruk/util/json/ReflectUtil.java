package org.kopitubruk.util.json;

import java.lang.reflect.AccessibleObject;
import java.lang.reflect.Field;
import java.lang.reflect.Method;
import java.lang.reflect.Modifier;
import java.util.ArrayList;
import java.util.Arrays;
import java.util.Enumeration;
import java.util.HashMap;
import java.util.HashSet;
import java.util.Hashtable;
import java.util.LinkedHashMap;
import java.util.LinkedHashSet;
import java.util.List;
import java.util.Map;
import java.util.ResourceBundle;
import java.util.Set;
import java.util.regex.Pattern;

/**
 * Some reflection utility constants to be used with
 * {@link JSONConfig#setReflectionPrivacy(int)} and
 * {@link JSONConfigDefaults#setReflectionPrivacy(int)}
 *
 * @author Bill Davidson
 * @since 1.9
 */
public class ReflectUtil
{
    /**
     * This needs to be saved at class load time so that the correct class
     * loader is used if someone tries to load a class via a JMX client.
     */
    private static ClassLoader classLoader;

    /**
     * Reflection will attempt to serialize all fields including private.
     *
     * @see JSONConfig#setReflectionPrivacy(int)
     * @see JSONConfigDefaults#setReflectionPrivacy(int)
     */
    public static final int PRIVATE = 0;

    /**
     * Reflection will attempt to serialize package private, protected and
     * public fields or fields that have package private, protected or public
     * get methods that conform to JavaBean naming conventions.
     *
     * @see JSONConfig#setReflectionPrivacy(int)
     * @see JSONConfigDefaults#setReflectionPrivacy(int)
     */
    public static final int PACKAGE = 1;

    /**
     * Reflection will attempt to serialize protected and public fields or
     * fields that have protected or public get methods that conform to JavaBean
     * naming conventions.
     *
     * @see JSONConfig#setReflectionPrivacy(int)
     * @see JSONConfigDefaults#setReflectionPrivacy(int)
     */
    public static final int PROTECTED = 2;

    /**
     * Reflection will attempt to serialize only fields that are public or have
     * public get methods that conform to JavaBean naming conventions.
     *
     * @see JSONConfig#setReflectionPrivacy(int)
     * @see JSONConfigDefaults#setReflectionPrivacy(int)
     */
    public static final int PUBLIC = 3;

    /**
     * Getter name pattern.
     */
    private static final Pattern GETTER = Pattern.compile("^(get|is)\\p{Lu}.*$");

    /**
     * A set of permissible levels for reflection privacy.
     */
    private static final Set<Integer> PERMITTED_LEVELS =
            new HashSet<Integer>(Arrays.asList(PRIVATE, PACKAGE, PROTECTED, PUBLIC));

    /**
     * Primitive number types and the number class which includes all number
     * wrappers and BigDecimal and BigInteger.
     */
    private static final Set<Class<?>> NUMBERS =
            classSet(Double.TYPE, Float.TYPE, Long.TYPE, Integer.TYPE, Short.TYPE, Byte.TYPE, Number.class);

    /**
     * Boolean types.
     */
    private static final Set<Class<?>> BOOLEANS = classSet(Boolean.class, Boolean.TYPE);

    /**
     * String types.
     */
    @SuppressWarnings("unchecked")
    private static final Set<Class<?>> STRINGS =
            new HashSet<Class<? extends Object>>(Arrays.asList(CharSequence.class, Character.class, Character.TYPE));
    /**
     * Types that become arrays in JSON.
     */
    @SuppressWarnings("unchecked")
    private static final Set<Class<?>> ARRAY_TYPES =
            new HashSet<Class<?>>(Arrays.asList(Iterable.class,Enumeration.class));

    /**
     * Types that become maps/objects in JSON.
     */
    @SuppressWarnings("unchecked")
    private static final Set<Class<?>> MAP_TYPES =
            new HashSet<Class<?>>(Arrays.asList(Map.class,ResourceBundle.class));

    /**
     * Cache for fields.
     */
    private static volatile Map<Class<?>,Map<String,Field>> FIELDS;

    /**
     * Cache for getter methods.
     */
    private static volatile Map<Class<?>,Map<String,Method>> GETTER_METHODS;

    /**
     * The field-method compatibility cache.
     */
    private static volatile Map<Class<?>,Map<Field,Method>> FIELD_METHOD_COMPAT;

    /**
     * The field-method incompatibility cache.
     */
    private static volatile Map<Class<?>,Map<Field,Method>> FIELD_METHOD_INCOMPAT;

    /**
     * Minimum getter privacy level
     */
    private static volatile Map<Class<?>,Integer> MIN_GETTER_PRIVACY;

    static {
        // needed for loading classes via JMX MBean client.
        classLoader = ReflectUtil.class.getClassLoader();
        clearReflectionCache();
    }

<<<<<<< HEAD
        // Java 7 doesn't handle this as well as Java 8
        @SuppressWarnings("unchecked")
        List<?> list1 = Arrays.asList(Double.TYPE, Float.TYPE, Long.TYPE, Integer.TYPE, Short.TYPE, Byte.TYPE, Number.class);
        List<Class<?>> list2 = new ArrayList<Class<?>>(list1.size());
        for ( Object type : list1 ){
            list2.add((Class<?>)type);
        }
        NUMBERS = new HashSet<Class<?>>(list2);

        @SuppressWarnings("unchecked")
        List<?> list3 = Arrays.asList(Boolean.class, Boolean.TYPE);
        list2 = new ArrayList<Class<?>>(list3.size());
        for ( Object type : list3 ){
            list2.add((Class<?>)type);
        }
        BOOLEANS = new HashSet<Class<?>>(list2);
=======
    /**
     * Work around Java 7's weirdness that sometimes happens with
     * {@link Arrays#asList(Object...)}
     *
     * @param classes The classes to add.
     * @return The set of classes.
     */
    private static Set<Class<?>> classSet( Class<?>...classes )
    {
        List<Class<?>> list = new ArrayList<>(classes.length);
        for ( Class<?> clazz : classes ){
            list.add(clazz);
        }
        return new HashSet<>(list);
>>>>>>> 9b294b50
    }

    /**
     * Clear the reflection cache.
     */
    static synchronized void clearReflectionCache()
    {
        FIELDS = null;
        GETTER_METHODS = null;
        FIELD_METHOD_COMPAT = null;
        FIELD_METHOD_INCOMPAT = null;
        MIN_GETTER_PRIVACY = null;
    }

    /**
     * Get the field cache.
     *
     * @return The field cache.
     */
    private static synchronized Map<Class<?>,Map<String,Field>> getFieldCache()
    {
        if ( FIELDS == null ){
            FIELDS = new Hashtable<Class<?>,Map<String,Field>>(0);
        }
        return FIELDS;
    }

    /**
     * Get the method cache.
     *
     * @return The method cache.
     */
    private static synchronized Map<Class<?>,Map<String,Method>> getMethodCache()
    {
        if ( GETTER_METHODS == null ){
            GETTER_METHODS = new Hashtable<Class<?>,Map<String,Method>>(0);
        }
        return GETTER_METHODS;
    }

    /**
     * Get the method cache.
     *
     * @return The method cache.
     */
    private static synchronized Map<Class<?>,Integer> getMinGetterCache()
    {
        if ( MIN_GETTER_PRIVACY == null ){
            MIN_GETTER_PRIVACY = new Hashtable<Class<?>, Integer>(0);
        }
        return MIN_GETTER_PRIVACY;
    }

    /**
     * Get the compat cache.
     *
     * @return The compat cache.
     */
    private static synchronized Map<Class<?>,Map<Field,Method>> getFieldMethodCompat()
    {
        if ( FIELD_METHOD_COMPAT == null ){
            FIELD_METHOD_COMPAT = new HashMap<Class<?>,Map<Field,Method>>(0);
        }
        return FIELD_METHOD_COMPAT;
    }

    /**
     * Get the incompat cache.
     *
     * @return The incompat cache.
     */
    private static synchronized Map<Class<?>,Map<Field,Method>> getFieldMethodIncompat()
    {
        if ( FIELD_METHOD_INCOMPAT == null ){
            FIELD_METHOD_INCOMPAT = new HashMap<Class<?>,Map<Field,Method>>(0);
        }
        return FIELD_METHOD_INCOMPAT;
    }

    /**
     * Get the class of the given object or the object if it's a class object.
     *
     * @param obj The object
     * @return The object's class.
     * @since 1.9
     */
    static Class<?> getClass( Object obj )
    {
        if ( obj == null ){
            throw new JSONReflectionException();
        }
        Class<?> result = null;
        if ( obj instanceof Class ){
            result = (Class<?>)obj;
        }else if ( obj instanceof JSONReflectedClass ){
            result = ((JSONReflectedClass)obj).getObjClass();
        }else{
            result = obj.getClass();
        }
        return result;
    }

    /**
     * Get the {@link JSONReflectedClass} version of this object class.
     *
     * @param obj The object.
     * @return the {@link JSONReflectedClass} version of this object class.
     */
    static JSONReflectedClass ensureReflectedClass( Object obj )
    {
        if ( obj instanceof JSONReflectedClass ){
             return (JSONReflectedClass)obj;
        }else if ( obj != null ){
            return new JSONReflectedClass(getClass(obj));
        }else{
            return null;
        }
    }

    /**
     * Get the class object for the given class name.
     *
     * @param className The name of the class.
     * @return The class object for that class.
     * @throws ClassNotFoundException If there's an error loading the class.
     * @since 1.9
     */
    static Class<?> getClassByName( String className ) throws ClassNotFoundException
    {
        return classLoader.loadClass(className);
    }

    /**
     * Check that the given privacy level is valid.
     *
     * @param privacyLevel The privacy level to check.
     * @param cfg The config for the exception.
     * @return The value if valid.
     * @throws JSONReflectionException if the privacyLevel is invalid.
     */
    static int confirmPrivacyLevel( int privacyLevel, JSONConfig cfg ) throws JSONReflectionException
    {
        if ( PERMITTED_LEVELS.contains(privacyLevel) ){
            return privacyLevel;
        }else{
            throw new JSONReflectionException(privacyLevel, cfg);
        }
    }

    /**
     * Use reflection to build a map of the properties of the given object
     *
     * @param propertyValue The object to be appended via reflection.
     * @param cfg A configuration object to use.
     * @return A map representing the object's fields.
     */
    static Map<Object,Object> getReflectedObject( Object propertyValue, JSONConfig cfg )
    {
        boolean isCacheData = cfg.isCacheReflectionData();
        JSONReflectedClass refClass = cfg.ensureReflectedClass(propertyValue);
        String[] fieldNames = refClass.getFieldNamesRaw();
        Class<?> clazz = refClass.getObjClass();
        boolean isFieldsSpecified = fieldNames != null;
        boolean isNotFieldsSpecified = ! isFieldsSpecified;
        int privacyLevel, modifiers = 0;
        String name = "getReflectedObject()";

        try {
            Map<String,Field> fields = getFields(clazz, isCacheData);
            if ( isFieldsSpecified ){
                privacyLevel = PRIVATE;
            }else{
                privacyLevel = cfg.getReflectionPrivacy();
                fieldNames = fields.keySet().toArray(new String[fields.size()]);
            }
            boolean isPrivate = privacyLevel == PRIVATE;
            Map<String,Method> getterMethods = getGetterMethods(clazz, privacyLevel, isCacheData);
            Map<Object,Object> obj = new LinkedHashMap<Object,Object>(fieldNames.length);

            for ( String fieldName : fieldNames ){
                name = refClass.getAlias(fieldName);
                Field field = fields.get(fieldName);
                if ( isNotFieldsSpecified ){
                    modifiers = field.getModifiers();
                    if ( Modifier.isStatic(modifiers) || Modifier.isTransient(modifiers) ){
                        continue;       // ignore static and transient fields.
                    }
                }
                Method getter = getGetter(clazz, getterMethods, field, fieldName, isPrivate, isCacheData);
                if ( getter != null ){
                    ensureAccessible(getter);
                    obj.put(name, getter.invoke(propertyValue));
                }else if ( field != null && (isPrivate || getLevel(modifiers) >= privacyLevel) ){
                    ensureAccessible(field);
                    obj.put(name, field.get(propertyValue));
                }else if ( isFieldsSpecified ){
                    throw new JSONReflectionException(propertyValue, fieldName, cfg);
                }
            }
            return obj;
        }catch ( JSONReflectionException e ){
            throw e;
        }catch ( Exception e ){
            throw new JSONReflectionException(propertyValue, name, e, cfg);
        }
    }

    /**
     * Get the privacy level for reflection.
     *
     * @param modifiers The reflection modifiers.
     * @return The privacy level.
     */
    private static int getLevel( int modifiers )
    {
        if ( Modifier.isPrivate(modifiers) ){
            return PRIVATE;
        }else if ( Modifier.isProtected(modifiers) ){
            return PROTECTED;
        }else if ( Modifier.isPublic(modifiers) ){
            return PUBLIC;
        }else{
            return PACKAGE;
        }
    }

    /**
     * Get all of the fields for a given class.
     *
     * @param clazz The class.
     * @param cacheFields if true, then cache data.
     * @return The fields.
     */
    private static Map<String,Field> getFields( Class<?> clazz, boolean cacheFields )
    {
        Map<String,Field> fields;
        Map<Class<?>,Map<String,Field>> theCache = null;

        if ( cacheFields ){
            theCache = getFieldCache();
            fields = theCache.get(clazz);
            if ( fields != null ){
                return fields;
            }
        }

        fields = new LinkedHashMap<String,Field>();
        Class<?> tmpClass = clazz;
        while ( tmpClass != null ){
            for ( Field field : tmpClass.getDeclaredFields() ){
                String name = field.getName();
                if ( ! fields.containsKey(name) ){
                    fields.put(name, field);
                }
            }
            tmpClass = tmpClass.getSuperclass();
        }

        if ( cacheFields ){
            fields = new LinkedHashMap<String,Field>(fields);
            theCache.put(clazz, fields);
        }

        return fields;
    }

    /**
     * Get all of the instance fields for a given class that match the given
     * type.
     *
     * @param clazz The class.
     * @param type The type to match.
     * @return The fields.
     */
    static Map<String,Field> getFields( Class<?> clazz, Class<?> type )
    {
        // build a map of the object's properties.
        Map<String,Field> fields = new HashMap<String,Field>();

        Class<?> tmpClass = clazz;
        while ( tmpClass != null ){
            for ( Field field : tmpClass.getDeclaredFields() ){
                int modifiers = field.getModifiers();
                if ( Modifier.isTransient(modifiers) ){
                    continue;       // ignore transient fields.
                }
                if ( type.equals(field.getType()) ){
                    String name = field.getName();
                    if ( ! fields.containsKey(name) ){
                        fields.put(name, field);
                    }
                }
            }
            tmpClass = tmpClass.getSuperclass();
        }

        return fields;
    }

    /**
     * Get the name of the setter for the given field of the given
     * class.
     *
     * @param clazz The class.
     * @param field The field.
     * @return The setter or null if there isn't one.
     */
    static Method getSetter( Class<?> clazz, Field field )
    {
        String fieldName = field.getName();
        String setterName = makeBeanMethodName(fieldName,"set");

        Class<?> tmpClass = clazz;
        while ( tmpClass != null ){
            for ( Method method : tmpClass.getDeclaredMethods() ){
                if ( setterName.equals(method.getName()) && method.getParameterTypes().length == 1 ){
                    return method;
                }
            }
            tmpClass = tmpClass.getSuperclass();
        }

        return null;
    }

    /**
     * Get all of the parameterless getter methods for a given class that
     * are visible with the given privacy level.
     *
     * @param clazz The class.
     * @param privacyLevel The minimum class privacy level
     * @param cacheMethods If true then cache method data.
     * @return The methods.
     */
    private static Map<String,Method> getGetterMethods( Class<?> clazz, int privacyLevel, boolean cacheMethods )
    {
        Map<String,Method> getterMethods = null;
        Map<String,Method> methodCache = null;
        Map<Class<?>,Map<String,Method>> theCache = null;
        boolean isPrivate = privacyLevel == PRIVATE;

        if ( cacheMethods ){
            theCache = getMethodCache();
            methodCache = theCache.get(clazz);
            if ( methodCache == null ){
                if ( ! isPrivate ){
                    methodCache = new HashMap<String,Method>(0);
                }
            }else{
                if ( isPrivate ){
                    return methodCache;
                }else{
                    Map<Class<?>,Integer> minGetterCache = getMinGetterCache();
                    Integer minGetter = minGetterCache.get(clazz);
                    boolean getterPrivacy = minGetter != null;
                    boolean noGetterPrivacy = ! getterPrivacy;
                    if ( getterPrivacy && privacyLevel <= minGetter ){
                        return methodCache;
                    }
                    int g = 0;
                    int m = methodCache.size();
                    int minPrivacy = PUBLIC;
                    // filter by privacy level.
                    getterMethods = new HashMap<String,Method>(0);
                    for ( Method method : methodCache.values() ){
                        int getterLevel = getLevel(method.getModifiers());
                        if ( getterLevel >= privacyLevel ){
                            getterMethods.put(method.getName(), method);
                            ++g;
                        }
                        if ( noGetterPrivacy && getterLevel < minPrivacy ){
                            minPrivacy = getterLevel;
                        }
                    }
                    if ( noGetterPrivacy ){
                        minGetterCache.put(clazz, minPrivacy);
                    }
                    return g == m ? methodCache : getterMethods;
                }
            }
        }

        int g = 0;
        int m = 0;
        int minPrivacy = PUBLIC;
        getterMethods = new HashMap<String,Method>(0);
        Class<?> tmpClass = clazz;
        while ( tmpClass != null ){
            for ( Method method : tmpClass.getDeclaredMethods() ){
                if ( method.getParameterTypes().length != 0 ){
                    continue;
                }
                Class<?> retType = method.getReturnType();
                if ( Void.TYPE.equals(retType) ){
                    continue;
                }
                String name = method.getName();
                if ( getterMethods.containsKey(name) || ! GETTER.matcher(name).matches() ){
                    continue;
                }
                if ( name.startsWith("is") && ! BOOLEANS.contains(retType) ){
                    continue;   // "is" prefix only valid getter for booleans.
                }
                if ( isPrivate ){
                    getterMethods.put(name, method);
                }else{
                    int getterLevel = getLevel(method.getModifiers());
                    if ( getterLevel >= privacyLevel ){
                        getterMethods.put(name, method);
                        ++g;
                    }
                    if ( cacheMethods ){
                        methodCache.put(name, method);
                        ++m;
                        if ( getterLevel < minPrivacy ){
                            minPrivacy = getterLevel;
                        }
                    }
                }
            }
            tmpClass = tmpClass.getSuperclass();
        }

        if ( cacheMethods ){
            if ( g == m ){
                methodCache = getterMethods = new HashMap<String,Method>(getterMethods);
            }else{
                methodCache = new HashMap<String,Method>(methodCache);
            }
            theCache.put(clazz, methodCache);
            if ( m > 0 ){
                getMinGetterCache().put(clazz, minPrivacy);
            }
        }

        return getterMethods;
    }

    /**
     * Get the getter for the given field.
     *
     * @param clazz The class for this field and getter.
     * @param getterMethods The available getter methods at the current privacy level.
     * @param field The field
     * @param name The field name.
     * @param isPrivate if the privacy level is private.
     * @param cacheMethods if true cache the method objects by field.
     * @return The getter or null if one cannot be found.
     */
    private static Method getGetter( Class<?> clazz, Map<String,Method> getterMethods, Field field, String name, boolean isPrivate, boolean cacheMethods )
    {
        if ( cacheMethods && field != null ){
            // check the cache for previous validations.
            Method getter;
            Map<Class<?>,Map<Field,Method>> compatCache = getFieldMethodCompat();
            synchronized ( compatCache ){
                Map<Field,Method> compat = compatCache.get(clazz);
                getter = compat != null ? compat.get(field) : null;
            }
            if ( getter != null ){
                // check privacy level and return null if level not met.
                return isPrivate ? getter : getterMethods.get(getter.getName());
            }
            Map<Class<?>,Map<Field,Method>> incompatCache = getFieldMethodIncompat();
            synchronized ( incompatCache ){
                Map<Field,Method> incompat = incompatCache.get(clazz);
                getter = incompat != null ? incompat.get(field) : null;
            }
            if ( getter != null ){
                return null;
            }
        }

        Method getter = getterMethods.get(makeBeanMethodName(name,"get"));
        if ( getter == null ){
            getter = getterMethods.get(makeBeanMethodName(name,"is"));
        }
        if ( field == null || getter == null ){
            return getter;
        }

        boolean isCompatible = isCompatible(field, getter);

        if ( cacheMethods ){
            if ( isCompatible ){
                Map<Class<?>,Map<Field,Method>> compatCache = getFieldMethodCompat();
                synchronized ( compatCache ){
                    Map<Field,Method> compat = compatCache.get(clazz);
                    if ( compat == null ){
                        compat = new HashMap<Field,Method>(0);
                        compatCache.put(clazz, compat);
                    }
                    compat.put(field, getter);
                }
            }else{
                Map<Class<?>,Map<Field,Method>> incompatCache = getFieldMethodIncompat();
                synchronized ( incompatCache ){
                    Map<Field,Method> incompat = incompatCache.get(clazz);
                    if ( incompat == null ){
                        incompat = new HashMap<Field,Method>(0);
                        incompatCache.put(clazz, incompat);
                    }
                    incompat.put(field, getter);
                }
            }
        }

        return isCompatible ? getter : null;
    }

    /**
     * Make a bean method name.
     *
     * @param fieldName the name of the field.
     * @param prefix The prefix for the bean method name.
     * @return The bean method name.
     */
    private static String makeBeanMethodName( String fieldName, String prefix )
    {
        int len = fieldName.length();
        StringBuilder buf = new StringBuilder(len+prefix.length());
        buf.append(prefix);
        int codePoint = fieldName.codePointAt(0);
        int charCount = Character.charCount(codePoint);
        if ( Character.isLowerCase(codePoint) ){
            codePoint = Character.toUpperCase(codePoint);
        }
        buf.appendCodePoint(codePoint);
        if ( len > charCount ){
            buf.append(fieldName.substring(charCount));
        }
        return buf.toString();
    }

    /**
     * Return true if the type returned by the method is compatible in JSON
     * with the type of the field.
     *
     * @param field The field.
     * @param method The method to check the return type of.
     * @return true if they are compatible in JSON.
     */
    private static boolean isCompatible( Field field, Method method )
    {
        Class<?> fieldType = field.getType();
        Set<Class<?>> methodTypes = getTypes(method.getReturnType());

        if ( isType(methodTypes, fieldType) ){
            return true;
        }else{
            Set<Class<?>> fieldTypes = getTypes(fieldType);

            if ( isNumber(fieldTypes) && isNumber(methodTypes) ){
                return true;
            }else if ( isString(fieldTypes) && isString(methodTypes) ){
                return true;
            }else if ( isBoolean(fieldTypes) && isBoolean(methodTypes) ){
                return true;
            }else if ( isJSONArray(fieldTypes) && isJSONArray(methodTypes) ){
                return true;
            }else if ( isJSONMap(fieldTypes) && isJSONMap(methodTypes) ){
                return true;
            }
        }

        return false;
    }

    /**
     * Return true if the given type is a {@link Number} type.
     *
     * @param type the type to check.
     * @return true if the given type is a {@link Number} type.
     */
    private static boolean isNumber( Set<Class<?>> objTypes )
    {
        return isType(objTypes, NUMBERS);
    }

    /**
     * Return true if the given type is a {@link Boolean} type.
     *
     * @param type the type to check.
     * @return true if the given type is a {@link Boolean} type.
     */
    private static boolean isBoolean( Set<Class<?>> objTypes )
    {
        return isType(objTypes, BOOLEANS);
    }

    /**
     * Return true if the given type is a {@link CharSequence} type.
     *
     * @param type the type to check.
     * @return true if the given type is a {@link CharSequence} type.
     */
    private static boolean isString( Set<Class<?>> objTypes )
    {
        return isType(objTypes, STRINGS);
    }

    /**
     * Return true if the given type is a JSON array type.
     *
     * @param type the type to check.
     * @return true if the given type is a JSON array type.
     */
    private static boolean isJSONArray( Set<Class<?>> objTypes )
    {
        for ( Class<?> clazz : objTypes ){
            if ( clazz.isArray() ){
                return true;
            }else{
                break;
            }
        }
        return isType(objTypes, ARRAY_TYPES);
    }

    /**
     * Return true if the given type is a JSON map type.
     *
     * @param type the type to check.
     * @return true if the given type is a JSON map type.
     */
    private static boolean isJSONMap( Set<Class<?>> objTypes )
    {
        return isType(objTypes, MAP_TYPES);
    }

    /**
     * Return true if the objTypes or any of its super types or interfaces is
     * the same as the given type.
     *
     * @param objType The type to check.
     * @param type The type to check against.
     * @return true if there's a match.
     */
    private static boolean isType( Set<Class<?>> objTypes, Class<?> type )
    {
        List<Class<?>> typeList = new ArrayList<Class<?>>(1);
        typeList.add(type);
        return isType(objTypes, new HashSet<Class<?>>(typeList));
    }

    /**
     * Return true if the objTypes or any of its super types or interfaces is
     * the same as the given types.
     *
     * @param objType The type to check.
     * @param type The type to check against.
     * @return true if there's a match.
     */
    private static boolean isType( Set<Class<?>> objTypes, Set<Class<?>> types )
    {
        if ( objTypes.size() >= types.size() ){
            for ( Class<?> type : types ){
                if ( objTypes.contains(type) ){
                    return true;
                }
            }
        }else{
            for ( Class<?> type : objTypes ){
                if ( types.contains(type) ){
                    return true;
                }
            }
        }
        return false;
    }

    /**
     * Get a collection of types represented by the given type including
     * all super types and interfaces.
     *
     * @param objType the original type.
     * @return the type and all its super types and interfaces.
     */
    private static Set<Class<?>> getTypes( Class<?> objType )
    {
        Set<Class<?>> types = new LinkedHashSet<Class<?>>();
        Class<?> tmpClass = objType;
        while ( tmpClass != null ){
            if ( ! "java.lang.Object".equals(tmpClass.getCanonicalName()) ){
                types.add(tmpClass);
            }
            tmpClass = tmpClass.getSuperclass();
        }
        getInterfaces(objType, types);
        return types;
    }

    /**
     * Get a complete list of interfaces for a given class including
     * all super interfaces.
     *
     * @param clazz The class.
     * @param The set of interfaces.
     */
    private static void getInterfaces( Class<?> clazz, Set<Class<?>> interfaces )
    {
        Class<?> tmpClass = clazz;
        while ( tmpClass != null ){
            for ( Class<?> itfc : clazz.getInterfaces() ){
                if ( interfaces.add(itfc) ){
                    getInterfaces(itfc, interfaces);
                }
            }
            tmpClass = tmpClass.getSuperclass();
        }
    }

    /**
     * Make sure that the given object is accessible.
     *
     * @param obj the object
     */
    static void ensureAccessible( AccessibleObject obj )
    {
        if ( ! obj.isAccessible() ){
            obj.setAccessible(true);
        }
    }

    /**
     * This class should never be instantiated.
     */
    private ReflectUtil()
    {
    }
}<|MERGE_RESOLUTION|>--- conflicted
+++ resolved
@@ -97,22 +97,18 @@
     /**
      * String types.
      */
-    @SuppressWarnings("unchecked")
     private static final Set<Class<?>> STRINGS =
-            new HashSet<Class<? extends Object>>(Arrays.asList(CharSequence.class, Character.class, Character.TYPE));
+            classSet(CharSequence.class, Character.class, Character.TYPE);
+
     /**
      * Types that become arrays in JSON.
      */
-    @SuppressWarnings("unchecked")
-    private static final Set<Class<?>> ARRAY_TYPES =
-            new HashSet<Class<?>>(Arrays.asList(Iterable.class,Enumeration.class));
+    private static final Set<Class<?>> ARRAY_TYPES = classSet(Iterable.class, Enumeration.class);
 
     /**
      * Types that become maps/objects in JSON.
      */
-    @SuppressWarnings("unchecked")
-    private static final Set<Class<?>> MAP_TYPES =
-            new HashSet<Class<?>>(Arrays.asList(Map.class,ResourceBundle.class));
+    private static final Set<Class<?>> MAP_TYPES = classSet(Map.class, ResourceBundle.class);
 
     /**
      * Cache for fields.
@@ -145,24 +141,6 @@
         clearReflectionCache();
     }
 
-<<<<<<< HEAD
-        // Java 7 doesn't handle this as well as Java 8
-        @SuppressWarnings("unchecked")
-        List<?> list1 = Arrays.asList(Double.TYPE, Float.TYPE, Long.TYPE, Integer.TYPE, Short.TYPE, Byte.TYPE, Number.class);
-        List<Class<?>> list2 = new ArrayList<Class<?>>(list1.size());
-        for ( Object type : list1 ){
-            list2.add((Class<?>)type);
-        }
-        NUMBERS = new HashSet<Class<?>>(list2);
-
-        @SuppressWarnings("unchecked")
-        List<?> list3 = Arrays.asList(Boolean.class, Boolean.TYPE);
-        list2 = new ArrayList<Class<?>>(list3.size());
-        for ( Object type : list3 ){
-            list2.add((Class<?>)type);
-        }
-        BOOLEANS = new HashSet<Class<?>>(list2);
-=======
     /**
      * Work around Java 7's weirdness that sometimes happens with
      * {@link Arrays#asList(Object...)}
@@ -172,12 +150,11 @@
      */
     private static Set<Class<?>> classSet( Class<?>...classes )
     {
-        List<Class<?>> list = new ArrayList<>(classes.length);
+        List<Class<?>> list = new ArrayList<Class<?>>(classes.length);
         for ( Class<?> clazz : classes ){
             list.add(clazz);
         }
-        return new HashSet<>(list);
->>>>>>> 9b294b50
+        return new HashSet<Class<?>>(list);
     }
 
     /**
