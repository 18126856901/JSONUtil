--- conflicted
+++ resolved
@@ -709,17 +709,9 @@
         cfg.setUndefinedCodePointPolicy(undefinedCodePointPolicy);
         cfg.setUnmatchedSurrogatePolicy(unmatchedSurrogatePolicy);
 
-<<<<<<< HEAD
-        Map<Class<?>,JSONReflectedClass> refClasses;
-        if ( reflectClasses == null ){
-            refClasses = null;
-        }else{
-            refClasses = new HashMap<Class<?>,JSONReflectedClass>(reflectClasses.size());
-=======
         Map<Class<?>,JSONReflectedClass> refClasses = null;
         if ( reflectClasses != null ){
-            refClasses = new HashMap<>(reflectClasses.size());
->>>>>>> f9449438
+            refClasses = new HashMap<Class<?>,JSONReflectedClass>(reflectClasses.size());
         }
         if ( refClasses != null ){
             for ( Entry<Class<?>,JSONReflectedClass> entry : reflectClasses.entrySet() ){
