/*
 * Copyright 2015-2016 Bill Davidson
 *
 * Licensed under the Apache License, Version 2.0 (the "License");
 * you may not use this file except in compliance with the License.
 * You may obtain a copy of the License at
 *
 *    http://www.apache.org/licenses/LICENSE-2.0
 *
 * Unless required by applicable law or agreed to in writing, software
 * distributed under the License is distributed on an "AS IS" BASIS,
 * WITHOUT WARRANTIES OR CONDITIONS OF ANY KIND, either express or implied.
 * See the License for the specific language governing permissions and
 * limitations under the License.
 */
package org.kopitubruk.util.json;

import java.io.Serializable;
import java.lang.management.ManagementFactory;
import java.lang.reflect.Field;
import java.lang.reflect.InvocationTargetException;
import java.lang.reflect.Method;
import java.text.DateFormat;
import java.text.NumberFormat;
import java.text.SimpleDateFormat;
import java.util.ArrayList;
import java.util.Arrays;
import java.util.Collection;
import java.util.Collections;
import java.util.Date;
import java.util.HashMap;
import java.util.LinkedHashSet;
import java.util.List;
import java.util.Locale;
import java.util.Map;
import java.util.ResourceBundle;
import java.util.Set;

import javax.management.MBeanException;
import javax.management.MBeanServer;
import javax.management.ObjectName;
import javax.naming.Context;

import org.apache.commons.logging.Log;
import org.apache.commons.logging.LogFactory;

/**
 * <p>
 * This class provides a singleton object which is used to change static
 * defaults used by {@link JSONConfig} and it is used as an MBean to
 * allow JMX clients with MBean support to view and modify the defaults.
 * <p>
 * Keep in mind that changes made with this class affect all new
 * {@link JSONConfig} objects created in the same class loader,
 * including those created by toJSON() methods which don't take a
 * {@link JSONConfig}, which could have undesirable side effects depending
 * upon your app. Use with care, if at all.  All data in this class
 * is static.  The only reason that there is an instance or instance
 * methods is to support MBean access to the defaults.  A few defaults
 * are only available programmatically.  Those are accessed statically.
 * <p>
 * It is possible to configure most of the default values
 * via JNDI such as is typically available in a web application
 * by adding values to your application's environment under
 * java:/comp/env/org/kopitubruk/util/json.  That way you can do things
 * like having all of the validation turned on in development and testing
 * servers and turn it off in production servers for faster performance,
 * without changing any code.
 * <p>
 * Example for Tomcat, assuming your app is named "MyApp", and your host
 * is named "host", put this into your
 * <code>$CATALINA_BASE/conf/Catalina/<i>host</i>/MyApp.xml</code> file in
 * order to disable property name validation and enable using full JSON
 * identifier code points by default:
 * <pre>{@code <Context path="/MyApp">
 *   <Environment name="org/kopitubruk/util/json/validatePropertyNames" type="java.lang.Boolean" value="false" override="false" />
 *   <Environment name="org/kopitubruk/util/json/fullJSONIdentifierCodePoints" type="java.lang.Boolean" value="true" override="false" />
 * </Context>}</pre>
 * <p>
 * These are the names and their normal defaults if you don't change them.
 * See their setters for these for descriptions of what they do.
 * <h3>Validation related options.</h3>
 * <ul>
 *   <li>validatePropertyNames = true</li>
 *   <li>detectDataStructureLoops = true</li>
 *   <li>escapeBadIdentifierCodePoints = false</li>
 *   <li>fullJSONIdentifierCodePoints = false</li>
 * </ul>
 * <h3>Safe alternate encoding options.</h3>
 * <ul>
 *   <li>encodeNumericStringsAsNumbers = false</li>
 *   <li>escapeNonAscii = false</li>
 *   <li>unEscapeWherePossible = false</li>
 *   <li>escapeSurrogates = false</li>
 *   <li>passThroughEscapes = false</li>
 *   <li>encodeDatesAsStrings = false</li>
 *   <li>reflectUnknownObjects = false</li>
 *   <li>preciseIntegers = false</li>
 *   <li>smallNumbers = false</li>
 *   <li>usePrimitiveArrays = false</li>
 *   <li>cacheReflectionData = false</li>
 * </ul>
 * <h3>
 *   Allow generation of certain types of non-standard JSON.
 * </h3>
 * <p>
 *   Could cause problems for some things that take JSON.  Defaults are for
 *   standard JSON.  Be careful about changing these.
 * </p>
 * <ul>
 *   <li>quoteIdentifier = true</li>
 *   <li>useECMA6 = false</li>
 *   <li>allowReservedWordsInIdentifiers = false</li>
 *   <li>encodeDatesAsObjects = false</li>
 * </ul>
 * <p>
 * It is possible to set the default locale in JNDI using the name "locale" and
 * a String value that is a valid locale string that will be used to create a
 * {@link Locale}.  If you don't do this, then the
 * default locale will be whatever is provided by the JVM.
 * <p>
 * You can set the default date generation format in JNDI using the name
 * "dateGenFormat" and a String value that will be passed to
 * {@link SimpleDateFormat#SimpleDateFormat(String, Locale)} using the locale
 * from {@link #getLocale()}.
 * <p>
 * You can set up to 16 default date parsing formats using the names
 * "dateParseFormat0" through "dateParseFormat15" using String values as with
 * "dateGenFormat" described above.  They will be added in numeric order of
 * the name.
 * <p>
 * Classes to use for automatic reflection can be set up via JNDI.
 * You must define an integer "maxReflectIndex" which will be the index of
 * the last reflected class name to be searched for.  This class will then
 * look for String variables named "reflectClass0", "reflectClass1" and so on
 * until the number at the end up the name reaches maxReflectIndex.  The
 * class names need to load with {@link ClassLoader#loadClass(String)} or
 * they will not be added to the list of reflected classes.  If the class
 * names are followed by a commas and strings separated by commas, those
 * strings will be taken as field names to use for {@link JSONReflectedClass}
 * These classes will be added to all JSONConfig objects that are created
 * in this class loader.
 * <p>
 * Number formats and date formats are cloned when they are added because they
 * are not thread safe.  They are cloned again when applied to a new
 * {@link JSONConfig} for the same reason.  Once you add a format, you can't
 * modify it except by replacing it entirely.
 * <p>
 * It is possible to see and modify the default values of all
 * of the boolean flags at runtime if you have a JMX client
 * with MBean support connected to your server.  It will be in
 * org.kopitubruk.util.json.JSONConfigDefaults.  You can disable MBean
 * registration by setting a boolean variable named registerMBean to
 * false in the environment as shown above for the flags.  See also the
 * {@link #clearMBean()} method for information on how to remove the
 * MBean from your server when your app is unloaded or reloaded.
 * <p>
 * There is some limited logging for access of JNDI and the MBean server.
 * Most of it is debug, so you won't see it unless you have debug logging
 * enabled for this package/class.  It might be useful to enable debug
 * logging for this class if you are having trouble with those.
 * <p>
 * You can disable JNDI lookups, MBean registration or logging by defining
 * boolean system properties for org.kopitubruk.util.json.useJNDI,
 * org.kopitubruk.util.json.registerMBean or org.kopitubruk.util.json.logging
 * respectively as false.  System properties may be set on the java command
 * line using the "-D" flag or possibly programmatically if your program has
 * permission to do it and does so before this class is loaded.  If logging
 * is not set via a system property at all, then JDNI can also be used to
 * disable logging by setting the boolean named "org/kopitubruk/util/json/logging".
 * <p>
 * You can also set the appName as in "-DappName=MyApp".  The appName is used
 * in the MBean ObjectName and is recommended when this library is used with
 * multiple apps in the same web tier container.  The appName may also be set
 * via JNDI as a String in same json context as the other JNDI variables.
 *
 * @see JSONConfig
 * @author Bill Davidson
 */
public class JSONConfigDefaults implements JSONConfigDefaultsMBean, Serializable
{
    private static Log s_log = null;

    // Default flag values.
    private static volatile boolean validatePropertyNames;
    private static volatile boolean detectDataStructureLoops;
    private static volatile boolean escapeBadIdentifierCodePoints;
    private static volatile boolean fullJSONIdentifierCodePoints;

    private static volatile boolean encodeNumericStringsAsNumbers;
    private static volatile boolean escapeNonAscii;
    private static volatile boolean unEscapeWherePossible;
    private static volatile boolean escapeSurrogates;
    private static volatile boolean passThroughEscapes;
    private static volatile boolean encodeDatesAsStrings;
    private static volatile boolean reflectUnknownObjects;
    private static volatile boolean preciseNumbers;
    private static volatile boolean smallNumbers;
    private static volatile boolean usePrimitiveArrays;
    private static volatile boolean cacheReflectionData;

    private static volatile boolean quoteIdentifier;
    private static volatile boolean useECMA6;
    private static volatile boolean allowReservedWordsInIdentifiers;
    private static volatile boolean encodeDatesAsObjects;

    // Other defaults.
    private static volatile Locale locale;
    private static volatile Map<Class<? extends Number>,NumberFormat> numberFormatMap;
    private static volatile DateFormat dateGenFormat;
    private static volatile List<DateFormat> dateParseFormats;
    private static volatile IndentPadding indentPadding = null;
    private static volatile Map<Class<?>,JSONReflectedClass> reflectClasses = null;
    private static volatile int reflectionPrivacy;

    // stored for deregistration on unload.
    private static ObjectName mBeanName = null;

    // the singleton, which has no instance data; only MBean methods.
    private static JSONConfigDefaults jsonConfigDefaults;

    // logging.
    private static boolean logging;

    /*
     * Initialize static data.
     */
    static {
        /*
         * The singleton.
         */
        jsonConfigDefaults = new JSONConfigDefaults();

        String pkgName = jsonConfigDefaults.getClass().getPackage().getName();

        /*
         * System properties.
         */
        String appName = System.getProperty(pkgName+'.'+"appName", null);
        boolean useJNDI = Boolean.parseBoolean(System.getProperty(pkgName+".useJNDI", "true"));
        boolean registerMBean = Boolean.parseBoolean(System.getProperty(pkgName+'.'+"registerMBean", "true"));

        String loggingProperty = System.getProperty(pkgName+'.'+"logging");
        if ( loggingProperty != null ){
            logging = Boolean.parseBoolean(loggingProperty);
        }else{
            logging = true;
        }

        /*
         * JNDI
         */
        if ( useJNDI ){
            Map<String,String> results = new HashMap<String,String>();
            results.put("appName", appName);
            registerMBean = initJNDI(loggingProperty, registerMBean, appName, results);
            appName = results.get("appName");
        }

        /*
         * MBean
         */
        if ( registerMBean ){
            initMBean(appName);
        }
    }

    /**
     * Do JNDI Initializations of defaults.
     *
     * @param loggingProperty System property for logging flag.
     * @param registerMBean boolean system property for registering the mbean.
     * @param appName the appName if any
     * @param results a map to hold additional results
     * @return the value of registerMBean which might have changed during the JNDI lookups.
     */
    private static boolean initJNDI( String loggingProperty, boolean registerMBean, String appName, Map<String,String> results )
    {
        JNDIUtil.setLogging(logging);

        try{
            Context ctx = JNDIUtil.getEnvContext(jsonConfigDefaults.getClass().getPackage().getName().replaceAll("\\.", "/"));

            if ( loggingProperty == null ){
                // logging was not set by a system property. allow JNDI override.
                logging = JNDIUtil.getBoolean(ctx, "logging", logging);
                JNDIUtil.setLogging(logging);
            }

            registerMBean = JNDIUtil.getBoolean(ctx, "registerMBean", registerMBean);

            if ( registerMBean && appName == null ){
                appName = JNDIUtil.getString(ctx, "appName", null);
                results.put("appName", appName);
            }

            // locale.
            String languageTag = JNDIUtil.getString(ctx, "locale", null);
            if ( languageTag != null ){
                jsonConfigDefaults.setLocale(languageTag);
            }

            loadDateFormatsFromJNDI(ctx);
            loadReflectClassesFromJNDI(ctx);
            setFlagsFromJNDI(ctx);

            reflectionPrivacy = JNDIUtil.getInt(ctx, "reflectionPrivacy", reflectionPrivacy);
            try{
                ReflectUtil.confirmPrivacyLevel(reflectionPrivacy, new JSONConfig());
            }catch ( JSONReflectionException ex ){
                if ( logging ){
                    ensureLogger();
                    if ( s_log.isDebugEnabled() ){
                        s_log.debug(ex.getLocalizedMessage(), ex);
                    }
                }
                reflectionPrivacy = ReflectUtil.PUBLIC;
            }
        }catch ( Exception e ){
            // Nothing set in JNDI.  Use code defaults.  Not a problem.
            if ( logging ){
                ensureLogger();
                if ( s_log.isDebugEnabled() ){
                    ResourceBundle bundle = JSONUtil.getBundle(getLocale());
                    s_log.debug(bundle.getString("badJNDIforConfig"), e);
                }
            }
        }

        return registerMBean;
    }

    /**
     * Load date formats from JNDI, if any.
     *
     * @param ctx The context to use.
     */
    private static void loadDateFormatsFromJNDI( Context ctx )
    {
        // date generation format.
        String dgf = JNDIUtil.getString(ctx, "dateGenFormat", null);
        if ( dgf != null ){
            jsonConfigDefaults.setDateGenFormat(dgf);
        }

        // date parse formats.
        for ( int i = 0; i < 16; i++ ){
            String dpf = JNDIUtil.getString(ctx, "dateParseFormat" + i, null);
            if ( dpf != null ){
                jsonConfigDefaults.addDateParseFormat(dpf);
            }
        }
    }

    /**
     * Load reflection classes from JNDI, if any.
     *
     * @param ctx The context to use.
     */
    private static void loadReflectClassesFromJNDI( Context ctx )
    {
        // default reflection classes.
        int maxReflectIndex = JNDIUtil.getInt(ctx, "maxReflectIndex", -1);
        if ( maxReflectIndex >= 0 ){
            List<String> classNames = new ArrayList<String>();
            for ( int i = 0; i <= maxReflectIndex; i++ ){
                String className = JNDIUtil.getString(ctx, "reflectClass" + i, null);
                if ( className != null ){
                    classNames.add(className);
                }
            }
            List<JSONReflectedClass> classes = new ArrayList<JSONReflectedClass>(classNames.size());
            for ( String className : classNames ){
                String[] parts = className.split(",");
                try{
                    Class<?> clazz = ReflectUtil.getClassByName(parts[0]);
                    Set<String> fields = null;
                    if ( parts.length > 1 ){
                        fields = new LinkedHashSet<String>();
                        for ( int i = 1; i < parts.length; i++ ){
                            String fieldName = parts[i].trim();
                            if ( fieldName.length() > 0 ){
                                fields.add(fieldName);
                            }
                        }
                        if ( fields.size() < 1 ){
                            fields = null;
                        }else{
                            fields = new LinkedHashSet<String>(fields);
                        }
                    }
                    classes.add(new JSONReflectedClass(clazz, fields));
                }catch ( MBeanException e ){
                    // Not actually an MBean operation at this point.
                }
            }
            addReflectClasses(classes);
        }
    }

    /**
     * Initialize the boolean flags from JNDI. There are so many flags now that
     * I use reflection to look up the setter so that I don't have to change
     * this method every time I add a new flag. It's just at class load time and
     * it's not that many things really so performance is not really a big issue
     * in this case.
     *
     * @param ctx The context to use.
     * @throws IllegalAccessException reflection problem.
     * @throws IllegalArgumentException reflection problem.
     * @throws InvocationTargetException reflection problem.
     */
    private static void setFlagsFromJNDI( Context ctx ) throws IllegalArgumentException, IllegalAccessException, InvocationTargetException
    {
        Class<?> clazz = jsonConfigDefaults.getClass();

        for ( Field field : ReflectUtil.getFields(clazz, Boolean.TYPE) ){
            ReflectUtil.ensureAccessible(field);
            boolean currentValue = (Boolean)field.get(jsonConfigDefaults);
            boolean jndiValue = JNDIUtil.getBoolean(ctx, field.getName(), currentValue);
            if ( jndiValue != currentValue ){
                Method setter = ReflectUtil.getSetter(clazz, field);
                if ( setter != null ){
                    ReflectUtil.ensureAccessible(setter);
                    setter.invoke(jsonConfigDefaults, jndiValue);
                }
            }
        }
    }

    /**
     * Initialize the JMX MBean for this class.
     *
     * @param appName The name of the app.
     */
    private static void initMBean( String appName )
    {
        try{
            // Register an instance with MBean server if one is available.
            MBeanServer mBeanServer = ManagementFactory.getPlatformMBeanServer();

            mBeanName = JMXUtil.getObjectName(jsonConfigDefaults, appName);
            mBeanServer.registerMBean(jsonConfigDefaults, mBeanName);
            if ( logging ){
                ensureLogger();
                if ( s_log.isDebugEnabled() ){
                    ResourceBundle bundle = JSONUtil.getBundle(getLocale());
                    s_log.debug(String.format(bundle.getString("registeredMbean"), mBeanName));
                }
            }
        }catch ( Exception e ){
            // No MBean server.  Not a problem.
            if ( logging ){
                ensureLogger();
                if ( s_log.isDebugEnabled() ){
                    ResourceBundle bundle = JSONUtil.getBundle(getLocale());
                    s_log.debug(bundle.getString("couldntRegisterMBean"), e);
                }
            }
        }
    }

    /**
     * Make sure that the logger is initialized.
     */
    private static synchronized void ensureLogger()
    {
        if ( s_log == null ){
            s_log = LogFactory.getLog(JSONConfigDefaults.class);
        }
    }

    /**
     * Find out if logging is enabled.
     *
     * @return the logging policy.
     */
    static boolean isLogging()
    {
        return logging;
    }

    /**
     * Apply defaults to the given {@link JSONConfig} object.
     *
     * @param cfg The config object to initialize with defaults.
     * @param loc The locale.
     * @since 1.5
     */
<<<<<<< HEAD
    public void setCodeDefaults()
=======
    static synchronized void initJSONConfig( JSONConfig cfg, Locale loc )
>>>>>>> 65477830
    {
        cfg.setLocale(loc);

        // formats
        cfg.addNumberFormats(getNumberFormatMap());
        cfg.setDateGenFormat(getDateGenFormat());
        cfg.addDateParseFormats(getDateParseFormats());
        cfg.setReflectionPrivacy(reflectionPrivacy);

        if ( reflectClasses != null ){
            Collection<JSONReflectedClass> refClasses = reflectClasses.values();
            List<JSONReflectedClass> refCopy = new ArrayList<JSONReflectedClass>(refClasses.size());
            for ( JSONReflectedClass refClass : refClasses ){
                refCopy.add(refClass.clone());
            }
            cfg.addReflectClasses(refCopy);
        }

        // validation options.
        cfg.setValidatePropertyNames(validatePropertyNames);
        cfg.setDetectDataStructureLoops(detectDataStructureLoops);
        cfg.setEscapeBadIdentifierCodePoints(escapeBadIdentifierCodePoints);
        cfg.setFullJSONIdentifierCodePoints(fullJSONIdentifierCodePoints);

        // various alternate encoding options.
        cfg.setEncodeNumericStringsAsNumbers(encodeNumericStringsAsNumbers);
        cfg.setEscapeNonAscii(escapeNonAscii);
        cfg.setUnEscapeWherePossible(unEscapeWherePossible);
        cfg.setEscapeSurrogates(escapeSurrogates);
        cfg.setPassThroughEscapes(passThroughEscapes);
        cfg.setEncodeDatesAsStrings(encodeDatesAsStrings);
        cfg.setReflectUnknownObjects(reflectUnknownObjects);
        cfg.setPreciseNumbers(preciseNumbers);
        cfg.setSmallNumbers(smallNumbers);
        cfg.setUsePrimitiveArrays(usePrimitiveArrays);
        cfg.setCacheReflectionData(cacheReflectionData);

        // non-standard JSON options.
        cfg.setQuoteIdentifier(quoteIdentifier);
        cfg.setUseECMA6(useECMA6);
        cfg.setAllowReservedWordsInIdentifiers(allowReservedWordsInIdentifiers);
        cfg.setEncodeDatesAsObjects(encodeDatesAsObjects);

        // indent padding, if any.
        if ( indentPadding == null ){
            cfg.setIndentPadding(indentPadding);
        }else{
            cfg.setIndentPadding(indentPadding.clone());
        }
    }

    /**
     * Get the number format map.
     *
     * @return the number format map.
     */
    static Map<Class<? extends Number>,NumberFormat> getNumberFormatMap()
    {
        return numberFormatMap;
    }

    /**
     * Get the date string generation format.
     *
     * @return the dateFormat
     * @since 1.4
     */
    static DateFormat getDateGenFormat()
    {
        return dateGenFormat;
    }

    /**
     * Get the list of date parsing formats used by the parser when
     * encodeDatesAsStrings or encodeDatesAsObjects is true.
     *
     * @return the list of date parsing formats.
     * @since 1.4
     */
    static List<DateFormat> getDateParseFormats()
    {
        return dateParseFormats;
    }

    /**
     * Return the JSONConfigDefaults singleton instance.
     *
     * @return the JSONConfigDefaults singleton instance.
     */
    public static JSONConfigDefaults getInstance()
    {
        return jsonConfigDefaults;
    }

    /**
     * <p>
     * When this package is used by a webapp, and you have an MBean server in your
     * environment, then you should create a ServletContextListener and call this
     * in its ServletContextListener.contextDestroyed(ServletContextEvent)
     * method to remove the MBean when the webapp is unloaded or reloaded.
     * </p>
     * <pre><code>
     * public class AppCleanUp implements ServletContextListener
     * {
     *     public void contextDestroyed( ServletContextEvent sce )
     *     {
     *         JSONConfigDefaults.clearMBean();
     *     }
     * }
     * </code></pre>
     * <p>
     * You should add it to your web.xml for your webapp like this (assuming
     * you named it org.myDomain.web.app.AppCleanUp).
     * </p>
     * <pre>{@code <listener>
     *   <listener-class>org.myDomain.web.app.AppCleanUp</listener-class>
     * </listener>}</pre>
     * <p>
     * Note that the logging from this method may not work if the logging is
     * removed/disabled before this method is called.
     */
    public static synchronized void clearMBean()
    {
        if ( mBeanName != null ){
            try{
                MBeanServer mBeanServer = ManagementFactory.getPlatformMBeanServer();
                mBeanServer.unregisterMBean(mBeanName);
                if ( logging ){
                    ensureLogger();
                    if ( s_log.isDebugEnabled() ){
                        ResourceBundle bundle = JSONUtil.getBundle(getLocale());
                        s_log.debug(String.format(bundle.getString("unregistered"), mBeanName));
                    }
                }
            }catch ( Exception e ){
                if ( logging ){
                    ensureLogger();
                    if ( s_log.isErrorEnabled() ){
                        ResourceBundle bundle = JSONUtil.getBundle(getLocale());
                        s_log.error(String.format(bundle.getString("couldntUnregister"), mBeanName), e);
                    }
                }
            }finally{
                // don't try again.
                mBeanName = null;
            }
        }
    }

    /**
     * Get the default indent padding object.
     *
     * @return the padding object.
     * @since 1.7
     */
    public static synchronized IndentPadding getIndentPadding()
    {
        return indentPadding;
    }

    /**
     * Set the padding object.
     *
     * @param indentPadding the default indent padding object.
     * @since 1.7
     */
    public static synchronized void setIndentPadding( IndentPadding indentPadding )
    {
        JSONConfigDefaults.indentPadding = indentPadding;
    }

    /**
     * This class should only be instantiated by the static block.  All others
     * should use {@link #getInstance()} to get that instance.
     */
    private JSONConfigDefaults()
    {
        setCodeDefaults();
    }

    /**
     * Reset all defaults to their original unmodified values.  This
     * overrides JNDI and previous MBean changes.
     * <p>
     * Accessible via MBean server.
     */
    @Override
    public void setCodeDefaults()
    {
        synchronized ( this.getClass() ){
            validatePropertyNames = true;
            detectDataStructureLoops = true;
            escapeBadIdentifierCodePoints = false;
            fullJSONIdentifierCodePoints = false;

            encodeNumericStringsAsNumbers = false;
            escapeNonAscii = false;
            unEscapeWherePossible = false;
            escapeSurrogates = false;
            passThroughEscapes = false;
            encodeDatesAsStrings = false;
            reflectUnknownObjects = false;
            preciseNumbers = false;
            smallNumbers = false;
            usePrimitiveArrays = false;
            cacheReflectionData = false;

            quoteIdentifier = true;
            useECMA6 = false;
            allowReservedWordsInIdentifiers = false;
            encodeDatesAsObjects = false;

            locale = null;
            numberFormatMap = null;
            dateGenFormat = null;
            dateParseFormats = null;
            indentPadding = null;
            reflectClasses = null;
            reflectionPrivacy = ReflectUtil.PUBLIC;
        }
    }

    /**
     * Set the default locale for new {@link JSONConfig} objects to use.
     * <p>
     * Accessible via MBean server.
     *
     * @param languageTag A language tag used to create a {@link Locale}
     */
    public void setLocale( String languageTag )
    {
        if ( languageTag != null ){
            String[] loc = languageTag.split("[-_]");
            switch ( loc.length ){
                case 1: setLocale(new Locale(loc[0])); break;
                case 2: setLocale(new Locale(loc[0], loc[1])); break;
                default: setLocale(new Locale(loc[0], loc[1], loc[2])); break;
            }
        }else{
            setLocale((Locale)null);
        }
    }

    /**
     * Set a default locale for new {@link JSONConfig} objects to use.
     *
     * @param loc the default locale.
     */
    public static synchronized void setLocale( Locale loc )
    {
        locale = loc;
    }

    /**
     * Get the default locale for new {@link JSONConfig} objects.  If a
     * default locale has not been set, then the locale returned
     * by {@link Locale#getDefault()} will be returned.
     *
     * @return the default locale.
     */
    public static synchronized Locale getLocale()
    {
        return locale != null ? locale : Locale.getDefault();
    }

    /**
     * Get the number format for the given class.
     *
     * @param numericClass A class.
     * @return A number format or null if one has not been set.
     */
    public static synchronized NumberFormat getNumberFormat( Class<? extends Number> numericClass )
    {
        return numberFormatMap != null ? numberFormatMap.get(numericClass) : null;
    }

    /**
     * Get the number format for the class of the given numeric type.
     *
     * @param num An object that implements {@link Number}.
     * @return A number format or null if one has not been set.
     */
    public static NumberFormat getNumberFormat( Number num )
    {
        return num != null ? getNumberFormat(num.getClass()) : null;
    }

    /**
     * Add a default number format for a particular type that extends Number.
     * This will be applied to all new {@link JSONConfig} objects that are created after
     * this in the same class loader.  The format is cloned for thread safety.
     *
     * @param numericClass The class.
     * @param fmt The number format.
     */
    public static void addNumberFormat( Class<? extends Number> numericClass, NumberFormat fmt )
    {
        if ( numericClass != null ){
            if ( fmt == null ){
                removeNumberFormat(numericClass);
            }else{
                Map<Class<? extends Number>,NumberFormat> numFmtMap = new HashMap<Class<? extends Number>,NumberFormat>(2);
                numFmtMap.put(numericClass, fmt);
                // handles null checking and cloning.
                addNumberFormats(numFmtMap);
            }
        }
    }

    /**
     * Add a default number format for a particular type that extends Number.
     * This will be applied to all new {@link JSONConfig} objects that are created after
     * this in the same class loader.  The format is cloned for thread safety.
     *
     * @param numericType The object.
     * @param fmt The number format.
     */
    public static void addNumberFormat( Number numericType, NumberFormat fmt )
    {
        if ( numericType != null ){
            addNumberFormat(numericType.getClass(), fmt);
        }
    }

    /**
     * Add a map of number formats to the current map of number formats.
     * The formats are cloned for thread safety.
     *
     * @param numFmtMap The input map.
     * @since 1.4
     */
    public static synchronized void addNumberFormats( Map<Class<? extends Number>,NumberFormat> numFmtMap )
    {
        numberFormatMap = JSONConfigUtil.mergeFormatMaps(numberFormatMap, numFmtMap);
    }

    /**
     * Remove the requested class from the default number formats.
     *
     * @param numericClass The class.
     */
    public static synchronized void removeNumberFormat( Class<? extends Number> numericClass )
    {
        if ( numberFormatMap != null && numericClass != null ){
            int size = numberFormatMap.size();
            numberFormatMap.remove(numericClass);
            if ( numberFormatMap.size() < 1 ){
                numberFormatMap = null;
            }else if ( numberFormatMap.size() < size ){
                numberFormatMap = new HashMap<Class<? extends Number>,NumberFormat>(numberFormatMap);
            }
        }
    }

    /**
     * Remove the requested class from the default number formats.
     *
     * @param num An object that implements {@link Number}.
<<<<<<< HEAD
     */
    public static void removeNumberFormat( Number num )
    {
        if ( num != null ){
            removeNumberFormat(num.getClass());
        }
    }

    /**
     * Clear any default number formats.
     * <p>
     * Accessible via MBean server.
     *
     * @since 1.4
     */
    public void clearNumberFormats()
    {
        synchronized ( this.getClass() ){
            numberFormatMap = null;
        }
    }

    /**
     * Get the date string generation format.
     *
     * @return the dateFormat
     * @since 1.4
=======
>>>>>>> 65477830
     */
    public static void removeNumberFormat( Number num )
    {
        if ( num != null ){
            removeNumberFormat(num.getClass());
        }
    }

    /**
     * Clear any default number formats.
     * <p>
     * Accessible via MBean server.
     *
     * @since 1.4
     */
    @Override
    public void clearNumberFormats()
    {
        synchronized ( this.getClass() ){
            numberFormatMap = null;
        }
    }

    /**
     * Set the date format used for date string generation when
     * encodeDatesAsStrings or encodeDatesAsObjects is true.
     * <p>
     * Accessible via MBean server.
     *
     * @param fmtStr passed to the constructor for
     * {@link SimpleDateFormat#SimpleDateFormat(String,Locale)} using
     * the result of {@link #getLocale()}.
     * @return the format that is created.
     * @since 1.4
     */
    public DateFormat setDateGenFormat( String fmtStr )
    {
        DateFormat fmt = null;
        if ( fmtStr != null ){
            fmt = new SimpleDateFormat(fmtStr, getLocale());
            setDateGenFormat(fmt);
        }else{
            setDateGenFormat((DateFormat)null);
        }
        return fmt;
    }

    /**
     * Set the date string generation format used when encodeDatesAsStrings
     * or encodeDatesAsObjects is true.
     *
     * @param fmt the dateFormat to set
     * @since 1.4
     */
    public static synchronized void setDateGenFormat( DateFormat fmt )
    {
        dateGenFormat = fmt;
    }

    /**
     * Clear date generation format. This means that if any special date
     * generation handling is enabled, then it will use the default ISO 8601
     * format.
     * <p>
     * Accessible via MBean server.
     *
     * @since 1.4
     */
    public void clearDateGenFormat()
    {
        synchronized ( this.getClass() ){
            dateGenFormat = null;
        }
    }

    /**
     * Add a date parsing format to the list of date parsing formats
     * used by the parser when encodeDatesAsStrings or
     * encodeDatesAsObjects is true.
     * <p>
     * Accessible via MBean server.
     *
     * @param fmtStr Passed to
     * {@link SimpleDateFormat#SimpleDateFormat(String,Locale)} using
     * the result of {@link #getLocale()}.
     * @return The format that gets created.
     * @since 1.4
     */
    @Override
    public DateFormat addDateParseFormat( String fmtStr )
    {
        DateFormat fmt = new SimpleDateFormat(fmtStr, getLocale());
        addDateParseFormat(fmt);
        return fmt;
    }

    /**
     * Add a date parsing format to the list of parsing formats used
     * by the parser when encodeDatesAsStrings or encodeDatesAsObjects
     * is true.  When parsing date strings, they will be used in the
     * same order that they were added.
     *
     * @param fmt A date parsing format.
     * @since 1.4
     */
    public static void addDateParseFormat( DateFormat fmt )
    {
        if ( fmt != null ){
            addDateParseFormats(Arrays.asList(fmt));
        }
    }

    /**
<<<<<<< HEAD
     * Add a date parsing format to the list of date parsing formats
     * used by the parser when encodeDatesAsStrings or
     * encodeDatesAsObjects is true.
     * <p>
     * Accessible via MBean server.
     *
     * @param fmtStr Passed to
     * {@link SimpleDateFormat#SimpleDateFormat(String,Locale)} using
     * the result of {@link #getLocale()}.
     * @return The format that gets created.
     * @since 1.4
     */
    public DateFormat addDateParseFormat( String fmtStr )
    {
        DateFormat fmt = new SimpleDateFormat(fmtStr, getLocale());
        addDateParseFormat(fmt);
        return fmt;
    }

    /**
=======
>>>>>>> 65477830
     * Add a collection of date parsing format to the list of date
     * parsing formats used by the parser when encodeDatesAsStrings
     * or encodeDatesAsObjects is true.
     *
     * @param fmts A collection of date parsing formats.
     * @since 1.4
     */
    public static synchronized void addDateParseFormats( Collection<? extends DateFormat> fmts )
    {
        dateParseFormats = JSONConfigUtil.addDateParseFormats(dateParseFormats, fmts);
    }

    /**
     * Clear any date parse formats from the list of formats used by the parser
     * when encodeDatesAsStrings or encodeDatesAsObjects is true.
     * <p>
     * Accessible via MBean server.
     */
    public void clearDateParseFormats()
    {
        synchronized ( this.getClass() ){
            dateParseFormats = null;
        }
    }

    /**
     * Get the reflection privacy level.
     * <p>
     * Accessible via MBean server.
     *
     * @return the reflection privacy level.
     * @since 1.9
     */
    public int getReflectionPrivacy()
    {
        return reflectionPrivacy;
    }

    /**
     * Set the privacy level for reflection. Default is
     * {@link ReflectUtil#PUBLIC}.
     * <p>
     * Accessible via MBean server.
     *
     * @param dflt the level to set
     * @throws MBeanException If the privacy level is not allowed.
     * @see ReflectUtil#PRIVATE
     * @see ReflectUtil#PACKAGE
     * @see ReflectUtil#PROTECTED
     * @see ReflectUtil#PUBLIC
     * @since 1.9
     */
    public void setReflectionPrivacy( int dflt ) throws MBeanException
    {
        try{
            synchronized ( this.getClass() ){
                reflectionPrivacy = ReflectUtil.confirmPrivacyLevel(dflt, new JSONConfig());
            }
        }catch ( JSONReflectionException e ){
            if ( logging ){
                ensureLogger();
                if ( s_log.isErrorEnabled() ){
                    s_log.error(e.getLocalizedMessage(), e);
                }
            }
            throw new MBeanException(e);   // MBeans should only throw MBeanExceptions.
        }
    }

    /**
     * Return true if the given class is in the set of classes being
     * automatically reflected.
     *
     * @param refClass The reflected class.
     * @return true if the class is automatically reflected.
     * @since 1.9
     */
    public static synchronized boolean isReflectClass( JSONReflectedClass refClass )
    {
        return reflectClasses == null ? false : reflectClasses.containsKey(refClass.getObjClass());
    }

    /**
     * Return true if objects with the same class given object are in the set of
     * classes being automatically reflected.
     *
     * @param obj An object to check
     * @return true if objects of the same type are reflected.
     * @since 1.9
     */
    public static boolean isReflectClass( Object obj )
    {
        return obj == null ? false : isReflectClass(ReflectUtil.ensureReflectedClass(obj));
    }

    /**
     * Return the JSONReflectedClass for this object if it is stored as a default.
     *
     * @param obj The class to look up.
     * @return the reflected class object or null if not found.
     */
    public static JSONReflectedClass getReflectedClass( Object obj )
    {
        return reflectClasses.get(ReflectUtil.getClass(obj));
    }

    /**
     * Add the given class to the set of classes to be reflected.
     *
     * @param className The name of the class suitable for
     * (@link {@link ClassLoader#loadClass(String)}}.
     * @throws MBeanException If there's a problem loading the class.
     * @since 1.9
     */
    @Override
    public void addReflectClassByName( String className ) throws MBeanException
    {
        addReflectClass(ReflectUtil.getClassByName(className));
    }

    /**
     * Add the class of the given object to the set of classes that
     * automatically get reflected. Note that default reflected classes can also
     * be added via JNDI.
     *
     * @param obj The object whose class to add to the reflect list.
     * @since 1.9
     */
    public static synchronized void addReflectClass( Object obj )
    {
        reflectClasses = JSONConfigUtil.addReflectClass(reflectClasses, obj);
    }

    /**
     * Add the classes of all of the given objects to the list of classes that
     * automatically get reflected. Note that default reflected classes can also
     * be added via JNDI.
     *
     * @param classes The objects to reflect.
     * @since 1.9
     */
    public static synchronized void addReflectClasses( Collection<?> classes )
    {
        reflectClasses = JSONConfigUtil.addReflectClasses(reflectClasses, classes);
    }

    /**
     * Remove the given class from the set of classes to be reflected.
     *
     * @param className The name of the class suitable for
     * (@link {@link ClassLoader#loadClass(String)}}.
     * @throws MBeanException If there's a problem loading the class.
     * @since 1.9
     */
    @Override
    public void removeReflectClassByName( String className ) throws MBeanException
    {
        removeReflectClass(ReflectUtil.getClassByName(className));
    }

    /**
     * Remove the given class from the list of automatically reflected
     * classes.
     *
     * @param obj An object of the type to be removed from the reflect list.
     * @since 1.9
     */
    public static synchronized void removeReflectClass( Object obj )
    {
        reflectClasses = JSONConfigUtil.removeReflectClass(reflectClasses, obj);
    }

    /**
     * Remove the classes of the given objects from the set of classes
     * that automatically get reflected.
     *
     * @param classes The classes to remove.
     * @since 1.9
     */
    public static synchronized void removeReflectClasses( Collection<?> classes )
    {
        reflectClasses = JSONConfigUtil.removeReflectClasses(reflectClasses, classes);
    }

    /**
     * Clear all reflection classes, disabling all default automatic selective
     * reflection.
     *
     * @since 1.9
     */
    public void clearReflectClasses()
    {
        synchronized ( this.getClass() ){
            reflectClasses = null;
        }
    }

    /**
<<<<<<< HEAD
     * Add the given class to the set of classes to be reflected.
     *
     * @param className The name of the class suitable for
     * (@link {@link ClassLoader#loadClass(String)}}.
     * @throws MBeanException If there's a problem loading the class.
     * @since 1.9
     */
    public void addReflectClassByName( String className ) throws MBeanException
    {
        addReflectClass(getClassByName(className));
    }

    /**
     * Remove the given class from the set of classes to be reflected.
=======
     * Clear the reflection cache, if any.
>>>>>>> 65477830
     *
     * @since 1.9
     */
<<<<<<< HEAD
    public void removeReflectClassByName( String className ) throws MBeanException
=======
    @Override
    public void clearReflectionCache()
>>>>>>> 65477830
    {
        ReflectUtil.clearReflectionCache();
    }

    /**
     * Get a string with newline separated list of classes that get reflected.
     *
     * @return A string with newline separated list of classes that get reflected.
     * @since 1.9
     */
    public String listReflectedClasses()
    {
        List<JSONReflectedClass> refClasses = null;
        synchronized ( this.getClass() ){
            if ( reflectClasses != null ){
                refClasses = new ArrayList<JSONReflectedClass>(reflectClasses.values());
            }
        }
        StringBuilder result = new StringBuilder();
        if ( refClasses != null ){
            List<String> classes = new ArrayList<String>(refClasses.size());
            for ( JSONReflectedClass refClass : refClasses ){
                Class<?> clazz = refClass.getObjClass();
                classes.add(clazz.getCanonicalName());
            }
            Collections.sort(classes);
            for ( String className : classes ){
                result.append(className).append('\n');
            }
        }
        return result.toString();
    }

    /**
     * Get the default validate property names policy.
     * <p>
     * Accessible via MBean server.
     *
     * @return The default validate property names policy.
     */
    public boolean isValidatePropertyNames()
    {
        return validatePropertyNames;
    }

    /**
     * Set the default flag for validation of property names.
     * This will affect all new {@link JSONConfig} objects created after this call
     * within the same class loader.
     * <p>
     * Accessible via MBean server.
     *
     * @param dflt If true, then property names will be validated by default.
     */
    public void setValidatePropertyNames( boolean dflt )
    {
        synchronized ( this.getClass() ){
            validatePropertyNames = dflt;
        }
    }

    /**
     * Get the default detect data structure loops policy.
     * Accessible via MBean server.
     *
     * @return The default detect data structure loops policy.
     */
    public boolean isDetectDataStructureLoops()
    {
        return detectDataStructureLoops;
    }

    /**
     * Set the default flag for detecting data structure loops.  If true,
     * then if a loop in a data structure is found then a
     * {@link DataStructureLoopException} will be thrown.
     * This will affect all new {@link JSONConfig} objects created after this call
     * within the same class loader.
     * <p>
     * Accessible via MBean server.
     *
     * @param dflt If true, then the code will detect loops in data structures.
     */
    public void setDetectDataStructureLoops( boolean dflt )
    {
        synchronized ( this.getClass() ){
            detectDataStructureLoops = dflt;
        }
    }

    /**
     * Get the default escape bad identifier code points policy.
     * <p>
     * Accessible via MBean server.
     *
     * @return The default escape bad identifier code points policy.
     */
    public boolean isEscapeBadIdentifierCodePoints()
    {
        return escapeBadIdentifierCodePoints;
    }

    /**
     * If true, then any bad code points in identifiers will be escaped.
     * Default is false.
     * <p>
     * Accessible via MBean server.
     *
     * @param dflt if true, then any bad code points in identifiers will be escaped.
     */

    public void setEscapeBadIdentifierCodePoints( boolean dflt )
    {
        synchronized ( this.getClass() ){
            escapeBadIdentifierCodePoints = dflt;
        }
    }

    /**
     * Get the full JSON identifier code points policy.
     * <p>
     * Accessible via MBean server.
     *
     * @return the fullJSONIdentifierCodePoints
     */
    public boolean isFullJSONIdentifierCodePoints()
    {
        return fullJSONIdentifierCodePoints;
    }

    /**
     * If true, then the full set of identifier code points permitted by the
     * JSON standard will be allowed instead of the more restrictive set
     * permitted by the ECMAScript standard. Use of characters not permitted by
     * the ECMAScript standard will cause an error if parsed by Javascript
     * eval().
     * <p>
     * Accessible via MBean server.
     *
     * @param dflt If true, then allow all code points permitted by the JSON standard in identifiers.
     */
    public void setFullJSONIdentifierCodePoints( boolean dflt )
    {
        synchronized ( this.getClass() ){
            fullJSONIdentifierCodePoints = dflt;
            if ( fullJSONIdentifierCodePoints ){
                quoteIdentifier = true;
            }
        }
    }

    /**
     * Get the default encode numeric strings as numbers policy.
     * <p>
     * Accessible via MBean server.
     *
     * @return The default encode numeric strings as numbers policy.
     */

    public boolean isEncodeNumericStringsAsNumbers()
    {
        return encodeNumericStringsAsNumbers;
    }

    /**
     * Set the default flag for encoding of numeric strings as numbers.
     * <p>
     * Accessible via MBean server.
     *
     * @param dflt If true, then strings that look like valid JSON numbers
     * will be encoded as numbers.
     */

    public void setEncodeNumericStringsAsNumbers( boolean dflt )
    {
        synchronized ( this.getClass() ){
            encodeNumericStringsAsNumbers = dflt;
        }
    }

    /**
     * Get the default escape non-ASCII policy.
     * <p>
     * Accessible via MBean server.
     *
     * @return The default quote non-ASCII policy.
     */

    public boolean isEscapeNonAscii()
    {
        return escapeNonAscii;
    }

    /**
     * Set the default flag for forcing escaping of non-ASCII characters in
     * strings and identifiers. If true, then escapeSurrogates will be forced to
     * false. This will affect all new {@link JSONConfig} objects created after this
     * call within the same class loader.
     * <p>
     * Accessible via MBean server.
     *
     * @param dflt If true, then all non-ASCII will be Unicode escaped.
     */

    public void setEscapeNonAscii( boolean dflt )
    {
        synchronized ( this.getClass() ){
            escapeNonAscii = dflt;
            if ( escapeNonAscii ){
                escapeSurrogates = false;
            }
        }
    }

    /**
     * Get the default unEscape policy.
     * <p>
     * Accessible via MBean server.
     *
     * @return the unEscape policy.
     */

    public boolean isUnEscapeWherePossible()
    {
        return unEscapeWherePossible;
    }

    /**
     * Set default flag for undoing inline escapes in strings.
     * <p>
     * Accessible via MBean server.
     *
     * @param dflt If true then where possible, undo inline escapes in strings.
     */

    public void setUnEscapeWherePossible( boolean dflt )
    {
        synchronized ( this.getClass() ){
            unEscapeWherePossible = dflt;
        }
    }

    /**
     * Get the default escape surrogates policy.
     * <p>
     * Accessible via MBean server.
     *
     * @return the escape surrogates policy.
     */

    public boolean isEscapeSurrogates()
    {
        return escapeSurrogates;
    }

    /**
     * Set the default escapeSurrogates policy.
     * <p>
     * Accessible via MBean server.
     *
     * @param dflt If true, then surrogates will be escaped in strings and identifiers
     * and escapeNonAscii will be forced to false.
     */

    public void setEscapeSurrogates( boolean dflt )
    {
        synchronized ( this.getClass() ){
            escapeSurrogates = dflt;
            if ( escapeSurrogates ){
                escapeNonAscii = false;
            }
        }
    }

    /**
     * Get the pass through escapes policy.
     * <p>
     * Accessible via MBean server.
     *
     * @return The pass through escapes policy.
     */
    public boolean isPassThroughEscapes()
    {
        return passThroughEscapes;
    }

    /**
     * If true, then escapes in strings will be passed through unchanged.
     * If false, then the backslash that starts the escape will be escaped.
     * <p>
     * Accessible via MBean server.
     *
     * @param dflt If true, then pass escapes through.
     */
    public void setPassThroughEscapes( boolean dflt )
    {
        synchronized ( this.getClass() ){
            passThroughEscapes = dflt;
        }
    }

    /**
     * Get the encode dates as strings policy.
     * <p>
     * Accessible via MBean server.
     *
     * @return the encodeDatesAsStrings policy.
     */
    public boolean isEncodeDatesAsStrings()
    {
        return encodeDatesAsStrings;
    }

    /**
     * Set the encodeDatesAsStrings policy.  If you set this to true, then
     * encodeDatesAsObjects will be set to false.
     * <p>
     * Accessible via MBean server.
     *
     * @param dflt If true, then {@link Date} objects will be encoded as ISO 8601 date
     * strings or a custom date format if you have called
     * {@link #setDateGenFormat(DateFormat)}.
     */
    public synchronized void setEncodeDatesAsStrings( boolean dflt )
    {
        synchronized ( this.getClass() ){
            encodeDatesAsStrings = dflt;
            if ( encodeDatesAsStrings ){
                encodeDatesAsObjects = false;
            }
        }
    }

    /**
     * Get the reflection of unknown objects policy.
     * <p>
     * Accessible via MBean server.
     *
     * @return the reflectUnknownObjects policy.
     * @since 1.9
     */
    public boolean isReflectUnknownObjects()
    {
        return reflectUnknownObjects;
    }

    /**
     * Set the reflection encoding policy.  If true, then any time that an
     * unknown object is encountered, this package will attempt to use
     * reflection to encode it.  Default is false.  When false, then unknown
     * objects will have their toString() method called.
     * <p>
     * Accessible via MBean server.
     *
     * @param dflt If true, then attempt to use reflection
     * to encode objects which are otherwise unknown.
     * @since 1.9
     */
    public void setReflectUnknownObjects( boolean dflt )
    {
        synchronized ( this.getClass() ){
            reflectUnknownObjects = dflt;
        }
    }

    /**
     * Get the preciseIntegers policy.
     *
     * @return The preciseIntegers policy.
     * @since 1.9
     */
<<<<<<< HEAD
    public boolean isPreciseIntegers()
=======
    @Override
    public boolean isPreciseNumbers()
>>>>>>> 65477830
    {
        return preciseNumbers;
    }

    /**
     * If true then numbers which are not exactly representable by a 64 bit
     * double precision floating point number will be quoted in the output. If
     * false, then they will be unquoted, and precision in such will likely be
     * lost in the interpreter.
     *
     * @param dflt If true then quote numbers that lose precision in 64-bit floating point.
     * @since 1.9
     */
<<<<<<< HEAD
    public void setPreciseIntegers( boolean dflt )
=======
    @Override
    public void setPreciseNumbers( boolean dflt )
>>>>>>> 65477830
    {
        synchronized ( this.getClass() ){
            preciseNumbers = dflt;
        }
    }

    /**
     * Get the smallNumbers policy.
     *
     * @return The smallNumbers policy.
     * @since 1.9
     */
    public boolean isSmallNumbers()
    {
        return smallNumbers;
    }

    /**
     * If true then {@link JSONParser} will attempt to minimize the
     * storage used for all numbers.  Decimal numbers will be reduced
     * to floats instead of doubles if it can done without losing
     * precision.  Integer numbers will be reduced from long to int
     * or short or byte if they fit.
     *
     * @param dflt If true then numbers will be made to use as little memory as possible.
     * @since 1.9
     */
    public void setSmallNumbers( boolean dflt )
    {
        synchronized ( this.getClass() ){
            smallNumbers = dflt;
        }
    }

    /**
     * The primitive arrays policy.
     *
     * @return the usePrimitiveArrays policy.
     * @since 1.9
     */
    public boolean isUsePrimitiveArrays()
    {
        return usePrimitiveArrays;
    }

    /**
     * If true, then when {@link JSONParser} encounters a JSON array of non-null
     * wrappers of primitives and those primitives are all compatible with each
     * other, then instead of an {@link ArrayList} of wrappers for those
     * primitives it will create an array of those primitives in order to save
     * memory.
     * <p>
     * This works for booleans and numbers. It will also convert an array of
     * single character strings into an array of chars. Arrays of numbers will
     * attempt to use the least complex type that does not lose information. You
     * could easily end up with an array of bytes if all of your numbers are
     * integers in the range -128 to 127. This option is meant to save as much
     * memory as possible.
     *
     * @param dflt if true, then the parser will create arrays of primitives as applicable.
     * @since 1.9
     */
    public void setUsePrimitiveArrays( boolean dflt )
    {
        synchronized ( this.getClass() ){
            usePrimitiveArrays = dflt;
        }
    }

    /**
     * Get the the cacheReflectionData policy.
     *
     * @return the cacheReflectionData policy.
     * @since 1.9
     */
    @Override
    public boolean isCacheReflectionData()
    {
        return cacheReflectionData;
    }

    /**
     * If true, then when an object is reflected its reflection data
     * will be cached to improve performance on subsequent reflections
     * of objects of its class.
     *
     * @param dflt if true, then cache reflection data.
     * @since 1.9
     */
    @Override
    public void setCacheReflectionData( boolean dflt )
    {
        cacheReflectionData = dflt;
        if ( cacheReflectionData == false ){
            ReflectUtil.clearReflectionCache();
        }
    }

    /**
     * Get the default quote identifier policy.
     * <p>
     * Accessible via MBean server.
     *
     * @return The default quote identifier policy.
     */

    public boolean isQuoteIdentifier()
    {
        return quoteIdentifier;
    }

    /**
     * Set the default flag for forcing quotes on identifiers.
     * This will affect all new {@link JSONConfig} objects created after this call
     * within the same class loader.
     * <p>
     * Accessible via MBean server.
     *
     * @param dflt If true, then all identifiers will be quoted.
     */

    public void setQuoteIdentifier( boolean dflt )
    {
        synchronized ( this.getClass() ){
            quoteIdentifier = fullJSONIdentifierCodePoints || dflt;
        }
    }

    /**
     * Get the default escape ECMAScript 6 code points policy.
     * <p>
     * Accessible via MBean server.
     *
     * @return The default escape ECMAScript 6 code points policy.
     */
    public boolean isUseECMA6()
    {
        return useECMA6;
    }

    /**
     * If you set this to true, then when JSONUtil generates Unicode
     * escapes, it will use ECMAScript 6 code point escapes if they are shorter
     * than code unit escapes. This is not standard JSON and not yet widely
     * supported by Javascript interpreters. It also allows identifiers to have
     * letter numbers in addition to other letters.  Default is false.
     * <p>
     * Accessible via MBean server.
     *
     * @param dflt If true, use EMCAScript 6 code point escapes and allow
     * ECMAScript 6 identifier character set.
     */
    public void setUseECMA6( boolean dflt )
    {
        synchronized ( this.getClass() ){
            useECMA6 = dflt;
        }
    }

    /**
     * Get the default for allowing reserved words in identifiers.
     * <p>
     * Accessible via MBean server.
     *
     * @return the reserverd words in identifiers policy.
     */

    public boolean isAllowReservedWordsInIdentifiers()
    {
        return allowReservedWordsInIdentifiers;
    }

    /**
     * Set default flag for allowing reserved words in identifiers.
     * <p>
     * Accessible via MBean server.
     *
     * @param dflt If true, then reserved words will be allowed in identifiers.
     */

    public void setAllowReservedWordsInIdentifiers( boolean dflt )
    {
        synchronized ( this.getClass() ){
            allowReservedWordsInIdentifiers = dflt;
        }
    }

    /**
     * Get the encode dates as objects policy.
     * <p>
     * Accessible via MBean server.
     *
     * @return the encodeDatesAsObjects policy.
     */
    public boolean isEncodeDatesAsObjects()
    {
        return encodeDatesAsObjects;
    }

    /**
     * If true, then {@link Date} objects will be encoded as
     * Javascript dates, using new Date(dateString).  If you
     * set this to true, then encodeDatesAsStrings will be
     * set to false.
     * <p>
     * Accessible via MBean server.
     *
     * @param dflt If true, then {@link Date} objects will be encoded as
     * Javascript dates.
     */
    public synchronized void setEncodeDatesAsObjects( boolean dflt )
    {
        synchronized ( this.getClass() ){
            encodeDatesAsObjects = dflt;
            if ( encodeDatesAsObjects ){
                encodeDatesAsStrings = false;
            }
        }
    }

    private static final long serialVersionUID = 1L;
}<|MERGE_RESOLUTION|>--- conflicted
+++ resolved
@@ -487,11 +487,7 @@
      * @param loc The locale.
      * @since 1.5
      */
-<<<<<<< HEAD
-    public void setCodeDefaults()
-=======
     static synchronized void initJSONConfig( JSONConfig cfg, Locale loc )
->>>>>>> 65477830
     {
         cfg.setLocale(loc);
 
@@ -678,7 +674,6 @@
      * <p>
      * Accessible via MBean server.
      */
-    @Override
     public void setCodeDefaults()
     {
         synchronized ( this.getClass() ){
@@ -850,7 +845,6 @@
      * Remove the requested class from the default number formats.
      *
      * @param num An object that implements {@link Number}.
-<<<<<<< HEAD
      */
     public static void removeNumberFormat( Number num )
     {
@@ -866,36 +860,6 @@
      *
      * @since 1.4
      */
-    public void clearNumberFormats()
-    {
-        synchronized ( this.getClass() ){
-            numberFormatMap = null;
-        }
-    }
-
-    /**
-     * Get the date string generation format.
-     *
-     * @return the dateFormat
-     * @since 1.4
-=======
->>>>>>> 65477830
-     */
-    public static void removeNumberFormat( Number num )
-    {
-        if ( num != null ){
-            removeNumberFormat(num.getClass());
-        }
-    }
-
-    /**
-     * Clear any default number formats.
-     * <p>
-     * Accessible via MBean server.
-     *
-     * @since 1.4
-     */
-    @Override
     public void clearNumberFormats()
     {
         synchronized ( this.getClass() ){
@@ -968,7 +932,6 @@
      * @return The format that gets created.
      * @since 1.4
      */
-    @Override
     public DateFormat addDateParseFormat( String fmtStr )
     {
         DateFormat fmt = new SimpleDateFormat(fmtStr, getLocale());
@@ -993,29 +956,6 @@
     }
 
     /**
-<<<<<<< HEAD
-     * Add a date parsing format to the list of date parsing formats
-     * used by the parser when encodeDatesAsStrings or
-     * encodeDatesAsObjects is true.
-     * <p>
-     * Accessible via MBean server.
-     *
-     * @param fmtStr Passed to
-     * {@link SimpleDateFormat#SimpleDateFormat(String,Locale)} using
-     * the result of {@link #getLocale()}.
-     * @return The format that gets created.
-     * @since 1.4
-     */
-    public DateFormat addDateParseFormat( String fmtStr )
-    {
-        DateFormat fmt = new SimpleDateFormat(fmtStr, getLocale());
-        addDateParseFormat(fmt);
-        return fmt;
-    }
-
-    /**
-=======
->>>>>>> 65477830
      * Add a collection of date parsing format to the list of date
      * parsing formats used by the parser when encodeDatesAsStrings
      * or encodeDatesAsObjects is true.
@@ -1130,7 +1070,6 @@
      * @throws MBeanException If there's a problem loading the class.
      * @since 1.9
      */
-    @Override
     public void addReflectClassByName( String className ) throws MBeanException
     {
         addReflectClass(ReflectUtil.getClassByName(className));
@@ -1170,7 +1109,6 @@
      * @throws MBeanException If there's a problem loading the class.
      * @since 1.9
      */
-    @Override
     public void removeReflectClassByName( String className ) throws MBeanException
     {
         removeReflectClass(ReflectUtil.getClassByName(className));
@@ -1214,33 +1152,11 @@
     }
 
     /**
-<<<<<<< HEAD
-     * Add the given class to the set of classes to be reflected.
-     *
-     * @param className The name of the class suitable for
-     * (@link {@link ClassLoader#loadClass(String)}}.
-     * @throws MBeanException If there's a problem loading the class.
-     * @since 1.9
-     */
-    public void addReflectClassByName( String className ) throws MBeanException
-    {
-        addReflectClass(getClassByName(className));
-    }
-
-    /**
-     * Remove the given class from the set of classes to be reflected.
-=======
      * Clear the reflection cache, if any.
->>>>>>> 65477830
-     *
-     * @since 1.9
-     */
-<<<<<<< HEAD
-    public void removeReflectClassByName( String className ) throws MBeanException
-=======
-    @Override
+     *
+     * @since 1.9
+     */
     public void clearReflectionCache()
->>>>>>> 65477830
     {
         ReflectUtil.clearReflectionCache();
     }
@@ -1612,12 +1528,7 @@
      * @return The preciseIntegers policy.
      * @since 1.9
      */
-<<<<<<< HEAD
-    public boolean isPreciseIntegers()
-=======
-    @Override
     public boolean isPreciseNumbers()
->>>>>>> 65477830
     {
         return preciseNumbers;
     }
@@ -1631,12 +1542,7 @@
      * @param dflt If true then quote numbers that lose precision in 64-bit floating point.
      * @since 1.9
      */
-<<<<<<< HEAD
-    public void setPreciseIntegers( boolean dflt )
-=======
-    @Override
     public void setPreciseNumbers( boolean dflt )
->>>>>>> 65477830
     {
         synchronized ( this.getClass() ){
             preciseNumbers = dflt;
@@ -1712,7 +1618,6 @@
      * @return the cacheReflectionData policy.
      * @since 1.9
      */
-    @Override
     public boolean isCacheReflectionData()
     {
         return cacheReflectionData;
@@ -1726,7 +1631,6 @@
      * @param dflt if true, then cache reflection data.
      * @since 1.9
      */
-    @Override
     public void setCacheReflectionData( boolean dflt )
     {
         cacheReflectionData = dflt;
