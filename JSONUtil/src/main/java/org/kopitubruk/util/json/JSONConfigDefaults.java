/*
 * Copyright 2015 Bill Davidson
 *
 * Licensed under the Apache License, Version 2.0 (the "License");
 * you may not use this file except in compliance with the License.
 * You may obtain a copy of the License at
 *
 *    http://www.apache.org/licenses/LICENSE-2.0
 *
 * Unless required by applicable law or agreed to in writing, software
 * distributed under the License is distributed on an "AS IS" BASIS,
 * WITHOUT WARRANTIES OR CONDITIONS OF ANY KIND, either express or implied.
 * See the License for the specific language governing permissions and
 * limitations under the License.
 */
package org.kopitubruk.util.json;

import java.io.Serializable;
import java.lang.management.ManagementFactory;
import java.text.NumberFormat;
import java.util.HashMap;
import java.util.Locale;
import java.util.Map;
import java.util.ResourceBundle;

import javax.management.MBeanServer;
import javax.management.ObjectName;
import javax.naming.Context;

import org.apache.commons.logging.Log;
import org.apache.commons.logging.LogFactory;

/**
 * <p>
 * This class provides a singleton object which is used to change static
 * defaults used by JSONConfig and it is used as an MBean to allow JMX
 * clients with MBean support to view and modify the defaults.
 * <p>
 * Keep in mind that affects all new JSONConfig objects created in the
 * same class loader, including those created by toJSON methods which
 * don't take a JSONConfig, which could have undesirable side effects depending upon
 * your app. Use with care, if at all.  All data in this class is static.  The
 * only reason that there is an instance or instance methods is to support
 * MBean access to the defaults.  A few defaults are only available
 * programmatically.  Those are accessed statically.
 * <p>
 * It is possible to configure the default values of these flags via JNDI
 * such as is typically available in a web application by adding values to
 * your application's environment under java:/comp/env/org/kopitubruk/util/json.
 * That way you can do things like having all of the validation turned on
 * in development and testing servers and turn it off in production servers
 * for faster performance, without changing any code.
 * <p>
 * Example for Tomcat, assuming your app is named "MyApp", in
 * <code>$CATALINA_BASE/conf/Catalina/<i>host</i>/MyApp.xml</code> in order to
 * disable property name validation:
 * <pre>{@code <Context path="/MyApp">
 *   <Environment name="org/kopitubruk/util/json/validatePropertyNames" type="java.lang.Boolean" value="false" override="false" />
 * </Context>}</pre>
 * <p>
 * These are the names and their normal defaults if you don't change them.
 * See the setters for these for descriptions of what they do.
 * <h3>Validation related options.</h3>
 * <ul>
 *   <li>validatePropertyNames = true</li>
 *   <li>detectDataStructureLoops = true</li>
 *   <li>escapeBadIdentifierCodePoints = false</li>
 * </ul>
 * <h3>Safe alternate encoding options.</h3>
 * <ul>
 *   <li>encodeNumericStringsAsNumbers = false</li>
 *   <li>escapeNonAscii = false</li>
 *   <li>unEscapeWherePossible = false</li>
 *   <li>escapeSurrogates = false</li>
 * </ul>
 * <h3>
 *   Allow generation of certain types of non-standard JSON.
 * </h3>
 * <p>
 *   Could cause problems for some things that take JSON.  Defaults are for
 *   standard JSON.  Be careful about changing these.
 * </p>
 * <ul>
 *   <li>quoteIdentifier = true</li>
 *   <li>useECMA6 = false</li>
 *   <li>allowReservedWordsInIdentifiers = false</li>
 * </ul>
 * <p>
 * It is possible to set the default locale in JNDI using the name "locale" and
 * a String value that is a valid locale string that will get passed to
 * {@link Locale#forLanguageTag(String)}.
 * <p>
 * It is possible to see and modify the default values of all of the boolean
 * flags at runtime if you have a JMX client with MBean support connected to
 * your server.  It will be in org.kopitubruk.util.json.JSONConfig.  You can disable
 * MBean registration by setting a boolean variable named registerMBean to false
 * in the environment as shown above for the flags.
 * <p>
 * There is some limited logging for access of JNDI and the MBean server.
 * Most of it is debug, so you won't see it unless you have debug logging
 * enabled for this package/class.  It might be useful to enable debug
 * logging for this class if you are having trouble with those.
 * <p>
 * You can disable JNDI lookups, MBean registration or logging by defining
 * boolean system properties for org.kopitubruk.util.json.useJNDI,
 * org.kopitubruk.util.json.registerMBean or org.kopitubruk.util.json.logging
 * respectively as false.  System properties may be set on the java command
 * line using the "-D" flag or possibly programmatically if your program has
 * permission to do it and does so before this class is loaded.
 *
 * @see JSONConfig
 * @author Bill Davidson
 */
public class JSONConfigDefaults implements JSONConfigDefaultsMBean, Serializable
{
    private static Log s_log = null;

    // Default flag values.
    private static volatile boolean validatePropertyNames;
    private static volatile boolean detectDataStructureLoops;
    private static volatile boolean escapeBadIdentifierCodePoints;

    private static volatile boolean encodeNumericStringsAsNumbers;
    private static volatile boolean escapeNonAscii;
    private static volatile boolean unEscapeWherePossible;
    private static volatile boolean escapeSurrogates;

    private static volatile boolean quoteIdentifier;
    private static volatile boolean useECMA6;
    private static volatile boolean allowReservedWordsInIdentifiers;

    // Other defaults.
    private static volatile Locale locale;
    private static volatile Map<Class<? extends Number>,NumberFormat> fmtMap;

    // stored for deregistration on unload.
    private static ObjectName mBeanName = null;

    // the singleton, which has no instance data; only MBean methods.
    private static JSONConfigDefaults jsonConfigDefaults;

    // logging.
    private static boolean logging;

    /*
     * Initialize static data.
     */
    static {
        // the singleton.
        jsonConfigDefaults = new JSONConfigDefaults();

        // initial defaults
        jsonConfigDefaults.setCodeDefaults();

        String pkgName = JSONConfigDefaults.class.getPackage().getName();
        String registerMBeanName = "registerMBean";
        String trueStr = Boolean.TRUE.toString();

        // allow disabling JNDI, MBean and logging from the command line.
        boolean useJNDI = Boolean.parseBoolean(System.getProperty(pkgName+".useJNDI", trueStr));
        boolean registerMBean = Boolean.parseBoolean(System.getProperty(pkgName+'.'+registerMBeanName, trueStr));
        logging = Boolean.parseBoolean(System.getProperty(pkgName+".logging", trueStr));

        ResourceBundle bundle = null;
        if ( logging && (useJNDI || registerMBean) ){
            s_log = LogFactory.getLog(JSONConfigDefaults.class);
            // this will be the default locale for the JVM.
            bundle = JSONUtil.getBundle(getLocale());
        }

        if ( useJNDI ){
            // Look for defaults in JNDI.
            try{
                Context ctx = JNDIUtil.getEnvContext(pkgName.replaceAll("\\.", "/"));

                String localeString = JNDIUtil.getString(ctx, "locale", null);
                if ( localeString != null ){
                    setLocale(Locale.forLanguageTag(localeString));
                    if ( logging ){
                        // possibly changed the locale.  redo the bundle.
                        bundle = JSONUtil.getBundle(getLocale());
                    }
                }

                registerMBean = JNDIUtil.getBoolean(ctx, registerMBeanName, registerMBean);

                validatePropertyNames = JNDIUtil.getBoolean(ctx, "validatePropertyNames", validatePropertyNames);
                detectDataStructureLoops = JNDIUtil.getBoolean(ctx, "detectDataStructureLoops", detectDataStructureLoops);
                escapeBadIdentifierCodePoints = JNDIUtil.getBoolean(ctx, "escapeBadIdentifierCodePoints", escapeBadIdentifierCodePoints);

                encodeNumericStringsAsNumbers = JNDIUtil.getBoolean(ctx, "encodeNumericStringsAsNumbers", encodeNumericStringsAsNumbers);
                escapeNonAscii = JNDIUtil.getBoolean(ctx, "escapeNonAscii", escapeNonAscii);
                unEscapeWherePossible = JNDIUtil.getBoolean(ctx, "unEscapeWherePossible", unEscapeWherePossible);
                escapeSurrogates = JNDIUtil.getBoolean(ctx, "escapeSurrogates", escapeSurrogates);

                quoteIdentifier = JNDIUtil.getBoolean(ctx, "quoteIdentifier", quoteIdentifier);
                useECMA6 = JNDIUtil.getBoolean(ctx, "useECMA6CodePoints", useECMA6);
                allowReservedWordsInIdentifiers = JNDIUtil.getBoolean(ctx, "allowReservedWordsInIdentifiers", allowReservedWordsInIdentifiers);
<<<<<<< HEAD

                String localeString = JNDIUtil.getString(ctx, "locale", null);
                if ( localeString != null ){
                    String[] loc = localeString.split("[-_]");
                    switch ( loc.length ){
                        case 1: locale = new Locale(loc[0]); break;
                        case 2: locale = new Locale(loc[0], loc[1]); break;
                        default: locale = new Locale(loc[0], loc[1], loc[2]); break;
                    }
                    //locale = Locale.forLanguageTag(localeString); // Java 7
                }
=======
>>>>>>> 029e3994
            }catch ( Exception e ){
                // Nothing set in JNDI.  Use code defaults.  Not a problem.
                debug(bundle.getString("badJNDIforConfig"), e);
            }
        }

        if ( registerMBean ){
            // Register an instance with MBean server if one is available.
            try{
                MBeanServer mBeanServer = ManagementFactory.getPlatformMBeanServer();

                mBeanName = JNDIUtil.getObjectName(jsonConfigDefaults);
                mBeanServer.registerMBean(jsonConfigDefaults, mBeanName);
                debug(String.format(bundle.getString("registeredMbean"), mBeanName));
            }catch ( Exception e ){
                // No MBean server.  Not a problem.
                debug(bundle.getString("couldntRegisterMBean"), e);
            }
        }
    }

    /**
     * This class should only be instantiated by the static block.  All others
     * should use {@link #getInstance()} to get that instance.
     */
    private JSONConfigDefaults()
    {
    }

    /**
     * Return the JSONConfigDefaults singleton instance.
     *
     * @return the JSONConfigDefaults singleton instance.
     */
    public static JSONConfigDefaults getInstance()
    {
        return jsonConfigDefaults;
    }

    /**
     * <p>
     * When this package is used by a webapp, and you have an MBean server in your
     * environment, then you should create a ServletContextListener and call this
     * in its ServletContextListener.contextDestroyed(ServletContextEvent)
     * method to remove the MBean when the webapp is unloaded or reloaded.
     * </p>
     * <pre><code>
     * public void contextDestroyed( ServletContextEvent sce )
     * {
     *     JSONConfigDefaults.clearMBean();
     * }
     * </code></pre>
     * <p>
     * You should add it to your web.xml for your webapp like this (assuming
     * you named it org.myDomain.web.app.AppCleanUp).
     * </p>
     * <pre>{@code <listener>
     *   <listener-class>org.myDomain.web.app.AppCleanUp</listener-class>
     * </listener>}</pre>
     * <p>
     * Note that the logging from this method may not work if the logging is
     * removed/disabled before this method is called.
     */
    public static synchronized void clearMBean()
    {
        if ( mBeanName != null ){
            ResourceBundle bundle = JSONUtil.getBundle(getLocale());
            try{
                MBeanServer mBeanServer = ManagementFactory.getPlatformMBeanServer();
                mBeanServer.unregisterMBean(mBeanName);
                debug(String.format(bundle.getString("unregistered"), mBeanName));
            }catch ( Exception e ){
                error(String.format(bundle.getString("couldntUnregister"), mBeanName), e);
            }finally{
                // don't try again.
                mBeanName = null;
            }
        }
    }

    /**
     * Set a default locale for new JSONConfig objects to use.
     *
     * @return the default locale.
     */
    public static synchronized Locale getLocale()
    {
        return locale != null ? locale : Locale.getDefault();
    }

    /**
     * Set a default locale for new JSONConfig objects to use.
     *
     * @param locale the default locale.
     */
    public static synchronized void setLocale( Locale locale )
    {
        JSONConfigDefaults.locale = locale;
    }

    /**
     * Add a default number format for a particular type that extends Number.
     * This will be applied to all new JSONConfig objects that are created after
     * this in the same class loader.
     *
     * @param numericClass The class.
     * @param fmt The number format.
     */
    public static synchronized void addNumberFormat( Class<? extends Number> numericClass, NumberFormat fmt )
    {
        if ( numericClass != null ){
            if ( fmtMap == null ){
                // don't create the map unless it's actually going to be used.
                fmtMap = new HashMap<Class<? extends Number>,NumberFormat>();
            }
            fmtMap.put(numericClass, fmt);
        }
    }

    /**
     * Add a default number format for a particular type that extends Number.
     * This will be applied to all new JSONConfig objects that are created after
     * this in the same class loader.
     *
     * @param numericType The object.
     * @param fmt The number format.
     */
    public static void addNumberFormat( Number numericType, NumberFormat fmt )
    {
        if ( numericType != null ){
            addNumberFormat(numericType.getClass(), fmt);
        }
    }

    /**
     * Get the number format for the given class.
     *
     * @param numericClass A class.
     * @return A number format or null if one has not been set.
     */
    public static synchronized NumberFormat getNumberFormat( Class<? extends Number> numericClass )
    {
        return fmtMap != null ? fmtMap.get(numericClass) : null;
    }

    /**
     * Get the number format for the class of th given numeric type.
     *
     * @param num An object that implements {@link Number}.
     * @return A number format or null if one has not been set.
     */
    public static NumberFormat getNumberFormat( Number num )
    {
        return num != null ? getNumberFormat(num.getClass()) : null;
    }

    /**
     * Remove the requested class from the default number formats.
     *
     * @param numericClass The class.
     */
    public static synchronized void removeNumberFormat( Class<? extends Number> numericClass )
    {
        if ( fmtMap != null && numericClass != null ){
            fmtMap.remove(numericClass);
            if ( fmtMap.size() < 1 ){
                fmtMap = null;
            }
        }
    }

    /**
     * Get the format map.
     *
     * @return the format map.
     */
    static synchronized Map<Class<? extends Number>,NumberFormat> getFormatMap()
    {
        return fmtMap;
    }

    /*
     * The rest are all JSONConfigDefaultsMBean interface methods for usage
     * by MBean clients which is why they have to be instance methods even
     * though they are only dealing with static data.
     */

    /**
     * Reset all defaults to their original unmodified values.  This
     * overrides JNDI and previous MBean changes.
     */
    @Override
    public void setCodeDefaults()
    {
        synchronized ( this.getClass() ){
            validatePropertyNames = true;
            detectDataStructureLoops = true;
            escapeBadIdentifierCodePoints = false;

            encodeNumericStringsAsNumbers = false;
            escapeNonAscii = false;
            unEscapeWherePossible = false;
            escapeSurrogates = false;

            quoteIdentifier = true;
            useECMA6 = false;
            allowReservedWordsInIdentifiers = false;

            locale = null;
            fmtMap = null;
        }
    }

    /**
     * Clear any default number formats.  Accessible via MBean server.
     */
    @Override
    public void clearNumberFormats()
    {
        synchronized ( this.getClass() ){
            fmtMap = null;
        }
    }

    /**
     * Get the default validate property names policy.
     * Accessible via MBean server.
     *
     * @return The default validate property names policy.
     */
    @Override
    public boolean isValidatePropertyNames()
    {
        return validatePropertyNames;
    }

    /**
     * Set the default flag for validation of property names.
     * This will affect all new JSONConfig objects created after this call
     * within the same class loader.  Accessible via MBean server.
     *
     * @param dflt If true, then property names will be validated by default.
     */
    @Override
    public void setValidatePropertyNames( boolean dflt )
    {
        validatePropertyNames = dflt;
    }

    /**
     * Get the default detect data structure loops policy.
     * Accessible via MBean server.
     *
     * @return The default detect data structure loops policy.
     */
    @Override
    public boolean isDetectDataStructureLoops()
    {
        return detectDataStructureLoops;
    }

    /**
     * Set the default flag for forcing quotes on identifiers.
     * This will affect all new JSONConfig objects created after this call
     * within the same class loader. Accessible via MBean server.
     *
     * @param dflt If true, then all identifiers will be quoted.
     */
    @Override
    public void setDetectDataStructureLoops( boolean dflt )
    {
         detectDataStructureLoops = dflt;
    }

    /**
     * Get the default escape bad identifier code points policy.
     * Accessible via MBean server.
     *
     * @return The default escape bad identifier code points policy.
     */
    @Override
    public boolean isEscapeBadIdentifierCodePoints()
    {
        return escapeBadIdentifierCodePoints;
    }

    /**
     * If true, then any bad code points in identifiers will be escaped.
     * Default is false.  Accessible via MBean server.
     *
     * @param dflt the escapeBadIdentifierCodePoints to set
     */
    @Override
    public void setEscapeBadIdentifierCodePoints( boolean dflt )
    {
        escapeBadIdentifierCodePoints = dflt;
    }

    /**
     * Get the default encode numeric strings as numbers policy.
     * Accessible via MBean server.
     *
     * @return The default encode numeric strings as numbers policy.
     */
    @Override
    public boolean isEncodeNumericStringsAsNumbers()
    {
        return encodeNumericStringsAsNumbers;
    }

    /**
     * Set the default flag for encoding of numeric strings as numbers.
     * Accessible via MBean server.
     *
     * @param dflt If true, then strings that look like numbers will be encoded
     * as numbers.
     */
    @Override
    public void setEncodeNumericStringsAsNumbers( boolean dflt )
    {
        encodeNumericStringsAsNumbers = dflt;
    }

    /**
     * Get the default quote non-ASCII policy.
     * Accessible via MBean server.
     *
     * @return The default quote non-ASCII policy.
     */
    @Override
    public boolean isEscapeNonAscii()
    {
        return escapeNonAscii;
    }

    /**
     * Set the default flag for forcing escaping of non-ASCII characters.
     * This will affect all new JSONConfig objects created after this call
     * within the same class loader.  Accessible via MBean server.
     *
     * @param dflt If true, then all non-ASCII will be Unicode escaped.
     */
    @Override
    public void setEscapeNonAscii( boolean dflt )
    {
        escapeNonAscii = dflt;
    }

    /**
     * The default unEscape policy.
     * Accessible via MBean server.
     *
     * @return the unEscape policy.
     */
    @Override
    public boolean isUnEscapeWherePossible()
    {
        return unEscapeWherePossible;
    }

    /**
     * Set default flag for undoing inline escapes in strings.
     * Accessible via MBean server.
     *
     * @param dflt If true then where possible, undo inline escapes in strings.
     */
    @Override
    public void setUnEscapeWherePossible( boolean dflt )
    {
        unEscapeWherePossible = dflt;
    }

    /**
     * The default escape surrogates policy.
     *
     * @return the s_defaultEscapeSurrogates
     */
    @Override
    public boolean isEscapeSurrogates()
    {
        return escapeSurrogates;
    }

    /**
     * If true, then surrogates will be escaped.
     *
     * @param dflt the defaultEscapeSurrogates to set
     */
    @Override
    public void setEscapeSurrogates( boolean dflt )
    {
        escapeSurrogates = dflt;
    }

    /**
     * Get the default quote identifier policy.
     *
     * @return The default quote identifier policy.
     */
    @Override
    public boolean isQuoteIdentifier()
    {
        return quoteIdentifier;
    }

    /**
     * Set the default flag for forcing quotes on identifiers.
     * This will affect all new JSONConfig objects created after this call
     * within the same class loader. Accessible via MBean server.
     *
     * @param dflt If true, then all identifiers will be quoted.
     */
    @Override
    public void setQuoteIdentifier( boolean dflt )
    {
        quoteIdentifier = dflt;
    }

    /**
     * Get the default escape ECMAScript 6 code points policy.
     * Accessible via MBean server.
     *
     * @return The default escape ECMAScript 6 code points policy.
     */
    @Override
    public boolean isUseECMA6()
    {
        return useECMA6;
    }

    /**
     * Set the default flag for using ECMAScript 6 code points to encode
     * Unicode escapes. Accessible via MBean server.
     *
     * @param dflt if true then ECMAScript 6 code points
     * will be used to encode Unicode escapes as needed.
     */
    @Override
    public void setUseECMA6( boolean dflt )
    {
        useECMA6 = dflt;
    }

    /**
     * Get the default for allowing reserved words in identifiers.
     *
     * @return the defaultAllowReservedWordsInIdentifiers
     */
    @Override
    public boolean isAllowReservedWordsInIdentifiers()
    {
        return allowReservedWordsInIdentifiers;
    }

    /**
     * Set default flag for allowing reserved words in identifiers.
     *
     * @param dflt the defaultAllowReservedWordsInIdentifiers to set
     */
    @Override
    public void setAllowReservedWordsInIdentifiers( boolean dflt )
    {
        allowReservedWordsInIdentifiers = dflt;
    }

    /**
     * Shorthand wrapper around the debug logging to make other code less
     * awkward.
     *
     * @param message the message.
     * @param t the throwable.
     */
    private static void debug( String message, Throwable t )
    {
        if ( logging ){
            s_log.debug(message, t);
        }
    }

    /**
     * Shorthand wrapper around the debug logging to make other code less
     * awkward.
     *
     * @param message the message.
     */
    private static void debug( String message )
    {
        if ( logging ){
            s_log.debug(message);
        }
    }

    /**
     * Shorthand wrapper around the error logging to make other code less
     * awkward.
     *
     * @param message the message.
     * @param t the throwable.
     */
    private static void error( String message, Throwable t )
    {
        if ( logging ){
            s_log.error(message, t);
        }
    }

    @SuppressWarnings("javadoc")
    private static final long serialVersionUID = 1L;
}<|MERGE_RESOLUTION|>--- conflicted
+++ resolved
@@ -175,31 +175,6 @@
 
                 String localeString = JNDIUtil.getString(ctx, "locale", null);
                 if ( localeString != null ){
-                    setLocale(Locale.forLanguageTag(localeString));
-                    if ( logging ){
-                        // possibly changed the locale.  redo the bundle.
-                        bundle = JSONUtil.getBundle(getLocale());
-                    }
-                }
-
-                registerMBean = JNDIUtil.getBoolean(ctx, registerMBeanName, registerMBean);
-
-                validatePropertyNames = JNDIUtil.getBoolean(ctx, "validatePropertyNames", validatePropertyNames);
-                detectDataStructureLoops = JNDIUtil.getBoolean(ctx, "detectDataStructureLoops", detectDataStructureLoops);
-                escapeBadIdentifierCodePoints = JNDIUtil.getBoolean(ctx, "escapeBadIdentifierCodePoints", escapeBadIdentifierCodePoints);
-
-                encodeNumericStringsAsNumbers = JNDIUtil.getBoolean(ctx, "encodeNumericStringsAsNumbers", encodeNumericStringsAsNumbers);
-                escapeNonAscii = JNDIUtil.getBoolean(ctx, "escapeNonAscii", escapeNonAscii);
-                unEscapeWherePossible = JNDIUtil.getBoolean(ctx, "unEscapeWherePossible", unEscapeWherePossible);
-                escapeSurrogates = JNDIUtil.getBoolean(ctx, "escapeSurrogates", escapeSurrogates);
-
-                quoteIdentifier = JNDIUtil.getBoolean(ctx, "quoteIdentifier", quoteIdentifier);
-                useECMA6 = JNDIUtil.getBoolean(ctx, "useECMA6CodePoints", useECMA6);
-                allowReservedWordsInIdentifiers = JNDIUtil.getBoolean(ctx, "allowReservedWordsInIdentifiers", allowReservedWordsInIdentifiers);
-<<<<<<< HEAD
-
-                String localeString = JNDIUtil.getString(ctx, "locale", null);
-                if ( localeString != null ){
                     String[] loc = localeString.split("[-_]");
                     switch ( loc.length ){
                         case 1: locale = new Locale(loc[0]); break;
@@ -207,9 +182,26 @@
                         default: locale = new Locale(loc[0], loc[1], loc[2]); break;
                     }
                     //locale = Locale.forLanguageTag(localeString); // Java 7
+                    if ( logging ){
+                        // possibly changed the locale.  redo the bundle.
+                        bundle = JSONUtil.getBundle(getLocale());
+                    }
                 }
-=======
->>>>>>> 029e3994
+
+                registerMBean = JNDIUtil.getBoolean(ctx, registerMBeanName, registerMBean);
+
+                validatePropertyNames = JNDIUtil.getBoolean(ctx, "validatePropertyNames", validatePropertyNames);
+                detectDataStructureLoops = JNDIUtil.getBoolean(ctx, "detectDataStructureLoops", detectDataStructureLoops);
+                escapeBadIdentifierCodePoints = JNDIUtil.getBoolean(ctx, "escapeBadIdentifierCodePoints", escapeBadIdentifierCodePoints);
+
+                encodeNumericStringsAsNumbers = JNDIUtil.getBoolean(ctx, "encodeNumericStringsAsNumbers", encodeNumericStringsAsNumbers);
+                escapeNonAscii = JNDIUtil.getBoolean(ctx, "escapeNonAscii", escapeNonAscii);
+                unEscapeWherePossible = JNDIUtil.getBoolean(ctx, "unEscapeWherePossible", unEscapeWherePossible);
+                escapeSurrogates = JNDIUtil.getBoolean(ctx, "escapeSurrogates", escapeSurrogates);
+
+                quoteIdentifier = JNDIUtil.getBoolean(ctx, "quoteIdentifier", quoteIdentifier);
+                useECMA6 = JNDIUtil.getBoolean(ctx, "useECMA6CodePoints", useECMA6);
+                allowReservedWordsInIdentifiers = JNDIUtil.getBoolean(ctx, "allowReservedWordsInIdentifiers", allowReservedWordsInIdentifiers);
             }catch ( Exception e ){
                 // Nothing set in JNDI.  Use code defaults.  Not a problem.
                 debug(bundle.getString("badJNDIforConfig"), e);
