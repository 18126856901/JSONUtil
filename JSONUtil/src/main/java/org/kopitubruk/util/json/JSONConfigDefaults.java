/*
 * Copyright 2015-2016 Bill Davidson
 *
 * Licensed under the Apache License, Version 2.0 (the "License");
 * you may not use this file except in compliance with the License.
 * You may obtain a copy of the License at
 *
 *    http://www.apache.org/licenses/LICENSE-2.0
 *
 * Unless required by applicable law or agreed to in writing, software
 * distributed under the License is distributed on an "AS IS" BASIS,
 * WITHOUT WARRANTIES OR CONDITIONS OF ANY KIND, either express or implied.
 * See the License for the specific language governing permissions and
 * limitations under the License.
 */
package org.kopitubruk.util.json;

import java.io.Serializable;
import java.lang.management.ManagementFactory;
import java.lang.reflect.Field;
import java.lang.reflect.InvocationTargetException;
import java.lang.reflect.Method;
import java.text.DateFormat;
import java.text.NumberFormat;
import java.text.SimpleDateFormat;
import java.util.ArrayList;
import java.util.Arrays;
import java.util.Collection;
import java.util.Collections;
import java.util.Comparator;
import java.util.Date;
import java.util.HashMap;
import java.util.List;
import java.util.Locale;
import java.util.Map;
import java.util.Map.Entry;
import java.util.ResourceBundle;
import java.util.regex.Matcher;
import java.util.regex.Pattern;

import javax.management.MBeanException;
import javax.management.MBeanServer;
import javax.management.ObjectName;
import javax.naming.Context;

import org.apache.commons.logging.Log;

/**
 * <p>
 * This class provides a singleton object which is used to change static
 * defaults used by {@link JSONConfig} and it is used as an MBean to
 * allow JMX clients with MBean support to view and modify the defaults.
 * <p>
 * Keep in mind that changes made with this class affect all new
 * {@link JSONConfig} objects created in the same class loader,
 * including those created by toJSON() methods which don't take a
 * {@link JSONConfig}, which could have undesirable side effects depending
 * upon your app. Use with care, if at all.  All data in this class
 * is static.  The only reason that there is an instance or instance
 * methods is to support MBean access to the defaults.  A few defaults
 * are only available programmatically.  Those are accessed statically.
 * <p>
 * It is possible to configure most of the default values
 * via JNDI such as is typically available in a web application
 * by adding values to your application's environment under
 * java:/comp/env/org/kopitubruk/util/json.  That way you can do things
 * like having all of the validation turned on in development and testing
 * servers and turn it off in production servers for faster performance,
 * without changing any code.
 * <p>
 * Example for Tomcat, assuming your app is named "MyApp", and your host
 * is named "host", put this into your
 * <code>$CATALINA_BASE/conf/Catalina/<i>host</i>/MyApp.xml</code> file in
 * order to set the appName to "myApp", disable property name validation
 * and enable using full JSON identifier code points by default:
 * <pre>{@code <Context path="/MyApp">
 *   <Environment name="org/kopitubruk/util/json/appName" type="java.lang.String" value="MyApp" override="false" />
 *   <Environment name="org/kopitubruk/util/json/validatePropertyNames" type="java.lang.Boolean" value="false" override="false" />
 *   <Environment name="org/kopitubruk/util/json/fullJSONIdentifierCodePoints" type="java.lang.Boolean" value="true" override="false" />
 * </Context>}</pre>
 * <p>
 * These are the names and their normal defaults if you don't change them.
 * See their setters for these for descriptions of what they do.
 * <h3>Validation related options.</h3>
 * <ul>
 *   <li>validatePropertyNames = true</li>
 *   <li>detectDataStructureLoops = true</li>
 *   <li>escapeBadIdentifierCodePoints = false</li>
 *   <li>fullJSONIdentifierCodePoints = false</li>
 * </ul>
 * <h3>Safe alternate encoding options.</h3>
 * <ul>
 *   <li>encodeNumericStringsAsNumbers = false</li>
 *   <li>escapeNonAscii = false</li>
 *   <li>unEscapeWherePossible = false</li>
 *   <li>escapeSurrogates = false</li>
 *   <li>passThroughEscapes = false</li>
 *   <li>encodeDatesAsStrings = false</li>
 *   <li>reflectUnknownObjects = false</li>
 *   <li>preciseIntegers = false</li>
 *   <li>smallNumbers = false</li>
 *   <li>usePrimitiveArrays = false</li>
 *   <li>cacheReflectionData = false</li>
 * </ul>
 * <h3>
 *   Allow generation of certain types of non-standard JSON.
 * </h3>
 * <p>
 *   Could cause problems for some things that take JSON.  Defaults are for
 *   standard JSON.  Be careful about changing these.
 * </p>
 * <ul>
 *   <li>quoteIdentifier = true</li>
 *   <li>useECMA6 = false</li>
 *   <li>allowReservedWordsInIdentifiers = false</li>
 *   <li>encodeDatesAsObjects = false</li>
 * </ul>
 * <p>
 * It is possible to set the default locale in JNDI using the name "locale" and
 * a String value that is a valid locale string that will be used to create a
 * {@link Locale}.  If you don't do this, then the
 * default locale will be whatever is provided by the JVM.
 * <p>
 * You can set the default date generation format in JNDI using the name
 * "dateGenFormat" and a String value that will be passed to
 * {@link SimpleDateFormat#SimpleDateFormat(String, Locale)} using the locale
 * from {@link #getLocale()}.
 * <p>
 * You can set any number of default date parsing formats using names that start
 * with "dateParseFormat" followed by some positive base 10 integer (as in
 * "dateParseFormat7") using String values as with "dateGenFormat" described
 * above.  They will be added in numeric order of the name.
 * <p>
 * Classes to use for automatic reflection can be set up via JNDI. This class
 * will look for String variables named "reflectClass" followed by some positive
 * base 10 integer (like "reflectClass5").  You can have any number of
 * reflectClasses. The names merely need to be unique and follow that pattern.
 * The class names need to load with {@link ClassLoader#loadClass(String)} or
 * they will not be added to the list of reflected classes.  If the class
 * names are followed by a comma and strings separated by commas, those
 * strings will be taken as field names to use for {@link JSONReflectedClass}.
 * Field names which do not look like valid Java identifier names will be
 * silently discarded.
 * These classes will be added to all JSONConfig objects that are created
 * in the same class loader.
 * <p>
 * Number formats and date formats are cloned when they are added because they
 * are not thread safe.  They are cloned again when applied to a new
 * {@link JSONConfig} for the same reason.  Once you add a format, you can't
 * modify it except by replacing it entirely.
 * <p>
 * It is possible to see and modify the default values of all
 * of the boolean flags at runtime if you have a JMX client
 * with MBean support connected to your server.  It will be in
 * org.kopitubruk.util.json.JSONConfigDefaults.  You can disable MBean
 * registration by setting a boolean variable named registerMBean to
 * false in the environment as shown above for the flags.  See also the
 * {@link #clearMBean()} method for information on how to remove the
 * MBean from your server when your app is unloaded or reloaded.
 * <p>
 * There is some limited logging for access of JNDI and the MBean server.
 * Most of it is debug, so you won't see it unless you have debug logging
 * enabled for this package/class.  It might be useful to enable debug
 * logging for this class if you are having trouble with those.
 * <p>
 * You can disable JNDI lookups, MBean registration or logging by defining
 * boolean system properties for org.kopitubruk.util.json.useJNDI,
 * org.kopitubruk.util.json.registerMBean or org.kopitubruk.util.json.logging
 * respectively as false.  System properties may be set on the java command
 * line using the "-D" flag or possibly programmatically if your program has
 * permission to do it and does so before this class is loaded.  If logging
 * is not set via a system property at all, then JDNI can also be used to
 * disable logging by setting the boolean named "org/kopitubruk/util/json/logging".
 * <p>
 * You can also set the appName on the command line if you didn't set it in
 * JNDI as in "-Dorg.kopitubruk.util.json.appName=MyApp".  The appName is used
 * in the MBean ObjectName and is recommended when this library is used with
 * multiple apps in the same web tier container because it allows you to have
 * different MBeans for different apps at the same time.  The appName may also
 * be set via JNDI as a String and that's probably a better way to do it.
 *
 * @see JSONConfig
 * @author Bill Davidson
 */
public class JSONConfigDefaults implements JSONConfigDefaultsMBean, Serializable
{
    // Default flag values.
    private static volatile boolean validatePropertyNames;
    private static volatile boolean detectDataStructureLoops;
    private static volatile boolean escapeBadIdentifierCodePoints;
    private static volatile boolean fullJSONIdentifierCodePoints;

    private static volatile boolean encodeNumericStringsAsNumbers;
    private static volatile boolean escapeNonAscii;
    private static volatile boolean unEscapeWherePossible;
    private static volatile boolean escapeSurrogates;
    private static volatile boolean passThroughEscapes;
    private static volatile boolean encodeDatesAsStrings;
    private static volatile boolean reflectUnknownObjects;
    private static volatile boolean preciseNumbers;
    private static volatile boolean smallNumbers;
    private static volatile boolean usePrimitiveArrays;
    private static volatile boolean cacheReflectionData;

    private static volatile boolean quoteIdentifier;
    private static volatile boolean useECMA6;
    private static volatile boolean allowReservedWordsInIdentifiers;
    private static volatile boolean encodeDatesAsObjects;

    // Other defaults.
    private static volatile Locale locale;
    private static volatile Map<Class<? extends Number>,NumberFormat> numberFormatMap;
    private static volatile DateFormat dateGenFormat;
    private static volatile List<DateFormat> dateParseFormats;
    private static volatile IndentPadding indentPadding = null;
    private static volatile Map<Class<?>,JSONReflectedClass> reflectClasses = null;
    private static volatile int reflectionPrivacy;

    // stored for deregistration on unload.
    private static ObjectName mBeanName = null;

    // the singleton, which has no instance data; only MBean methods.
    private static JSONConfigDefaults jsonConfigDefaults;

    // logging.
    private static boolean logging;

    // patterns for JNDI variable names.
    private static final Pattern DATE_PARSE_FORMAT_PAT = Pattern.compile("^dateParseFormat(\\d+)$");
    private static final Pattern REFLECT_CLASS_PAT = Pattern.compile("^reflectClass\\d+$");

    /*
     * Initialize static data.
     */
    static {
        /*
         * The singleton.
         */
        jsonConfigDefaults = new JSONConfigDefaults();

        String pkgName = jsonConfigDefaults.getClass().getPackage().getName();

        /*
         * System properties.
         */
        String appName = System.getProperty(pkgName+'.'+"appName", null);
        boolean useJNDI = Boolean.parseBoolean(System.getProperty(pkgName+".useJNDI", "true"));
        boolean registerMBean = Boolean.parseBoolean(System.getProperty(pkgName+'.'+"registerMBean", "true"));

        String loggingProperty = System.getProperty(pkgName+'.'+"logging");
        if ( loggingProperty != null ){
            logging = Boolean.parseBoolean(loggingProperty);
        }else{
            logging = true;
        }

        /*
         * JNDI
         */
        if ( useJNDI ){
            Map<String,String> results = new HashMap<String,String>();
            results.put("appName", appName);
            registerMBean = initJNDI(loggingProperty, registerMBean, appName, results);
            appName = results.get("appName");
        }

        /*
         * MBean
         */
        if ( registerMBean ){
            initMBean(appName);
        }
    }

    /**
     * Do JNDI Initializations of defaults.
     *
     * @param loggingProperty System property for logging flag.
     * @param registerMBean boolean system property for registering the mbean.
     * @param appName the appName if any
     * @param results a map to hold additional results
     * @return the value of registerMBean which might have changed during the JNDI lookups.
     */
    private static boolean initJNDI( String loggingProperty, boolean registerMBean, String appName, Map<String,String> results )
    {
        JNDIUtil.setLogging(logging);

        try{
            Context ctx = JNDIUtil.getEnvContext(jsonConfigDefaults.getClass().getPackage().getName().replaceAll("\\.", "/"));

            Map<String,Object> jndiData = JNDIUtil.getJNDIVariables(ctx);

            if ( loggingProperty == null ){
                // logging was not set by a system property. allow JNDI override.
                logging = JNDIUtil.getBoolean(jndiData, "logging", logging);
                JNDIUtil.setLogging(logging);
            }

            registerMBean = JNDIUtil.getBoolean(jndiData, "registerMBean", registerMBean);

            if ( registerMBean && appName == null ){
                appName = JNDIUtil.getString(jndiData, "appName", null);
                results.put("appName", appName);
            }

            // locale.
            String languageTag = JNDIUtil.getString(jndiData, "locale", null);
            if ( languageTag != null ){
                jsonConfigDefaults.setLocale(languageTag);
            }

            loadDateFormatsFromJNDI(jndiData);
            loadReflectClassesFromJNDI(jndiData);
            setFlagsFromJNDI(jndiData);

            reflectionPrivacy = JNDIUtil.getInt(jndiData, "reflectionPrivacy", reflectionPrivacy);
            try{
                ReflectUtil.confirmPrivacyLevel(reflectionPrivacy, new JSONConfig());
            }catch ( JSONReflectionException ex ){
                if ( logging ){
                    Log log = Logger.getLog();
                    if ( log.isDebugEnabled() ){
                        log.debug(ex.getLocalizedMessage(), ex);
                    }
                }
                reflectionPrivacy = ReflectUtil.PUBLIC;
            }
        }catch ( Exception e ){
            // Nothing set in JNDI.  Use code defaults.  Not a problem.
            if ( logging ){
                Log log = Logger.getLog();
                if ( log.isDebugEnabled() ){
                    ResourceBundle bundle = JSONUtil.getBundle(getLocale());
                    log.debug(bundle.getString("badJNDIforConfig"), e);
                }
            }
        }

        return registerMBean;
    }

    /**
     * Load date formats from JNDI, if any.
     *
     * @param jndiData A map of JNDI data.
     */
    private static void loadDateFormatsFromJNDI( Map<String,Object> jndiData )
    {
        // date generation format.
        String dgf = JNDIUtil.getString(jndiData, "dateGenFormat", null);
        if ( dgf != null ){
            jsonConfigDefaults.setDateGenFormat(dgf);
        }

        // date parse formats.
        List<String> fmtNums = new ArrayList<String>();
        for ( Entry<String,Object> entry : jndiData.entrySet() ){
            if ( entry.getValue() instanceof String ){
                Matcher matcher = DATE_PARSE_FORMAT_PAT.matcher(entry.getKey());
                if ( matcher.matches() ){
                    fmtNums.add(matcher.group(1));
                }
            }
        }
        if ( fmtNums.size() > 0 ){
            // using the strings so that people can use "001", "002" etc if they wish.
            Collections.sort(fmtNums,
                             new Comparator<String>()
                             {
                                 @Override
                                 public int compare( String o1, String o2 )
                                 {
                                     return new Integer(o1).compareTo(new Integer(o2));
                                 }
                             });
            for ( String num : fmtNums ){
                String dpf = JNDIUtil.getString(jndiData, "dateParseFormat" + num, null);
                if ( dpf != null ){
                    jsonConfigDefaults.addDateParseFormat(dpf);
                }
            }
        }
    }

    /**
     * Load reflection classes from JNDI, if any.
     *
     * @param jndiData A map of JNDI data.
     */
    private static void loadReflectClassesFromJNDI( Map<String,Object> jndiData )
    {
        List<JSONReflectedClass> classes = new ArrayList<JSONReflectedClass>();
        for ( Entry<String,Object> entry : jndiData.entrySet() ){
            Object value = entry.getValue();
            if ( value instanceof String && REFLECT_CLASS_PAT.matcher(entry.getKey()).matches() ){
                String[] parts = ((String)value).split(",");
                try{
                    Class<?> clazz = ReflectUtil.getClassByName(parts[0]);
<<<<<<< HEAD
                    List<String> fields = null;
                    if ( parts.length > 1 ){
                        fields = new ArrayList<String>(parts.length-1);
                        for ( int i = 1; i < parts.length; i++ ){
                            fields.add(parts[i]);
                        }
                    }
                    classes.add(new JSONReflectedClass(clazz, fields));
=======
                    List<String> fieldNames = JSONConfigUtil.getFieldNames(parts);
                    classes.add(new JSONReflectedClass(clazz, fieldNames));
>>>>>>> 32541e3a
                }catch ( MBeanException e ){
                    // Not actually an MBean operation at this point.
                }
            }
        }
        addReflectClasses(classes);
    }

    /**
     * Initialize the boolean flags from JNDI. There are so many flags now that
     * I use reflection to look up the setter so that I don't have to change
     * this method every time I add a new flag. It's just at class load time and
     * it's not that many things really so performance is not really a big issue
     * in this case.
     *
     * @param jndiData A map of JNDI data.
     * @throws IllegalAccessException reflection problem.
     * @throws IllegalArgumentException reflection problem.
     * @throws InvocationTargetException reflection problem.
     */
    private static void setFlagsFromJNDI( Map<String,Object> jndiData ) throws IllegalArgumentException, IllegalAccessException, InvocationTargetException
    {
        // get list of booleans from JNDI
        List<Entry<String,Object>> booleans = new ArrayList<Entry<String,Object>>();
        for ( Entry<String,Object> entry : jndiData.entrySet() ){
            if ( entry.getValue() instanceof Boolean ){
                booleans.add(entry);
            }
        }
        if ( booleans.size() < 1 ){
            return;     // nothing to do.
        }

        // going to need to check against fields.
        Class<?> clazz = jsonConfigDefaults.getClass();
        Map<String,Field> fields = ReflectUtil.getFields(clazz, Boolean.TYPE);

        for ( Entry<String,Object> entry : booleans ){
            Field field = fields.get(entry.getKey());
            if ( field != null ){
                // it's a field.  check if it changed from default.
                ReflectUtil.ensureAccessible(field);
                boolean currentValue = field.getBoolean(jsonConfigDefaults);
                boolean jndiValue = (Boolean)entry.getValue();
                if ( jndiValue != currentValue ){
                    // it's changed.  check if there is a setter.
                    Method setter = ReflectUtil.getSetter(clazz, field);
                    if ( setter != null ){
                        // there's a setter.  use it.
                        ReflectUtil.ensureAccessible(setter);
                        setter.invoke(jsonConfigDefaults, jndiValue);
                    }
                    // no setter means I didn't intend for this to be used with JNDI.
                }
            }
        }
    }

    /**
     * Initialize the JMX MBean for this class.
     *
     * @param appName The name of the app.
     */
    private static void initMBean( String appName )
    {
        try{
            // Register an instance with MBean server if one is available.
            MBeanServer mBeanServer = ManagementFactory.getPlatformMBeanServer();

            mBeanName = JMXUtil.getObjectName(jsonConfigDefaults, appName);
            mBeanServer.registerMBean(jsonConfigDefaults, mBeanName);
            if ( logging ){
                Log log = Logger.getLog();
                if ( log.isDebugEnabled() ){
                    ResourceBundle bundle = JSONUtil.getBundle(getLocale());
                    log.debug(String.format(bundle.getString("registeredMbean"), mBeanName));
                }
            }
        }catch ( Exception e ){
            // No MBean server.  Not a problem.
            if ( logging ){
                Log log = Logger.getLog();
                if ( log.isDebugEnabled() ){
                    ResourceBundle bundle = JSONUtil.getBundle(getLocale());
                    log.debug(bundle.getString("couldntRegisterMBean"), e);
                }
            }
        }
    }

    /**
     * Find out if logging is enabled.
     *
     * @return the logging policy.
     */
    static boolean isLogging()
    {
        return logging;
    }

    /**
     * Apply defaults to the given {@link JSONConfig} object.
     *
     * @param cfg The config object to initialize with defaults.
     * @param loc The locale.
     * @since 1.5
     */
    static synchronized void initJSONConfig( JSONConfig cfg, Locale loc )
    {
        cfg.setLocale(loc);

        // formats
        cfg.addNumberFormats(getNumberFormatMap());
        cfg.setDateGenFormat(getDateGenFormat());
        cfg.addDateParseFormats(getDateParseFormats());
        cfg.setReflectionPrivacy(reflectionPrivacy);

        if ( reflectClasses != null ){
            Collection<JSONReflectedClass> refClasses = reflectClasses.values();
            List<JSONReflectedClass> refCopy = new ArrayList<JSONReflectedClass>(refClasses.size());
            for ( JSONReflectedClass refClass : refClasses ){
                refCopy.add(refClass.clone());
            }
            cfg.addReflectClasses(refCopy);
        }

        // validation options.
        cfg.setValidatePropertyNames(validatePropertyNames);
        cfg.setDetectDataStructureLoops(detectDataStructureLoops);
        cfg.setEscapeBadIdentifierCodePoints(escapeBadIdentifierCodePoints);
        cfg.setFullJSONIdentifierCodePoints(fullJSONIdentifierCodePoints);

        // various alternate encoding options.
        cfg.setEncodeNumericStringsAsNumbers(encodeNumericStringsAsNumbers);
        cfg.setEscapeNonAscii(escapeNonAscii);
        cfg.setUnEscapeWherePossible(unEscapeWherePossible);
        cfg.setEscapeSurrogates(escapeSurrogates);
        cfg.setPassThroughEscapes(passThroughEscapes);
        cfg.setEncodeDatesAsStrings(encodeDatesAsStrings);
        cfg.setReflectUnknownObjects(reflectUnknownObjects);
        cfg.setPreciseNumbers(preciseNumbers);
        cfg.setSmallNumbers(smallNumbers);
        cfg.setUsePrimitiveArrays(usePrimitiveArrays);
        cfg.setCacheReflectionData(cacheReflectionData);

        // non-standard JSON options.
        cfg.setQuoteIdentifier(quoteIdentifier);
        cfg.setUseECMA6(useECMA6);
        cfg.setAllowReservedWordsInIdentifiers(allowReservedWordsInIdentifiers);
        cfg.setEncodeDatesAsObjects(encodeDatesAsObjects);

        // indent padding, if any.
        if ( indentPadding == null ){
            cfg.setIndentPadding(indentPadding);
        }else{
            cfg.setIndentPadding(indentPadding.clone());
        }
    }

    /**
     * Get the number format map.
     *
     * @return the number format map.
     */
    static Map<Class<? extends Number>,NumberFormat> getNumberFormatMap()
    {
        return numberFormatMap;
    }

    /**
     * Get the date string generation format.
     *
     * @return the dateFormat
     * @since 1.4
     */
    static DateFormat getDateGenFormat()
    {
        return dateGenFormat;
    }

    /**
     * Get the list of date parsing formats used by the parser when
     * encodeDatesAsStrings or encodeDatesAsObjects is true.
     *
     * @return the list of date parsing formats.
     * @since 1.4
     */
    static List<DateFormat> getDateParseFormats()
    {
        return dateParseFormats;
    }

    /**
     * Return the JSONConfigDefaults singleton instance.
     *
     * @return the JSONConfigDefaults singleton instance.
     */
    public static JSONConfigDefaults getInstance()
    {
        return jsonConfigDefaults;
    }

    /**
     * <p>
     * When this package is used by a webapp, and you have an MBean server in your
     * environment, then you should create a ServletContextListener and call this
     * in its ServletContextListener.contextDestroyed(ServletContextEvent)
     * method to remove the MBean when the webapp is unloaded or reloaded.
     * </p>
     * <pre><code>
     * public class AppCleanUp implements ServletContextListener
     * {
     *     public void contextDestroyed( ServletContextEvent sce )
     *     {
     *         JSONConfigDefaults.clearMBean();
     *     }
     * }
     * </code></pre>
     * <p>
     * You should add it to your web.xml for your webapp like this (assuming
     * you named it org.myDomain.web.app.AppCleanUp).
     * </p>
     * <pre>{@code <listener>
     *   <listener-class>org.myDomain.web.app.AppCleanUp</listener-class>
     * </listener>}</pre>
     * <p>
     * Note that the logging from this method may not work if the logging is
     * removed/disabled before this method is called.
     */
    public static synchronized void clearMBean()
    {
        if ( mBeanName != null ){
            try{
                MBeanServer mBeanServer = ManagementFactory.getPlatformMBeanServer();
                mBeanServer.unregisterMBean(mBeanName);
                if ( logging ){
                    Log log = Logger.getLog();
                    if ( log.isDebugEnabled() ){
                        ResourceBundle bundle = JSONUtil.getBundle(getLocale());
                        log.debug(String.format(bundle.getString("unregistered"), mBeanName));
                    }
                }
            }catch ( Exception e ){
                if ( logging ){
                    Log log = Logger.getLog();
                    if ( log.isErrorEnabled() ){
                        ResourceBundle bundle = JSONUtil.getBundle(getLocale());
                        log.error(String.format(bundle.getString("couldntUnregister"), mBeanName), e);
                    }
                }
            }finally{
                // don't try again.
                mBeanName = null;
            }
        }
    }

    /**
     * Get the default indent padding object.
     *
     * @return the padding object.
     * @since 1.7
     */
    public static synchronized IndentPadding getIndentPadding()
    {
        return indentPadding;
    }

    /**
     * Set the padding object.
     *
     * @param indentPadding the default indent padding object.
     * @since 1.7
     */
    public static synchronized void setIndentPadding( IndentPadding indentPadding )
    {
        JSONConfigDefaults.indentPadding = indentPadding;
    }

    /**
     * This class should only be instantiated by the static block.  All others
     * should use {@link #getInstance()} to get that instance.
     */
    private JSONConfigDefaults()
    {
        setCodeDefaults();
    }

    /**
     * Reset all defaults to their original unmodified values.  This
     * overrides JNDI and previous MBean changes.
     * <p>
     * Accessible via MBean server.
     */
    @Override
    public void setCodeDefaults()
    {
        synchronized ( this.getClass() ){
            validatePropertyNames = true;
            detectDataStructureLoops = true;
            escapeBadIdentifierCodePoints = false;
            fullJSONIdentifierCodePoints = false;

            encodeNumericStringsAsNumbers = false;
            escapeNonAscii = false;
            unEscapeWherePossible = false;
            escapeSurrogates = false;
            passThroughEscapes = false;
            encodeDatesAsStrings = false;
            reflectUnknownObjects = false;
            preciseNumbers = false;
            smallNumbers = false;
            usePrimitiveArrays = false;
            cacheReflectionData = false;

            quoteIdentifier = true;
            useECMA6 = false;
            allowReservedWordsInIdentifiers = false;
            encodeDatesAsObjects = false;

            locale = null;
            numberFormatMap = null;
            dateGenFormat = null;
            dateParseFormats = null;
            indentPadding = null;
            reflectClasses = null;
            reflectionPrivacy = ReflectUtil.PUBLIC;
        }
    }

    /**
     * Set the default locale for new {@link JSONConfig} objects to use.
     * <p>
     * Accessible via MBean server.
     *
     * @param languageTag A language tag used to create a {@link Locale}
     */
    @Override
    public void setLocale( String languageTag )
    {
        if ( languageTag != null ){
            String[] loc = languageTag.split("[-_]");
            switch ( loc.length ){
                case 1: setLocale(new Locale(loc[0])); break;
                case 2: setLocale(new Locale(loc[0], loc[1])); break;
                default: setLocale(new Locale(loc[0], loc[1], loc[2])); break;
            }
        }else{
            setLocale((Locale)null);
        }
    }

    /**
     * Set a default locale for new {@link JSONConfig} objects to use.
     *
     * @param loc the default locale.
     */
    public static synchronized void setLocale( Locale loc )
    {
        locale = loc;
    }

    /**
     * Get the default locale for new {@link JSONConfig} objects.  If a
     * default locale has not been set, then the locale returned
     * by {@link Locale#getDefault()} will be returned.
     *
     * @return the default locale.
     */
    public static synchronized Locale getLocale()
    {
        return locale != null ? locale : Locale.getDefault();
    }

    /**
     * Get the number format for the given class.
     *
     * @param numericClass A class.
     * @return A number format or null if one has not been set.
     */
    public static synchronized NumberFormat getNumberFormat( Class<? extends Number> numericClass )
    {
        return numberFormatMap != null ? numberFormatMap.get(numericClass) : null;
    }

    /**
     * Get the number format for the class of the given numeric type.
     *
     * @param num An object that implements {@link Number}.
     * @return A number format or null if one has not been set.
     */
    public static NumberFormat getNumberFormat( Number num )
    {
        return num != null ? getNumberFormat(num.getClass()) : null;
    }

    /**
     * Add a default number format for a particular type that extends Number.
     * This will be applied to all new {@link JSONConfig} objects that are created after
     * this in the same class loader.  The format is cloned for thread safety.
     *
     * @param numericClass The class.
     * @param fmt The number format.
     */
    public static void addNumberFormat( Class<? extends Number> numericClass, NumberFormat fmt )
    {
        if ( numericClass != null ){
            if ( fmt == null ){
                removeNumberFormat(numericClass);
            }else{
                Map<Class<? extends Number>,NumberFormat> numFmtMap = new HashMap<Class<? extends Number>,NumberFormat>(2);
                numFmtMap.put(numericClass, fmt);
                // handles null checking and cloning.
                addNumberFormats(numFmtMap);
            }
        }
    }

    /**
     * Add a default number format for a particular type that extends Number.
     * This will be applied to all new {@link JSONConfig} objects that are created after
     * this in the same class loader.  The format is cloned for thread safety.
     *
     * @param numericType The object.
     * @param fmt The number format.
     */
    public static void addNumberFormat( Number numericType, NumberFormat fmt )
    {
        if ( numericType != null ){
            addNumberFormat(numericType.getClass(), fmt);
        }
    }

    /**
     * Add a map of number formats to the current map of number formats.
     * The formats are cloned for thread safety.
     *
     * @param numFmtMap The input map.
     * @since 1.4
     */
    public static synchronized void addNumberFormats( Map<Class<? extends Number>,NumberFormat> numFmtMap )
    {
        numberFormatMap = JSONConfigUtil.mergeFormatMaps(numberFormatMap, numFmtMap);
    }

    /**
     * Remove the requested class from the default number formats.
     *
     * @param numericClass The class.
     */
    public static synchronized void removeNumberFormat( Class<? extends Number> numericClass )
    {
        if ( numberFormatMap != null && numericClass != null ){
            int size = numberFormatMap.size();
            numberFormatMap.remove(numericClass);
            if ( numberFormatMap.size() < 1 ){
                numberFormatMap = null;
            }else if ( numberFormatMap.size() < size ){
                numberFormatMap = new HashMap<Class<? extends Number>,NumberFormat>(numberFormatMap);
            }
        }
    }

    /**
     * Remove the requested class from the default number formats.
     *
     * @param num An object that implements {@link Number}.
     */
    public static void removeNumberFormat( Number num )
    {
        if ( num != null ){
            removeNumberFormat(num.getClass());
        }
    }

    /**
     * Clear any default number formats.
     * <p>
     * Accessible via MBean server.
     *
     * @since 1.4
     */
    @Override
    public void clearNumberFormats()
    {
        synchronized ( this.getClass() ){
            numberFormatMap = null;
        }
    }

    /**
     * Set the date format used for date string generation when
     * encodeDatesAsStrings or encodeDatesAsObjects is true.
     * <p>
     * Accessible via MBean server.
     *
     * @param fmtStr passed to the constructor for
     * {@link SimpleDateFormat#SimpleDateFormat(String,Locale)} using
     * the result of {@link #getLocale()}.
     * @return the format that is created.
     * @since 1.4
     */
    @Override
    public DateFormat setDateGenFormat( String fmtStr )
    {
        DateFormat fmt = null;
        if ( fmtStr != null ){
            fmt = new SimpleDateFormat(fmtStr, getLocale());
            setDateGenFormat(fmt);
        }else{
            setDateGenFormat((DateFormat)null);
        }
        return fmt;
    }

    /**
     * Set the date string generation format used when encodeDatesAsStrings
     * or encodeDatesAsObjects is true.
     *
     * @param fmt the dateFormat to set
     * @since 1.4
     */
    public static synchronized void setDateGenFormat( DateFormat fmt )
    {
        dateGenFormat = fmt;
    }

    /**
     * Clear date generation format. This means that if any special date
     * generation handling is enabled, then it will use the default ISO 8601
     * format.
     * <p>
     * Accessible via MBean server.
     *
     * @since 1.4
     */
    @Override
    public void clearDateGenFormat()
    {
        synchronized ( this.getClass() ){
            dateGenFormat = null;
        }
    }

    /**
     * Add a date parsing format to the list of date parsing formats
     * used by the parser when encodeDatesAsStrings or
     * encodeDatesAsObjects is true.
     * <p>
     * Accessible via MBean server.
     *
     * @param fmtStr Passed to
     * {@link SimpleDateFormat#SimpleDateFormat(String,Locale)} using
     * the result of {@link #getLocale()}.
     * @return The format that gets created.
     * @since 1.4
     */
    @Override
    public DateFormat addDateParseFormat( String fmtStr )
    {
        DateFormat fmt = new SimpleDateFormat(fmtStr, getLocale());
        addDateParseFormat(fmt);
        return fmt;
    }

    /**
     * Add a date parsing format to the list of parsing formats used
     * by the parser when encodeDatesAsStrings or encodeDatesAsObjects
     * is true.  When parsing date strings, they will be used in the
     * same order that they were added.
     *
     * @param fmt A date parsing format.
     * @since 1.4
     */
    public static void addDateParseFormat( DateFormat fmt )
    {
        if ( fmt != null ){
            addDateParseFormats(Arrays.asList(fmt));
        }
    }

    /**
     * Add a collection of date parsing format to the list of date
     * parsing formats used by the parser when encodeDatesAsStrings
     * or encodeDatesAsObjects is true.
     *
     * @param fmts A collection of date parsing formats.
     * @since 1.4
     */
    public static synchronized void addDateParseFormats( Collection<? extends DateFormat> fmts )
    {
        dateParseFormats = JSONConfigUtil.addDateParseFormats(dateParseFormats, fmts);
    }

    /**
     * Clear any date parse formats from the list of formats used by the parser
     * when encodeDatesAsStrings or encodeDatesAsObjects is true.
     * <p>
     * Accessible via MBean server.
     */
    @Override
    public void clearDateParseFormats()
    {
        synchronized ( this.getClass() ){
            dateParseFormats = null;
        }
    }

    /**
     * Get the reflection privacy level.
     * <p>
     * Accessible via MBean server.
     *
     * @return the reflection privacy level.
     * @since 1.9
     */
    @Override
    public int getReflectionPrivacy()
    {
        return reflectionPrivacy;
    }

    /**
     * Set the privacy level for reflection. Default is
     * {@link ReflectUtil#PUBLIC}.
     * <p>
     * Accessible via MBean server.
     *
     * @param dflt the level to set
     * @throws MBeanException If the privacy level is not allowed.
     * @see ReflectUtil#PRIVATE
     * @see ReflectUtil#PACKAGE
     * @see ReflectUtil#PROTECTED
     * @see ReflectUtil#PUBLIC
     * @since 1.9
     */
    @Override
    public void setReflectionPrivacy( int dflt ) throws MBeanException
    {
        try{
            synchronized ( this.getClass() ){
                reflectionPrivacy = ReflectUtil.confirmPrivacyLevel(dflt, new JSONConfig());
            }
        }catch ( JSONReflectionException e ){
            if ( logging ){
                Log log = Logger.getLog();
                if ( log.isErrorEnabled() ){
                    log.error(e.getLocalizedMessage(), e);
                }
            }
            throw new MBeanException(e);   // MBeans should only throw MBeanExceptions.
        }
    }

    /**
     * Return true if the given class is in the set of classes being
     * automatically reflected.
     *
     * @param refClass The reflected class.
     * @return true if the class is automatically reflected.
     * @since 1.9
     */
    public static synchronized boolean isReflectClass( JSONReflectedClass refClass )
    {
        return reflectClasses == null || refClass == null ? false : reflectClasses.containsKey(refClass.getObjClass());
    }

    /**
     * Return true if objects with the same class given object are in the set of
     * classes being automatically reflected.
     *
     * @param obj An object to check
     * @return true if objects of the same type are reflected.
     * @since 1.9
     */
    public static boolean isReflectClass( Object obj )
    {
        return obj == null ? false : isReflectClass(ensureReflectedClass(obj));
    }

    /**
     * Get the {@link JSONReflectedClass} for the given object or create a dummy
     * one if there isn't one.  Creating one does not affect the results of the
     * isReflectClass() methods.  If you didn't add one then it isn't stored.
     *
     * @param obj The class to look up.
     * @return the reflected class object.
     */
    public static JSONReflectedClass ensureReflectedClass( Object obj )
    {
        JSONReflectedClass result = null;
        if ( obj instanceof JSONReflectedClass ){
            result = (JSONReflectedClass)obj;
        }else{
            result = getReflectedClass(obj);
            if ( result == null ){
                result = ReflectUtil.ensureReflectedClass(obj);
            }
        }
        return result;
    }

    /**
     * Return the JSONReflectedClass for this object if it is stored as a default.
     *
     * @param obj The class to look up.
     * @return the reflected class object or null if not found.
     */
    public static synchronized JSONReflectedClass getReflectedClass( Object obj )
    {
        return reflectClasses == null || obj == null ? null : reflectClasses.get(ReflectUtil.getClass(obj));
    }

    /**
     * Add the given class to the set of classes to be reflected.
     * <p>
     * Accessible via MBean server. This method primarily exists for JMX MBean
     * use. If you wish to use reflection with fields, you can append the field
     * names to the class name, separated by commas before each field name.
     * Field names which do not look like valid Java identifier names will be
     * silently discarded.
     *
     * @param className The name of the class suitable for {@link ClassLoader#loadClass(String)}
     * followed optionally by a comma separated list of field names.
     * @throws MBeanException If there's a problem loading the class.
     * @since 1.9
     */
    @Override
    public void addReflectClassByName( String className ) throws MBeanException
    {
        String[] parts = className.split(",");
        Class<?> clazz = ReflectUtil.getClassByName(parts[0]);
        List<String> fieldNames = JSONConfigUtil.getFieldNames(parts);
        addReflectClass(new JSONReflectedClass(clazz, fieldNames));
    }

    /**
     * Add the class of the given object to the set of classes that
     * automatically get reflected. Note that default reflected classes can also
     * be added via JNDI.
     *
     * @param obj The object whose class to add to the reflect list.
     * @since 1.9
     */
    public static synchronized void addReflectClass( Object obj )
    {
        reflectClasses = JSONConfigUtil.addReflectClass(reflectClasses, obj);
    }

    /**
     * Add the classes of all of the given objects to the list of classes that
     * automatically get reflected. Note that default reflected classes can also
     * be added via JNDI.
     *
     * @param classes The objects to reflect.
     * @since 1.9
     */
    public static synchronized void addReflectClasses( Collection<?> classes )
    {
        reflectClasses = JSONConfigUtil.addReflectClasses(reflectClasses, classes);
    }

    /**
     * Remove the given class from the set of classes to be reflected.
     *
     * @param className The name of the class suitable for
     * (@link {@link ClassLoader#loadClass(String)}}.
     * @throws MBeanException If there's a problem loading the class.
     * @since 1.9
     */
    @Override
    public void removeReflectClassByName( String className ) throws MBeanException
    {
        removeReflectClass(ReflectUtil.getClassByName(className));
    }

    /**
     * Remove the given class from the list of automatically reflected
     * classes.
     *
     * @param obj An object of the type to be removed from the reflect list.
     * @since 1.9
     */
    public static synchronized void removeReflectClass( Object obj )
    {
        reflectClasses = JSONConfigUtil.removeReflectClass(reflectClasses, obj);
    }

    /**
     * Remove the classes of the given objects from the set of classes
     * that automatically get reflected.
     *
     * @param classes The classes to remove.
     * @since 1.9
     */
    public static synchronized void removeReflectClasses( Collection<?> classes )
    {
        reflectClasses = JSONConfigUtil.removeReflectClasses(reflectClasses, classes);
    }

    /**
     * Clear all reflection classes, disabling all default automatic selective
     * reflection.
     *
     * @since 1.9
     */
    @Override
    public void clearReflectClasses()
    {
        synchronized ( this.getClass() ){
            reflectClasses = null;
        }
    }

    /**
     * Clear the reflection cache, if any.
     *
     * @since 1.9
     */
    @Override
    public void clearReflectionCache()
    {
        ReflectUtil.clearReflectionCache();
    }

    /**
     * Get a string with newline separated list of classes that get reflected.
     *
     * @return A string with newline separated list of classes that get reflected.
     * @since 1.9
     */
    @Override
    public String listReflectedClasses()
    {
        List<JSONReflectedClass> refClasses = null;
        synchronized ( this.getClass() ){
            if ( reflectClasses != null ){
                refClasses = new ArrayList<JSONReflectedClass>(reflectClasses.values());
            }
        }
        StringBuilder result = new StringBuilder();
        if ( refClasses != null ){
            List<String> classes = new ArrayList<String>(refClasses.size());
            for ( JSONReflectedClass refClass : refClasses ){
                Class<?> clazz = refClass.getObjClass();
                StringBuilder buf = new StringBuilder(clazz.getCanonicalName());
                String[] fieldNames = refClass.getFieldNamesRaw();
                if ( fieldNames != null ){
                    for ( String fieldName : fieldNames ){
                        buf.append(',').append(fieldName);
                    }
                }
                classes.add(buf.toString());
            }
            Collections.sort(classes);
            for ( String className : classes ){
                result.append(className).append('\n');
            }
        }
        return result.toString();
    }

    /**
     * Get the default validate property names policy.
     * <p>
     * Accessible via MBean server.
     *
     * @return The default validate property names policy.
     */
    @Override
    public boolean isValidatePropertyNames()
    {
        return validatePropertyNames;
    }

    /**
     * Set the default flag for validation of property names.
     * This will affect all new {@link JSONConfig} objects created after this call
     * within the same class loader.
     * <p>
     * Accessible via MBean server.
     *
     * @param dflt If true, then property names will be validated by default.
     */
    @Override
    public void setValidatePropertyNames( boolean dflt )
    {
        synchronized ( this.getClass() ){
            validatePropertyNames = dflt;
        }
    }

    /**
     * Get the default detect data structure loops policy.
     * Accessible via MBean server.
     *
     * @return The default detect data structure loops policy.
     */
    @Override
    public boolean isDetectDataStructureLoops()
    {
        return detectDataStructureLoops;
    }

    /**
     * Set the default flag for detecting data structure loops.  If true,
     * then if a loop in a data structure is found then a
     * {@link DataStructureLoopException} will be thrown.
     * This will affect all new {@link JSONConfig} objects created after this call
     * within the same class loader.
     * <p>
     * Accessible via MBean server.
     *
     * @param dflt If true, then the code will detect loops in data structures.
     */
    @Override
    public void setDetectDataStructureLoops( boolean dflt )
    {
        synchronized ( this.getClass() ){
            detectDataStructureLoops = dflt;
        }
    }

    /**
     * Get the default escape bad identifier code points policy.
     * <p>
     * Accessible via MBean server.
     *
     * @return The default escape bad identifier code points policy.
     */
    @Override
    public boolean isEscapeBadIdentifierCodePoints()
    {
        return escapeBadIdentifierCodePoints;
    }

    /**
     * If true, then any bad code points in identifiers will be escaped.
     * Default is false.
     * <p>
     * Accessible via MBean server.
     *
     * @param dflt if true, then any bad code points in identifiers will be escaped.
     */
    @Override
    public void setEscapeBadIdentifierCodePoints( boolean dflt )
    {
        synchronized ( this.getClass() ){
            escapeBadIdentifierCodePoints = dflt;
        }
    }

    /**
     * Get the full JSON identifier code points policy.
     * <p>
     * Accessible via MBean server.
     *
     * @return the fullJSONIdentifierCodePoints
     */
    @Override
    public boolean isFullJSONIdentifierCodePoints()
    {
        return fullJSONIdentifierCodePoints;
    }

    /**
     * If true, then the full set of identifier code points permitted by the
     * JSON standard will be allowed instead of the more restrictive set
     * permitted by the ECMAScript standard. Use of characters not permitted by
     * the ECMAScript standard will cause an error if parsed by Javascript
     * eval().
     * <p>
     * Accessible via MBean server.
     *
     * @param dflt If true, then allow all code points permitted by the JSON standard in identifiers.
     */
    @Override
    public void setFullJSONIdentifierCodePoints( boolean dflt )
    {
        synchronized ( this.getClass() ){
            fullJSONIdentifierCodePoints = dflt;
            if ( fullJSONIdentifierCodePoints ){
                quoteIdentifier = true;
            }
        }
    }

    /**
     * Get the default encode numeric strings as numbers policy.
     * <p>
     * Accessible via MBean server.
     *
     * @return The default encode numeric strings as numbers policy.
     */
    @Override
    public boolean isEncodeNumericStringsAsNumbers()
    {
        return encodeNumericStringsAsNumbers;
    }

    /**
     * Set the default flag for encoding of numeric strings as numbers.
     * <p>
     * Accessible via MBean server.
     *
     * @param dflt If true, then strings that look like valid JSON numbers
     * will be encoded as numbers.
     */
    @Override
    public void setEncodeNumericStringsAsNumbers( boolean dflt )
    {
        synchronized ( this.getClass() ){
            encodeNumericStringsAsNumbers = dflt;
        }
    }

    /**
     * Get the default escape non-ASCII policy.
     * <p>
     * Accessible via MBean server.
     *
     * @return The default quote non-ASCII policy.
     */
    @Override
    public boolean isEscapeNonAscii()
    {
        return escapeNonAscii;
    }

    /**
     * Set the default flag for forcing escaping of non-ASCII characters in
     * strings and identifiers. If true, then escapeSurrogates will be forced to
     * false. This will affect all new {@link JSONConfig} objects created after this
     * call within the same class loader.
     * <p>
     * Accessible via MBean server.
     *
     * @param dflt If true, then all non-ASCII will be Unicode escaped.
     */
    @Override
    public void setEscapeNonAscii( boolean dflt )
    {
        synchronized ( this.getClass() ){
            escapeNonAscii = dflt;
            if ( escapeNonAscii ){
                escapeSurrogates = false;
            }
        }
    }

    /**
     * Get the default unEscape policy.
     * <p>
     * Accessible via MBean server.
     *
     * @return the unEscape policy.
     */
    @Override
    public boolean isUnEscapeWherePossible()
    {
        return unEscapeWherePossible;
    }

    /**
     * Set default flag for undoing inline escapes in strings.
     * <p>
     * Accessible via MBean server.
     *
     * @param dflt If true then where possible, undo inline escapes in strings.
     */
    @Override
    public void setUnEscapeWherePossible( boolean dflt )
    {
        synchronized ( this.getClass() ){
            unEscapeWherePossible = dflt;
        }
    }

    /**
     * Get the default escape surrogates policy.
     * <p>
     * Accessible via MBean server.
     *
     * @return the escape surrogates policy.
     */
    @Override
    public boolean isEscapeSurrogates()
    {
        return escapeSurrogates;
    }

    /**
     * Set the default escapeSurrogates policy.
     * <p>
     * Accessible via MBean server.
     *
     * @param dflt If true, then surrogates will be escaped in strings and identifiers
     * and escapeNonAscii will be forced to false.
     */
    @Override
    public void setEscapeSurrogates( boolean dflt )
    {
        synchronized ( this.getClass() ){
            escapeSurrogates = dflt;
            if ( escapeSurrogates ){
                escapeNonAscii = false;
            }
        }
    }

    /**
     * Get the pass through escapes policy.
     * <p>
     * Accessible via MBean server.
     *
     * @return The pass through escapes policy.
     */
    @Override
    public boolean isPassThroughEscapes()
    {
        return passThroughEscapes;
    }

    /**
     * If true, then escapes in strings will be passed through unchanged.
     * If false, then the backslash that starts the escape will be escaped.
     * <p>
     * Accessible via MBean server.
     *
     * @param dflt If true, then pass escapes through.
     */
    @Override
    public void setPassThroughEscapes( boolean dflt )
    {
        synchronized ( this.getClass() ){
            passThroughEscapes = dflt;
        }
    }

    /**
     * Get the encode dates as strings policy.
     * <p>
     * Accessible via MBean server.
     *
     * @return the encodeDatesAsStrings policy.
     */
    @Override
    public boolean isEncodeDatesAsStrings()
    {
        return encodeDatesAsStrings;
    }

    /**
     * Set the encodeDatesAsStrings policy.  If you set this to true, then
     * encodeDatesAsObjects will be set to false.
     * <p>
     * Accessible via MBean server.
     *
     * @param dflt If true, then {@link Date} objects will be encoded as ISO 8601 date
     * strings or a custom date format if you have called
     * {@link #setDateGenFormat(DateFormat)}.
     */
    @Override
    public synchronized void setEncodeDatesAsStrings( boolean dflt )
    {
        synchronized ( this.getClass() ){
            encodeDatesAsStrings = dflt;
            if ( encodeDatesAsStrings ){
                encodeDatesAsObjects = false;
            }
        }
    }

    /**
     * Get the reflection of unknown objects policy.
     * <p>
     * Accessible via MBean server.
     *
     * @return the reflectUnknownObjects policy.
     * @since 1.9
     */
    @Override
    public boolean isReflectUnknownObjects()
    {
        return reflectUnknownObjects;
    }

    /**
     * Set the reflection encoding policy.  If true, then any time that an
     * unknown object is encountered, this package will attempt to use
     * reflection to encode it.  Default is false.  When false, then unknown
     * objects will have their toString() method called.
     * <p>
     * Accessible via MBean server.
     *
     * @param dflt If true, then attempt to use reflection
     * to encode objects which are otherwise unknown.
     * @since 1.9
     */
    @Override
    public void setReflectUnknownObjects( boolean dflt )
    {
        synchronized ( this.getClass() ){
            reflectUnknownObjects = dflt;
        }
    }

    /**
     * Get the preciseIntegers policy.
     *
     * @return The preciseIntegers policy.
     * @since 1.9
     */
    @Override
    public boolean isPreciseNumbers()
    {
        return preciseNumbers;
    }

    /**
     * If true then numbers which are not exactly representable by a 64 bit
     * double precision floating point number will be quoted in the output. If
     * false, then they will be unquoted, and precision in such will likely be
     * lost in the interpreter.
     *
     * @param dflt If true then quote numbers that lose precision in 64-bit floating point.
     * @since 1.9
     */
    @Override
    public void setPreciseNumbers( boolean dflt )
    {
        synchronized ( this.getClass() ){
            preciseNumbers = dflt;
        }
    }

    /**
     * Get the smallNumbers policy.
     *
     * @return The smallNumbers policy.
     * @since 1.9
     */
    @Override
    public boolean isSmallNumbers()
    {
        return smallNumbers;
    }

    /**
     * If true then {@link JSONParser} will attempt to minimize the
     * storage used for all numbers.  Decimal numbers will be reduced
     * to floats instead of doubles if it can done without losing
     * precision.  Integer numbers will be reduced from long to int
     * or short or byte if they fit.
     *
     * @param dflt If true then numbers will be made to use as little memory as possible.
     * @since 1.9
     */
    @Override
    public void setSmallNumbers( boolean dflt )
    {
        synchronized ( this.getClass() ){
            smallNumbers = dflt;
        }
    }

    /**
     * The primitive arrays policy.
     *
     * @return the usePrimitiveArrays policy.
     * @since 1.9
     */
    @Override
    public boolean isUsePrimitiveArrays()
    {
        return usePrimitiveArrays;
    }

    /**
     * If true, then when {@link JSONParser} encounters a JSON array of non-null
     * wrappers of primitives and those primitives are all compatible with each
     * other, then instead of an {@link ArrayList} of wrappers for those
     * primitives it will create an array of those primitives in order to save
     * memory.
     * <p>
     * This works for booleans and numbers. It will also convert an array of
     * single character strings into an array of chars. Arrays of numbers will
     * attempt to use the least complex type that does not lose information. You
     * could easily end up with an array of bytes if all of your numbers are
     * integers in the range -128 to 127. This option is meant to save as much
     * memory as possible.
     *
     * @param dflt if true, then the parser will create arrays of primitives as applicable.
     * @since 1.9
     */
    @Override
    public void setUsePrimitiveArrays( boolean dflt )
    {
        synchronized ( this.getClass() ){
            usePrimitiveArrays = dflt;
        }
    }

    /**
     * Get the the cacheReflectionData policy.
     *
     * @return the cacheReflectionData policy.
     * @since 1.9
     */
    @Override
    public boolean isCacheReflectionData()
    {
        return cacheReflectionData;
    }

    /**
     * If true, then when an object is reflected its reflection data
     * will be cached to improve performance on subsequent reflections
     * of objects of its class.
     *
     * @param dflt if true, then cache reflection data.
     * @since 1.9
     */
    @Override
    public void setCacheReflectionData( boolean dflt )
    {
        cacheReflectionData = dflt;
        if ( cacheReflectionData == false ){
            ReflectUtil.clearReflectionCache();
        }
    }

    /**
     * Get the default quote identifier policy.
     * <p>
     * Accessible via MBean server.
     *
     * @return The default quote identifier policy.
     */
    @Override
    public boolean isQuoteIdentifier()
    {
        return quoteIdentifier;
    }

    /**
     * Set the default flag for forcing quotes on identifiers.
     * This will affect all new {@link JSONConfig} objects created after this call
     * within the same class loader.
     * <p>
     * Accessible via MBean server.
     *
     * @param dflt If true, then all identifiers will be quoted.
     */
    @Override
    public void setQuoteIdentifier( boolean dflt )
    {
        synchronized ( this.getClass() ){
            quoteIdentifier = fullJSONIdentifierCodePoints || dflt;
        }
    }

    /**
     * Get the default escape ECMAScript 6 code points policy.
     * <p>
     * Accessible via MBean server.
     *
     * @return The default escape ECMAScript 6 code points policy.
     */
    @Override
    public boolean isUseECMA6()
    {
        return useECMA6;
    }

    /**
     * If you set this to true, then when JSONUtil generates Unicode
     * escapes, it will use ECMAScript 6 code point escapes if they are shorter
     * than code unit escapes. This is not standard JSON and not yet widely
     * supported by Javascript interpreters. It also allows identifiers to have
     * letter numbers in addition to other letters.  Default is false.
     * <p>
     * Accessible via MBean server.
     *
     * @param dflt If true, use EMCAScript 6 code point escapes and allow
     * ECMAScript 6 identifier character set.
     */
    @Override
    public void setUseECMA6( boolean dflt )
    {
        synchronized ( this.getClass() ){
            useECMA6 = dflt;
        }
    }

    /**
     * Get the default for allowing reserved words in identifiers.
     * <p>
     * Accessible via MBean server.
     *
     * @return the reserverd words in identifiers policy.
     */
    @Override
    public boolean isAllowReservedWordsInIdentifiers()
    {
        return allowReservedWordsInIdentifiers;
    }

    /**
     * Set default flag for allowing reserved words in identifiers.
     * <p>
     * Accessible via MBean server.
     *
     * @param dflt If true, then reserved words will be allowed in identifiers.
     */
    @Override
    public void setAllowReservedWordsInIdentifiers( boolean dflt )
    {
        synchronized ( this.getClass() ){
            allowReservedWordsInIdentifiers = dflt;
        }
    }

    /**
     * Get the encode dates as objects policy.
     * <p>
     * Accessible via MBean server.
     *
     * @return the encodeDatesAsObjects policy.
     */
    @Override
    public boolean isEncodeDatesAsObjects()
    {
        return encodeDatesAsObjects;
    }

    /**
     * If true, then {@link Date} objects will be encoded as
     * Javascript dates, using new Date(dateString).  If you
     * set this to true, then encodeDatesAsStrings will be
     * set to false.
     * <p>
     * Accessible via MBean server.
     *
     * @param dflt If true, then {@link Date} objects will be encoded as
     * Javascript dates.
     */
    @Override
    public synchronized void setEncodeDatesAsObjects( boolean dflt )
    {
        synchronized ( this.getClass() ){
            encodeDatesAsObjects = dflt;
            if ( encodeDatesAsObjects ){
                encodeDatesAsStrings = false;
            }
        }
    }

    private static final long serialVersionUID = 1L;
}<|MERGE_RESOLUTION|>--- conflicted
+++ resolved
@@ -396,19 +396,8 @@
                 String[] parts = ((String)value).split(",");
                 try{
                     Class<?> clazz = ReflectUtil.getClassByName(parts[0]);
-<<<<<<< HEAD
-                    List<String> fields = null;
-                    if ( parts.length > 1 ){
-                        fields = new ArrayList<String>(parts.length-1);
-                        for ( int i = 1; i < parts.length; i++ ){
-                            fields.add(parts[i]);
-                        }
-                    }
-                    classes.add(new JSONReflectedClass(clazz, fields));
-=======
                     List<String> fieldNames = JSONConfigUtil.getFieldNames(parts);
                     classes.add(new JSONReflectedClass(clazz, fieldNames));
->>>>>>> 32541e3a
                 }catch ( MBeanException e ){
                     // Not actually an MBean operation at this point.
                 }
