/*
 * Copyright 2015-2016 Bill Davidson
 *
 * Licensed under the Apache License, Version 2.0 (the "License");
 * you may not use this file except in compliance with the License.
 * You may obtain a copy of the License at
 *
 *    http://www.apache.org/licenses/LICENSE-2.0
 *
 * Unless required by applicable law or agreed to in writing, software
 * distributed under the License is distributed on an "AS IS" BASIS,
 * WITHOUT WARRANTIES OR CONDITIONS OF ANY KIND, either express or implied.
 * See the License for the specific language governing permissions and
 * limitations under the License.
 */
package org.kopitubruk.util.json;

import java.io.Serializable;
import java.lang.management.ManagementFactory;
import java.lang.reflect.Field;
import java.lang.reflect.InvocationTargetException;
import java.lang.reflect.Method;
import java.text.DateFormat;
import java.text.NumberFormat;
import java.text.SimpleDateFormat;
import java.util.ArrayList;
import java.util.Arrays;
import java.util.Collection;
import java.util.Collections;
import java.util.Comparator;
import java.util.Date;
import java.util.HashMap;
import java.util.List;
import java.util.Locale;
import java.util.Map;
import java.util.Map.Entry;
import java.util.ResourceBundle;
import java.util.regex.Matcher;
import java.util.regex.Pattern;

import javax.management.MBeanException;
import javax.management.MBeanServer;
import javax.management.ObjectName;
import javax.naming.Context;

import org.apache.commons.logging.Log;

/**
 * <p>
 * This class provides a singleton object which is used to change static
 * defaults used by {@link JSONConfig} and it is used as an MBean to
 * allow JMX clients with MBean support to view and modify the defaults.
 * <p>
 * Keep in mind that changes made with this class affect all new
 * {@link JSONConfig} objects created in the same class loader,
 * including those created by toJSON() methods which don't take a
 * {@link JSONConfig}, which could have undesirable side effects depending
 * upon your app. Use with care, if at all.  All data in this class
 * is static.  The only reason that there is an instance or instance
 * methods is to support MBean access to the defaults.  A few defaults
 * are only available programmatically.  Those are accessed statically.
 * <p>
 * It is possible to configure most of the default values
 * via JNDI such as is typically available in a web application
 * by adding values to your application's environment under
 * java:/comp/env/org/kopitubruk/util/json.  That way you can do things
 * like having all of the validation turned on in development and testing
 * servers and turn it off in production servers for faster performance,
 * without changing any code.
 * <p>
 * Example for Tomcat, assuming your app is named "MyApp", and your host
 * is named "host", put this into your
 * <code>$CATALINA_BASE/conf/Catalina/<i>host</i>/MyApp.xml</code> file in
 * order to set the appName to "myApp", disable property name validation
 * and enable using full JSON identifier code points by default:
 * <pre>{@code <Context path="/MyApp">
 *   <Environment name="org/kopitubruk/util/json/appName" type="java.lang.String" value="MyApp" override="false" />
 *   <Environment name="org/kopitubruk/util/json/validatePropertyNames" type="java.lang.Boolean" value="false" override="false" />
 *   <Environment name="org/kopitubruk/util/json/fullJSONIdentifierCodePoints" type="java.lang.Boolean" value="true" override="false" />
 * </Context>}</pre>
 * <p>
 * These are the names and their normal defaults if you don't change them.
 * See their setters for these for descriptions of what they do.
 * <h3>Validation related options.</h3>
 * <ul>
 *   <li>validatePropertyNames = true</li>
 *   <li>detectDataStructureLoops = true</li>
 *   <li>escapeBadIdentifierCodePoints = false</li>
 *   <li>fullJSONIdentifierCodePoints = false</li>
 * </ul>
 * <h3>Safe alternate encoding options.</h3>
 * <ul>
 *   <li>encodeNumericStringsAsNumbers = false</li>
 *   <li>escapeNonAscii = false</li>
 *   <li>unEscapeWherePossible = false</li>
 *   <li>escapeSurrogates = false</li>
 *   <li>passThroughEscapes = false</li>
 *   <li>encodeDatesAsStrings = false</li>
 *   <li>reflectUnknownObjects = false</li>
 *   <li>preciseIntegers = false</li>
 *   <li>smallNumbers = false</li>
 *   <li>usePrimitiveArrays = false</li>
 *   <li>cacheReflectionData = false</li>
 * </ul>
 * <h3>
 *   Allow generation of certain types of non-standard JSON.
 * </h3>
 * <p>
 *   Could cause problems for some things that take JSON.  Defaults are for
 *   standard JSON.  Be careful about changing these.
 * </p>
 * <ul>
 *   <li>quoteIdentifier = true</li>
 *   <li>useECMA6 = false</li>
 *   <li>allowReservedWordsInIdentifiers = false</li>
 *   <li>encodeDatesAsObjects = false</li>
 * </ul>
 * <p>
 * It is possible to set the default locale in JNDI using the name "locale" and
 * a String value that is a valid locale string that will be used to create a
 * {@link Locale}.  If you don't do this, then the
 * default locale will be whatever is provided by the JVM.
 * <p>
 * You can set the default date generation format in JNDI using the name
 * "dateGenFormat" and a String value that will be passed to
 * {@link SimpleDateFormat#SimpleDateFormat(String, Locale)} using the locale
 * from {@link #getLocale()}.
 * <p>
 * You can set any number of default date parsing formats using names that start
 * with "dateParseFormat" followed by some positive base 10 integer (as in
 * "dateParseFormat7") using String values as with "dateGenFormat" described
 * above.  They will be added in numeric order of the name.
 * <p>
 * Classes to use for automatic reflection can be set up via JNDI. This class
 * will look for String variables named "reflectClass" followed by some positive
 * base 10 integer (like "reflectClass5").  You can have any number of
 * reflectClasses. The names merely need to be unique and follow that pattern.
 * The class names need to load with {@link ClassLoader#loadClass(String)} or
 * they will not be added to the list of reflected classes.  If the class
 * names are followed by a comma and strings separated by commas, those
 * strings will be taken as field names to use for {@link JSONReflectedClass}.
 * Field names which do not look like valid Java identifier names will be
 * silently discarded.
 * These classes will be added to all JSONConfig objects that are created
 * in the same class loader.
 * <p>
 * Number formats and date formats are cloned when they are added because they
 * are not thread safe.  They are cloned again when applied to a new
 * {@link JSONConfig} for the same reason.  Once you add a format, you can't
 * modify it except by replacing it entirely.
 * <p>
 * It is possible to see and modify the default values of all
 * of the boolean flags at runtime if you have a JMX client
 * with MBean support connected to your server.  It will be in
 * org.kopitubruk.util.json.JSONConfigDefaults.  You can disable MBean
 * registration by setting a boolean variable named registerMBean to
 * false in the environment as shown above for the flags.  See also the
 * {@link #clearMBean()} method for information on how to remove the
 * MBean from your server when your app is unloaded or reloaded.
 * <p>
 * There is some limited logging for access of JNDI and the MBean server.
 * Most of it is debug, so you won't see it unless you have debug logging
 * enabled for this package/class.  It might be useful to enable debug
 * logging for this class if you are having trouble with those.
 * <p>
 * You can disable JNDI lookups, MBean registration or logging by defining
 * boolean system properties for org.kopitubruk.util.json.useJNDI,
 * org.kopitubruk.util.json.registerMBean or org.kopitubruk.util.json.logging
 * respectively as false.  System properties may be set on the java command
 * line using the "-D" flag or possibly programmatically if your program has
 * permission to do it and does so before this class is loaded.  If logging
 * is not set via a system property at all, then JDNI can also be used to
 * disable logging by setting the boolean named "org/kopitubruk/util/json/logging".
 * <p>
 * You can also set the appName on the command line if you didn't set it in
 * JNDI as in "-Dorg.kopitubruk.util.json.appName=MyApp".  The appName is used
 * in the MBean ObjectName and is recommended when this library is used with
 * multiple apps in the same web tier container because it allows you to have
 * different MBeans for different apps at the same time.  The appName may also
 * be set via JNDI as a String and that's probably a better way to do it.
 *
 * @see JSONConfig
 * @author Bill Davidson
 */
public class JSONConfigDefaults implements JSONConfigDefaultsMBean, Serializable
{
    // Default flag values.
    private static volatile boolean validatePropertyNames;
    private static volatile boolean detectDataStructureLoops;
    private static volatile boolean escapeBadIdentifierCodePoints;
    private static volatile boolean fullJSONIdentifierCodePoints;

    private static volatile boolean encodeNumericStringsAsNumbers;
    private static volatile boolean escapeNonAscii;
    private static volatile boolean unEscapeWherePossible;
    private static volatile boolean escapeSurrogates;
    private static volatile boolean passThroughEscapes;
    private static volatile boolean encodeDatesAsStrings;
    private static volatile boolean reflectUnknownObjects;
    private static volatile boolean preciseNumbers;
    private static volatile boolean smallNumbers;
    private static volatile boolean usePrimitiveArrays;
    private static volatile boolean cacheReflectionData;

    private static volatile boolean quoteIdentifier;
    private static volatile boolean useECMA6;
    private static volatile boolean allowReservedWordsInIdentifiers;
    private static volatile boolean encodeDatesAsObjects;

    // Other defaults.
    private static volatile Locale locale;
    private static volatile Map<Class<? extends Number>,NumberFormat> numberFormatMap;
    private static volatile DateFormat dateGenFormat;
    private static volatile List<DateFormat> dateParseFormats;
    private static volatile IndentPadding indentPadding = null;
    private static volatile Map<Class<?>,JSONReflectedClass> reflectClasses = null;
    private static volatile int reflectionPrivacy;

    // stored for deregistration on unload.
    private static ObjectName mBeanName = null;

    // the singleton, which has no instance data; only MBean methods.
    private static JSONConfigDefaults jsonConfigDefaults;

    // logging.
    private static boolean logging;

    // patterns for JNDI variable names.
    private static final Pattern DATE_PARSE_FORMAT_PAT = Pattern.compile("^dateParseFormat(\\d+)$");
    private static final Pattern REFLECT_CLASS_PAT = Pattern.compile("^reflectClass\\d+$");

    /*
     * Initialize static data.
     */
    static {
        /*
         * The singleton.
         */
        jsonConfigDefaults = new JSONConfigDefaults();

        String pkgName = jsonConfigDefaults.getClass().getPackage().getName();

        try{
            /*
             * System properties.
             */
            String appName = System.getProperty(pkgName+'.'+"appName", null);
            boolean useJNDI = Boolean.parseBoolean(System.getProperty(pkgName+".useJNDI", "true"));
            boolean registerMBean = Boolean.parseBoolean(System.getProperty(pkgName+'.'+"registerMBean", "true"));

            String loggingProperty = System.getProperty(pkgName+'.'+"logging");
            if ( loggingProperty != null ){
                logging = Boolean.parseBoolean(loggingProperty);
            }else{
                logging = true;
            }

            /*
             * JNDI
             */
            if ( useJNDI ){
                Map<String,String> results = new HashMap<String,String>();
                results.put("appName", appName);
                registerMBean = initJNDI(loggingProperty, registerMBean, appName, results);
                appName = results.get("appName");
            }

            /*
             * MBean
             */
            if ( registerMBean ){
                initMBean(appName);
            }
        }finally{
            Logger.freeLog(jsonConfigDefaults.getClass());
        }
    }

    /**
     * Do JNDI Initializations of defaults.
     *
     * @param loggingProperty System property for logging flag.
     * @param registerMBean boolean system property for registering the mbean.
     * @param appName the appName if any
     * @param results a map to hold additional results
     * @return the value of registerMBean which might have changed during the JNDI lookups.
     */
    private static boolean initJNDI( String loggingProperty, boolean registerMBean, String appName, Map<String,String> results )
    {
        JNDIUtil.setLogging(logging);

        try{
            Context ctx = JNDIUtil.getEnvContext(jsonConfigDefaults.getClass().getPackage().getName().replaceAll("\\.", "/"));

            Map<String,Object> jndiData = JNDIUtil.getJNDIVariables(ctx);

            if ( loggingProperty == null ){
                // logging was not set by a system property. allow JNDI override.
                logging = JNDIUtil.getBoolean(jndiData, "logging", logging);
                JNDIUtil.setLogging(logging);
            }

            registerMBean = JNDIUtil.getBoolean(jndiData, "registerMBean", registerMBean);

            if ( registerMBean && appName == null ){
                appName = JNDIUtil.getString(jndiData, "appName", null);
                results.put("appName", appName);
            }

            // locale.
            String languageTag = JNDIUtil.getString(jndiData, "locale", null);
            if ( languageTag != null ){
                jsonConfigDefaults.setLocaleLanguageTag(languageTag);
            }else{
                languageTag = JNDIUtil.getString(jndiData, "defaultLocale", null);
                if ( languageTag != null ){
                    jsonConfigDefaults.setLocaleLanguageTag(languageTag);
                }
            }

            loadDateFormatsFromJNDI(jndiData);
            loadReflectClassesFromJNDI(jndiData);
            setFlagsFromJNDI(jndiData);

            reflectionPrivacy = JNDIUtil.getInt(jndiData, "reflectionPrivacy", reflectionPrivacy);
            try{
                ReflectUtil.confirmPrivacyLevel(reflectionPrivacy, new JSONConfig());
            }catch ( JSONReflectionException ex ){
                if ( logging ){
                    Log log = Logger.getLog(jsonConfigDefaults.getClass());
                    if ( log.isDebugEnabled() ){
                        log.debug(ex.getLocalizedMessage(), ex);
                    }
                }
                reflectionPrivacy = ReflectUtil.PUBLIC;
            }
        }catch ( Exception e ){
            // Nothing set in JNDI.  Use code defaults.  Not a problem.
            if ( logging ){
                Log log = Logger.getLog(jsonConfigDefaults.getClass());
                if ( log.isDebugEnabled() ){
                    ResourceBundle bundle = JSONUtil.getBundle(getLocale());
                    log.debug(bundle.getString("badJNDIforConfig"), e);
                }
            }
        }

        return registerMBean;
    }

    /**
     * Load date formats from JNDI, if any.
     *
     * @param jndiData A map of JNDI data.
     */
    private static void loadDateFormatsFromJNDI( Map<String,Object> jndiData )
    {
        // date generation format.
        String dgf = JNDIUtil.getString(jndiData, "dateGenFormat", null);
        if ( dgf != null ){
            jsonConfigDefaults.setDateGenFormat(dgf);
        }

        // date parse formats.
        List<String> fmtNums = new ArrayList<String>();
        for ( Entry<String,Object> entry : jndiData.entrySet() ){
            if ( entry.getValue() instanceof String ){
                Matcher matcher = DATE_PARSE_FORMAT_PAT.matcher(entry.getKey());
                if ( matcher.matches() ){
                    fmtNums.add(matcher.group(1));
                }
            }
        }
        if ( fmtNums.size() > 0 ){
            // using the strings so that people can use "001", "002" etc if they wish.
            Collections.sort(fmtNums,
                             new Comparator<String>()
                             {
                                 @Override
                                 public int compare( String o1, String o2 )
                                 {
                                     return new Integer(o1).compareTo(new Integer(o2));
                                 }
                             });
            for ( String num : fmtNums ){
                String dpf = JNDIUtil.getString(jndiData, "dateParseFormat" + num, null);
                if ( dpf != null ){
                    jsonConfigDefaults.addDateParseFormat(dpf);
                }
            }
        }
    }

    /**
     * Load reflection classes from JNDI, if any.
     *
     * @param jndiData A map of JNDI data.
     */
    private static void loadReflectClassesFromJNDI( Map<String,Object> jndiData )
    {
        Log log = null;
        List<JSONReflectedClass> classes = new ArrayList<JSONReflectedClass>();
        for ( Entry<String,Object> entry : jndiData.entrySet() ){
            Object value = entry.getValue();
            if ( value instanceof String && REFLECT_CLASS_PAT.matcher(entry.getKey()).matches() ){
                String[] parts = ((String)value).split(",");
                try{
                    Class<?> clazz = ReflectUtil.getClassByName(parts[0]);
                    List<String> fieldNames = JSONConfigUtil.getFieldNames(parts);
                    classes.add(new JSONReflectedClass(clazz, fieldNames));
                }catch ( ClassNotFoundException e ){
                    if ( logging ){
                        if ( log == null ){
                            log = Logger.getLog(jsonConfigDefaults.getClass());
                        }
                        if ( log.isDebugEnabled() ){
                            log.debug(getClassNotFoundExceptionMsg(e, parts[0], false), e);
                        }
                    }
                }
            }
        }
        addReflectClasses(classes);
    }

    /**
     * Initialize the boolean flags from JNDI. There are so many flags now that
     * I use reflection to look up the setter so that I don't have to change
     * this method every time I add a new flag. It's just at class load time and
     * it's not that many things really so performance is not really a big issue
     * in this case.
     *
     * @param jndiData A map of JNDI data.
     * @throws IllegalAccessException reflection problem.
     * @throws IllegalArgumentException reflection problem.
     * @throws InvocationTargetException reflection problem.
     */
    private static void setFlagsFromJNDI( Map<String,Object> jndiData ) throws IllegalArgumentException, IllegalAccessException, InvocationTargetException
    {
        // get list of booleans from JNDI
        List<Entry<String,Object>> booleans = new ArrayList<Entry<String,Object>>();
        for ( Entry<String,Object> entry : jndiData.entrySet() ){
            if ( entry.getValue() instanceof Boolean ){
                booleans.add(entry);
            }
        }
        if ( booleans.size() < 1 ){
            return;     // nothing to do.
        }

        // going to need to check against fields.
        Class<?> clazz = jsonConfigDefaults.getClass();
        Map<String,Field> fields = ReflectUtil.getFields(clazz, Boolean.TYPE);

        for ( Entry<String,Object> entry : booleans ){
            Field field = fields.get(entry.getKey());
            if ( field != null ){
                // it's a field.  check if it changed from default.
                ReflectUtil.ensureAccessible(field);
                boolean currentValue = field.getBoolean(jsonConfigDefaults);
                boolean jndiValue = (Boolean)entry.getValue();
                if ( jndiValue != currentValue ){
                    // it's changed.  check if there is a setter.
                    Method setter = ReflectUtil.getSetter(clazz, field);
                    if ( setter != null ){
                        // there's a setter.  use it.
                        ReflectUtil.ensureAccessible(setter);
                        setter.invoke(jsonConfigDefaults, jndiValue);
                    }
                    // no setter means I didn't intend for this to be used with JNDI.
                }
            }
        }
    }

    /**
     * Initialize the JMX MBean for this class.
     *
     * @param appName The name of the app.
     */
    private static void initMBean( String appName )
    {
        try{
            // Register an instance with MBean server if one is available.
            MBeanServer mBeanServer = ManagementFactory.getPlatformMBeanServer();

            mBeanName = JMXUtil.getObjectName(jsonConfigDefaults, appName);
            mBeanServer.registerMBean(jsonConfigDefaults, mBeanName);
            if ( logging ){
                Log log = Logger.getLog(jsonConfigDefaults.getClass());
                if ( log.isDebugEnabled() ){
                    ResourceBundle bundle = JSONUtil.getBundle(getLocale());
                    log.debug(String.format(bundle.getString("registeredMbean"), mBeanName));
                }
            }
        }catch ( Exception e ){
            // No MBean server.  Not a problem.
            if ( logging ){
                Log log = Logger.getLog(jsonConfigDefaults.getClass());
                if ( log.isDebugEnabled() ){
                    ResourceBundle bundle = JSONUtil.getBundle(getLocale());
                    log.debug(bundle.getString("couldntRegisterMBean"), e);
                }
            }
        }
    }

    /**
     * Find out if logging is enabled.
     *
     * @return the logging policy.
     */
    static boolean isLogging()
    {
        return logging;
    }

    /**
     * Apply defaults to the given {@link JSONConfig} object.
     *
     * @param cfg The config object to initialize with defaults.
     * @param loc The locale.
     * @since 1.5
     */
    static synchronized void initJSONConfig( JSONConfig cfg, Locale loc )
    {
        cfg.setLocale(loc);

        // formats
        cfg.addNumberFormats(getNumberFormatMap());
        cfg.setDateGenFormat(getDateGenFormat());
        cfg.addDateParseFormats(getDateParseFormats());
        cfg.setReflectionPrivacy(reflectionPrivacy);

        if ( reflectClasses != null ){
            Collection<JSONReflectedClass> refClasses = reflectClasses.values();
            List<JSONReflectedClass> refCopy = new ArrayList<JSONReflectedClass>(refClasses.size());
            for ( JSONReflectedClass refClass : refClasses ){
                refCopy.add(refClass.clone());
            }
            cfg.addReflectClasses(refCopy);
        }

        // validation options.
        cfg.setValidatePropertyNames(validatePropertyNames);
        cfg.setDetectDataStructureLoops(detectDataStructureLoops);
        cfg.setEscapeBadIdentifierCodePoints(escapeBadIdentifierCodePoints);
        cfg.setFullJSONIdentifierCodePoints(fullJSONIdentifierCodePoints);

        // various alternate encoding options.
        cfg.setEncodeNumericStringsAsNumbers(encodeNumericStringsAsNumbers);
        cfg.setEscapeNonAscii(escapeNonAscii);
        cfg.setUnEscapeWherePossible(unEscapeWherePossible);
        cfg.setEscapeSurrogates(escapeSurrogates);
        cfg.setPassThroughEscapes(passThroughEscapes);
        cfg.setEncodeDatesAsStrings(encodeDatesAsStrings);
        cfg.setReflectUnknownObjects(reflectUnknownObjects);
        cfg.setPreciseNumbers(preciseNumbers);
        cfg.setSmallNumbers(smallNumbers);
        cfg.setUsePrimitiveArrays(usePrimitiveArrays);
        cfg.setCacheReflectionData(cacheReflectionData);

        // non-standard JSON options.
        cfg.setQuoteIdentifier(quoteIdentifier);
        cfg.setUseECMA6(useECMA6);
        cfg.setAllowReservedWordsInIdentifiers(allowReservedWordsInIdentifiers);
        cfg.setEncodeDatesAsObjects(encodeDatesAsObjects);

        // indent padding, if any.
        if ( indentPadding == null ){
            cfg.setIndentPadding(indentPadding);
        }else{
            cfg.setIndentPadding(indentPadding.clone());
        }
    }

    /**
     * Get the number format map.
     *
     * @return the number format map.
     */
    static Map<Class<? extends Number>,NumberFormat> getNumberFormatMap()
    {
        return numberFormatMap;
    }

    /**
     * Get the date string generation format.
     *
     * @return the dateFormat
     * @since 1.4
     */
    static DateFormat getDateGenFormat()
    {
        return dateGenFormat;
    }

    /**
     * Get the list of date parsing formats used by the parser when
     * encodeDatesAsStrings or encodeDatesAsObjects is true.
     *
     * @return the list of date parsing formats.
     * @since 1.4
     */
    static List<DateFormat> getDateParseFormats()
    {
        return dateParseFormats;
    }

    /**
     * Return the JSONConfigDefaults singleton instance.
     *
     * @return the JSONConfigDefaults singleton instance.
     */
    public static JSONConfigDefaults getInstance()
    {
        return jsonConfigDefaults;
    }

    /**
     * <p>
     * When this package is used by a webapp, and you have an MBean server in your
     * environment, then you should create a ServletContextListener and call this
     * in its ServletContextListener.contextDestroyed(ServletContextEvent)
     * method to remove the MBean when the webapp is unloaded or reloaded.
     * </p>
     * <pre><code>
     * public class AppCleanUp implements ServletContextListener
     * {
     *     public void contextDestroyed( ServletContextEvent sce )
     *     {
     *         JSONConfigDefaults.clearMBean();
     *     }
     * }
     * </code></pre>
     * <p>
     * You should add it to your web.xml for your webapp like this (assuming
     * you named it org.myDomain.web.app.AppCleanUp).
     * </p>
     * <pre>{@code <listener>
     *   <listener-class>org.myDomain.web.app.AppCleanUp</listener-class>
     * </listener>}</pre>
     * <p>
     * Note that the logging from this method may not work if the logging is
     * removed/disabled before this method is called.
     */
    public static synchronized void clearMBean()
    {
        if ( mBeanName != null ){
            try{
                MBeanServer mBeanServer = ManagementFactory.getPlatformMBeanServer();
                mBeanServer.unregisterMBean(mBeanName);
                if ( logging ){
                    Log log = Logger.getLog(jsonConfigDefaults.getClass());
                    if ( log.isDebugEnabled() ){
                        ResourceBundle bundle = JSONUtil.getBundle(getLocale());
                        log.debug(String.format(bundle.getString("unregistered"), mBeanName));
                    }
                }
            }catch ( Exception e ){
                if ( logging ){
                    Log log = Logger.getLog(jsonConfigDefaults.getClass());
                    if ( log.isErrorEnabled() ){
                        ResourceBundle bundle = JSONUtil.getBundle(getLocale());
                        log.error(String.format(bundle.getString("couldntUnregister"), mBeanName), e);
                    }
                }
            }finally{
                // don't try again.
                mBeanName = null;
            }
        }
    }

    /**
     * Get the default indent padding object.
     *
     * @return the padding object.
     * @since 1.7
     */
    public static synchronized IndentPadding getIndentPadding()
    {
        return indentPadding;
    }

    /**
     * Set the padding object.
     *
     * @param indentPadding the default indent padding object.
     * @since 1.7
     */
    public static synchronized void setIndentPadding( IndentPadding indentPadding )
    {
        JSONConfigDefaults.indentPadding = indentPadding;
    }

    /**
     * This class should only be instantiated by the static block.  All others
     * should use {@link #getInstance()} to get that instance.
     */
    private JSONConfigDefaults()
    {
        setCodeDefaults();
    }

    /**
     * Reset all defaults to their original unmodified values.  This
     * overrides JNDI and previous MBean changes.
     * <p>
     * Accessible via MBean server.
     */
    @Override
    public void setCodeDefaults()
    {
        synchronized ( this.getClass() ){
            validatePropertyNames = true;
            detectDataStructureLoops = true;
            escapeBadIdentifierCodePoints = false;
            fullJSONIdentifierCodePoints = false;

            encodeNumericStringsAsNumbers = false;
            escapeNonAscii = false;
            unEscapeWherePossible = false;
            escapeSurrogates = false;
            passThroughEscapes = false;
            encodeDatesAsStrings = false;
            reflectUnknownObjects = false;
            preciseNumbers = false;
            smallNumbers = false;
            usePrimitiveArrays = false;
            cacheReflectionData = false;

            quoteIdentifier = true;
            useECMA6 = false;
            allowReservedWordsInIdentifiers = false;
            encodeDatesAsObjects = false;

            locale = null;
            numberFormatMap = null;
            dateGenFormat = null;
            dateParseFormats = null;
            indentPadding = null;
            reflectClasses = null;
            reflectionPrivacy = ReflectUtil.PUBLIC;
        }
    }

    /**
     * Get the result of {@link Locale#toLanguageTag()} from the current default
     * locale.
     * <p>
     * Accessible via MBean server.
     *
<<<<<<< HEAD
     * @param languageTag A language tag used to create a {@link Locale}
=======
     * @return The string form of the default locale.
>>>>>>> b01ec3a6
     */
    @Override
    public String getLocaleLanguageTag()
    {
        return getLocale().toLanguageTag();
    }

    /**
     * Set the default locale for new {@link JSONConfig} objects to use by
     * specifying a IETF BCP 47 language tag suitable for use by
     * {@link Locale#forLanguageTag(String)}.
     * <p>
     * Accessible via MBean server.
     *
     * @param languageTag A IETF BCP 47 language tag suitable for use by {@link Locale#forLanguageTag(String)}.
     */
    @Override
    public void setLocaleLanguageTag( String languageTag )
    {
        if ( languageTag != null ){
<<<<<<< HEAD
            String[] loc = languageTag.split("[-_]");
            switch ( loc.length ){
                case 1: setLocale(new Locale(loc[0])); break;
                case 2: setLocale(new Locale(loc[0], loc[1])); break;
                default: setLocale(new Locale(loc[0], loc[1], loc[2])); break;
            }
=======
            setLocale(Locale.forLanguageTag(languageTag.replaceAll("_", "-")));
>>>>>>> b01ec3a6
        }else{
            setLocale((Locale)null);
        }
    }

    /**
     * Set the default locale for new {@link JSONConfig} objects to use.
     *
     * @param languageTag A language tag suitable for use by {@link Locale#forLanguageTag(String)}.
     * @deprecated Use {@link #setLocaleLanguageTag(String)} instead.
     */
    @Deprecated
    public void setLocale( String languageTag )
    {
        setLocale(languageTag);
    }

    /**
     * Get the default locale for new {@link JSONConfig} objects.  If a
     * default locale has not been set, then the locale returned
     * by {@link Locale#getDefault()} will be returned.
     *
     * @return the default locale.
     */
    public static synchronized Locale getLocale()
    {
        return locale != null ? locale : Locale.getDefault();
    }

    /**
     * Set a default locale for new {@link JSONConfig} objects to use.
     *
     * @param loc the default locale.
     */
    public static synchronized void setLocale( Locale loc )
    {
        locale = loc;
    }

    /**
     * Get the number format for the given class.
     *
     * @param numericClass A class.
     * @return A number format or null if one has not been set.
     */
    public static synchronized NumberFormat getNumberFormat( Class<? extends Number> numericClass )
    {
        return numberFormatMap != null ? numberFormatMap.get(numericClass) : null;
    }

    /**
     * Get the number format for the class of the given numeric type.
     *
     * @param num An object that implements {@link Number}.
     * @return A number format or null if one has not been set.
     */
    public static NumberFormat getNumberFormat( Number num )
    {
        return num != null ? getNumberFormat(num.getClass()) : null;
    }

    /**
     * Add a default number format for a particular type that extends Number.
     * This will be applied to all new {@link JSONConfig} objects that are created after
     * this in the same class loader.  The format is cloned for thread safety.
     *
     * @param numericClass The class.
     * @param fmt The number format.
     */
    public static void addNumberFormat( Class<? extends Number> numericClass, NumberFormat fmt )
    {
        if ( numericClass != null ){
            if ( fmt == null ){
                removeNumberFormat(numericClass);
            }else{
                Map<Class<? extends Number>,NumberFormat> numFmtMap = new HashMap<Class<? extends Number>,NumberFormat>(2);
                numFmtMap.put(numericClass, fmt);
                // handles null checking and cloning.
                addNumberFormats(numFmtMap);
            }
        }
    }

    /**
     * Add a default number format for a particular type that extends Number.
     * This will be applied to all new {@link JSONConfig} objects that are created after
     * this in the same class loader.  The format is cloned for thread safety.
     *
     * @param numericType The object.
     * @param fmt The number format.
     */
    public static void addNumberFormat( Number numericType, NumberFormat fmt )
    {
        if ( numericType != null ){
            addNumberFormat(numericType.getClass(), fmt);
        }
    }

    /**
     * Add a map of number formats to the current map of number formats.
     * The formats are cloned for thread safety.
     *
     * @param numFmtMap The input map.
     * @since 1.4
     */
    public static synchronized void addNumberFormats( Map<Class<? extends Number>,NumberFormat> numFmtMap )
    {
        numberFormatMap = JSONConfigUtil.mergeFormatMaps(numberFormatMap, numFmtMap);
    }

    /**
     * Remove the requested class from the default number formats.
     *
     * @param numericClass The class.
     */
    public static synchronized void removeNumberFormat( Class<? extends Number> numericClass )
    {
        if ( numberFormatMap != null && numericClass != null ){
            int size = numberFormatMap.size();
            numberFormatMap.remove(numericClass);
            if ( numberFormatMap.size() < 1 ){
                numberFormatMap = null;
            }else if ( numberFormatMap.size() < size ){
                numberFormatMap = new HashMap<Class<? extends Number>,NumberFormat>(numberFormatMap);
            }
        }
    }

    /**
     * Remove the requested class from the default number formats.
     *
     * @param num An object that implements {@link Number}.
     */
    public static void removeNumberFormat( Number num )
    {
        if ( num != null ){
            removeNumberFormat(num.getClass());
        }
    }

    /**
     * Clear any default number formats.
     * <p>
     * Accessible via MBean server.
     *
     * @since 1.4
     */
    @Override
    public void clearNumberFormats()
    {
        synchronized ( this.getClass() ){
            numberFormatMap = null;
        }
    }

    /**
     * Set the date format used for date string generation when
     * encodeDatesAsStrings or encodeDatesAsObjects is true.
     * <p>
     * Accessible via MBean server.
     *
     * @param fmtStr passed to the constructor for
     * {@link SimpleDateFormat#SimpleDateFormat(String,Locale)} using
     * the result of {@link #getLocale()}.
     * @return the format that is created.
     * @since 1.4
     */
    @Override
    public DateFormat setDateGenFormat( String fmtStr )
    {
        DateFormat fmt = null;
        if ( fmtStr != null ){
            fmt = new SimpleDateFormat(fmtStr, getLocale());
            setDateGenFormat(fmt);
        }else{
            setDateGenFormat((DateFormat)null);
        }
        return fmt;
    }

    /**
     * Set the date string generation format used when encodeDatesAsStrings
     * or encodeDatesAsObjects is true.
     *
     * @param fmt the dateFormat to set
     * @since 1.4
     */
    public static synchronized void setDateGenFormat( DateFormat fmt )
    {
        dateGenFormat = fmt;
    }

    /**
     * Clear date generation format. This means that if any special date
     * generation handling is enabled, then it will use the default ISO 8601
     * format.
     * <p>
     * Accessible via MBean server.
     *
     * @since 1.4
     */
    @Override
    public void clearDateGenFormat()
    {
        synchronized ( this.getClass() ){
            dateGenFormat = null;
        }
    }

    /**
     * Add a date parsing format to the list of date parsing formats
     * used by the parser when encodeDatesAsStrings or
     * encodeDatesAsObjects is true.
     * <p>
     * Accessible via MBean server.
     *
     * @param fmtStr Passed to
     * {@link SimpleDateFormat#SimpleDateFormat(String,Locale)} using
     * the result of {@link #getLocale()}.
     * @return The format that gets created.
     * @since 1.4
     */
    @Override
    public DateFormat addDateParseFormat( String fmtStr )
    {
        DateFormat fmt = new SimpleDateFormat(fmtStr, getLocale());
        addDateParseFormat(fmt);
        return fmt;
    }

    /**
     * Add a date parsing format to the list of parsing formats used
     * by the parser when encodeDatesAsStrings or encodeDatesAsObjects
     * is true.  When parsing date strings, they will be used in the
     * same order that they were added.
     *
     * @param fmt A date parsing format.
     * @since 1.4
     */
    public static void addDateParseFormat( DateFormat fmt )
    {
        if ( fmt != null ){
            addDateParseFormats(Arrays.asList(fmt));
        }
    }

    /**
     * Add a collection of date parsing format to the list of date
     * parsing formats used by the parser when encodeDatesAsStrings
     * or encodeDatesAsObjects is true.
     *
     * @param fmts A collection of date parsing formats.
     * @since 1.4
     */
    public static synchronized void addDateParseFormats( Collection<? extends DateFormat> fmts )
    {
        dateParseFormats = JSONConfigUtil.addDateParseFormats(dateParseFormats, fmts);
    }

    /**
     * Clear any date parse formats from the list of formats used by the parser
     * when encodeDatesAsStrings or encodeDatesAsObjects is true.
     * <p>
     * Accessible via MBean server.
     */
    @Override
    public void clearDateParseFormats()
    {
        synchronized ( this.getClass() ){
            dateParseFormats = null;
        }
    }

    /**
     * Get the reflection privacy level.
     * <p>
     * Accessible via MBean server.
     *
     * @return the reflection privacy level.
     * @since 1.9
     */
    @Override
    public int getReflectionPrivacy()
    {
        return reflectionPrivacy;
    }

    /**
     * Set the privacy level for reflection. Default is
     * {@link ReflectUtil#PUBLIC}.
     * <p>
     * Accessible via MBean server.
     *
     * @param dflt the level to set
     * @throws MBeanException If the privacy level is not allowed.
     * @see ReflectUtil#PRIVATE
     * @see ReflectUtil#PACKAGE
     * @see ReflectUtil#PROTECTED
     * @see ReflectUtil#PUBLIC
     * @since 1.9
     */
    @Override
    public void setReflectionPrivacy( int dflt ) throws MBeanException
    {
        try{
            synchronized ( this.getClass() ){
                reflectionPrivacy = ReflectUtil.confirmPrivacyLevel(dflt, new JSONConfig());
            }
        }catch ( JSONReflectionException e ){
            if ( logging ){
                Log log = Logger.getLog(jsonConfigDefaults.getClass());
                if ( log.isErrorEnabled() ){
                    log.error(e.getLocalizedMessage(), e);
                }
                Logger.freeLog(jsonConfigDefaults.getClass());
            }
            throw new MBeanException(e);   // MBeans should only throw MBeanExceptions.
        }
    }

    /**
     * Return true if objects with the same class given object are in the set of
     * classes being automatically reflected.
     *
     * @param obj An object to check
     * @return true if objects of the same type are reflected.
     * @since 1.9
     */
    public static boolean isReflectClass( Object obj )
    {
        return getReflectedClass(obj) != null;
    }

    /**
     * Get the {@link JSONReflectedClass} for the given object if it is stored.
     * The main reason that you might want to use this is to modify the fields
     * that are reflected in the class.
     *
     * @param obj The class to look up.
     * @return the reflected class object or null if not found.
     */
    public static synchronized JSONReflectedClass getReflectedClass( Object obj )
    {
        return reflectClasses == null || obj == null ? null : reflectClasses.get(ReflectUtil.getClass(obj));
    }

    /**
     * Add the given class to the set of classes to be reflected.
     * <p>
     * Accessible via MBean server. This method primarily exists for JMX MBean
     * use. If you wish to use reflection with fields, you can append the field
     * names to the class name, separated by commas before each field name.
     * Field names which do not look like valid Java identifier names will be
     * silently discarded.
     *
     * @param className The name of the class suitable for {@link ClassLoader#loadClass(String)}
     * followed optionally by a comma separated list of field names.
     * @throws MBeanException If there's a problem loading the class.
     * @since 1.9
     */
    @Override
    public void addReflectClassByName( String className ) throws MBeanException
    {
        String[] parts = className.split(",");
        try{
            Class<?> clazz = ReflectUtil.getClassByName(parts[0]);
            List<String> fieldNames = JSONConfigUtil.getFieldNames(parts);
            addReflectClass(new JSONReflectedClass(clazz, fieldNames));
        }catch ( ClassNotFoundException e ){
            throw new MBeanException(e, getClassNotFoundExceptionMsg(e, parts[0], logging));
        }
    }

    /**
     * Add the class of the given object to the set of classes that
     * automatically get reflected. Note that default reflected classes can also
     * be added via JNDI.
     *
     * @param obj The object whose class to add to the reflect list.
     * @since 1.9
     */
    public static synchronized void addReflectClass( Object obj )
    {
        reflectClasses = JSONConfigUtil.addReflectClass(reflectClasses, obj);
    }

    /**
     * Add the classes of all of the given objects to the list of classes that
     * automatically get reflected. Note that default reflected classes can also
     * be added via JNDI.
     *
     * @param classes The objects to reflect.
     * @since 1.9
     */
    public static synchronized void addReflectClasses( Collection<?> classes )
    {
        reflectClasses = JSONConfigUtil.addReflectClasses(reflectClasses, classes);
    }

    /**
     * Remove the given class from the set of classes to be reflected.
     *
     * @param className The name of the class suitable for
     * (@link {@link ClassLoader#loadClass(String)}}.
     * @throws MBeanException If there's a problem loading the class.
     * @since 1.9
     */
    @Override
    public void removeReflectClassByName( String className ) throws MBeanException
    {
        String[] parts = className.split(",");
        try{
            removeReflectClass(ReflectUtil.getClassByName(parts[0]));
        }catch ( ClassNotFoundException e ){
            throw new MBeanException(e, getClassNotFoundExceptionMsg(e, parts[0], logging));
        }
    }

    /**
     * Get the exception message for a {@link ClassNotFoundException} and log the
     * exception if appropriate.
     *
     * @param e the exception.
     * @param className the class name that it failed to load.
     * @param isLogging if true then also log the message and exception.
     * @return The message.
     */
    private static String getClassNotFoundExceptionMsg( ClassNotFoundException e, String className, boolean isLogging )
    {
        ResourceBundle bundle = JSONUtil.getBundle(JSONConfigDefaults.getLocale());
        String msg = String.format(bundle.getString("couldntLoadClass"), className);
        if ( isLogging ){
            Log log = Logger.getLog(jsonConfigDefaults.getClass());
            if ( log.isErrorEnabled() ){
                log.error(msg, e);
            }
            Logger.freeLog(jsonConfigDefaults.getClass());
        }
        return msg;
    }

    /**
     * Remove the given class from the list of automatically reflected
     * classes.
     *
     * @param obj An object of the type to be removed from the reflect list.
     * @since 1.9
     */
    public static synchronized void removeReflectClass( Object obj )
    {
        reflectClasses = JSONConfigUtil.removeReflectClass(reflectClasses, obj);
    }

    /**
     * Remove the classes of the given objects from the set of classes
     * that automatically get reflected.
     *
     * @param classes The classes to remove.
     * @since 1.9
     */
    public static synchronized void removeReflectClasses( Collection<?> classes )
    {
        reflectClasses = JSONConfigUtil.removeReflectClasses(reflectClasses, classes);
    }

    /**
     * Clear all reflection classes, disabling all default automatic selective
     * reflection.
     *
     * @since 1.9
     */
    @Override
    public void clearReflectClasses()
    {
        synchronized ( this.getClass() ){
            reflectClasses = null;
        }
    }

    /**
     * Clear the reflection cache, if any.
     *
     * @since 1.9
     */
    @Override
    public void clearReflectionCache()
    {
        ReflectUtil.clearReflectionCache();
    }

    /**
     * Get a string with newline separated list of classes that get reflected.
     *
     * @return A string with newline separated list of classes that get reflected.
     * @since 1.9
     */
    @Override
    public String listReflectedClasses()
    {
        List<JSONReflectedClass> refClasses = null;
        synchronized ( this.getClass() ){
            if ( reflectClasses != null ){
                refClasses = new ArrayList<JSONReflectedClass>(reflectClasses.values());
            }
        }
        StringBuilder result = new StringBuilder();
        if ( refClasses != null ){
            List<String> classes = new ArrayList<String>(refClasses.size());
            for ( JSONReflectedClass refClass : refClasses ){
                Class<?> clazz = refClass.getObjClass();
                StringBuilder buf = new StringBuilder(clazz.getCanonicalName());
                String[] fieldNames = refClass.getFieldNamesRaw();
                if ( fieldNames != null ){
                    for ( String fieldName : fieldNames ){
                        buf.append(',').append(fieldName);
                    }
                }
                classes.add(buf.toString());
            }
            Collections.sort(classes);
            for ( String className : classes ){
                result.append(className).append('\n');
            }
        }
        return result.toString();
    }

    /**
     * Get the default validate property names policy.
     * <p>
     * Accessible via MBean server.
     *
     * @return The default validate property names policy.
     */
    @Override
    public boolean isValidatePropertyNames()
    {
        return validatePropertyNames;
    }

    /**
     * Set the default flag for validation of property names.
     * This will affect all new {@link JSONConfig} objects created after this call
     * within the same class loader.
     * <p>
     * Accessible via MBean server.
     *
     * @param dflt If true, then property names will be validated by default.
     */
    @Override
    public void setValidatePropertyNames( boolean dflt )
    {
        synchronized ( this.getClass() ){
            validatePropertyNames = dflt;
        }
    }

    /**
     * Get the default detect data structure loops policy.
     * Accessible via MBean server.
     *
     * @return The default detect data structure loops policy.
     */
    @Override
    public boolean isDetectDataStructureLoops()
    {
        return detectDataStructureLoops;
    }

    /**
     * Set the default flag for detecting data structure loops.  If true,
     * then if a loop in a data structure is found then a
     * {@link DataStructureLoopException} will be thrown.
     * This will affect all new {@link JSONConfig} objects created after this call
     * within the same class loader.
     * <p>
     * Accessible via MBean server.
     *
     * @param dflt If true, then the code will detect loops in data structures.
     */
    @Override
    public void setDetectDataStructureLoops( boolean dflt )
    {
        synchronized ( this.getClass() ){
            detectDataStructureLoops = dflt;
        }
    }

    /**
     * Get the default escape bad identifier code points policy.
     * <p>
     * Accessible via MBean server.
     *
     * @return The default escape bad identifier code points policy.
     */
    @Override
    public boolean isEscapeBadIdentifierCodePoints()
    {
        return escapeBadIdentifierCodePoints;
    }

    /**
     * If true, then any bad code points in identifiers will be escaped.
     * Default is false.
     * <p>
     * Accessible via MBean server.
     *
     * @param dflt if true, then any bad code points in identifiers will be escaped.
     */
    @Override
    public void setEscapeBadIdentifierCodePoints( boolean dflt )
    {
        synchronized ( this.getClass() ){
            escapeBadIdentifierCodePoints = dflt;
        }
    }

    /**
     * Get the full JSON identifier code points policy.
     * <p>
     * Accessible via MBean server.
     *
     * @return the fullJSONIdentifierCodePoints
     */
    @Override
    public boolean isFullJSONIdentifierCodePoints()
    {
        return fullJSONIdentifierCodePoints;
    }

    /**
     * If true, then the full set of identifier code points permitted by the
     * JSON standard will be allowed instead of the more restrictive set
     * permitted by the ECMAScript standard. Use of characters not permitted by
     * the ECMAScript standard will cause an error if parsed by Javascript
     * eval().
     * <p>
     * Accessible via MBean server.
     *
     * @param dflt If true, then allow all code points permitted by the JSON standard in identifiers.
     */
    @Override
    public void setFullJSONIdentifierCodePoints( boolean dflt )
    {
        synchronized ( this.getClass() ){
            fullJSONIdentifierCodePoints = dflt;
            if ( fullJSONIdentifierCodePoints ){
                quoteIdentifier = true;
            }
        }
    }

    /**
     * Get the default encode numeric strings as numbers policy.
     * <p>
     * Accessible via MBean server.
     *
     * @return The default encode numeric strings as numbers policy.
     */
    @Override
    public boolean isEncodeNumericStringsAsNumbers()
    {
        return encodeNumericStringsAsNumbers;
    }

    /**
     * Set the default flag for encoding of numeric strings as numbers.
     * <p>
     * Accessible via MBean server.
     *
     * @param dflt If true, then strings that look like valid JSON numbers
     * will be encoded as numbers.
     */
    @Override
    public void setEncodeNumericStringsAsNumbers( boolean dflt )
    {
        synchronized ( this.getClass() ){
            encodeNumericStringsAsNumbers = dflt;
        }
    }

    /**
     * Get the default escape non-ASCII policy.
     * <p>
     * Accessible via MBean server.
     *
     * @return The default quote non-ASCII policy.
     */
    @Override
    public boolean isEscapeNonAscii()
    {
        return escapeNonAscii;
    }

    /**
     * Set the default flag for forcing escaping of non-ASCII characters in
     * strings and identifiers. If true, then escapeSurrogates will be forced to
     * false. This will affect all new {@link JSONConfig} objects created after this
     * call within the same class loader.
     * <p>
     * Accessible via MBean server.
     *
     * @param dflt If true, then all non-ASCII will be Unicode escaped.
     */
    @Override
    public void setEscapeNonAscii( boolean dflt )
    {
        synchronized ( this.getClass() ){
            escapeNonAscii = dflt;
            if ( escapeNonAscii ){
                escapeSurrogates = false;
            }
        }
    }

    /**
     * Get the default unEscape policy.
     * <p>
     * Accessible via MBean server.
     *
     * @return the unEscape policy.
     */
    @Override
    public boolean isUnEscapeWherePossible()
    {
        return unEscapeWherePossible;
    }

    /**
     * Set default flag for undoing inline escapes in strings.
     * <p>
     * Accessible via MBean server.
     *
     * @param dflt If true then where possible, undo inline escapes in strings.
     */
    @Override
    public void setUnEscapeWherePossible( boolean dflt )
    {
        synchronized ( this.getClass() ){
            unEscapeWherePossible = dflt;
        }
    }

    /**
     * Get the default escape surrogates policy.
     * <p>
     * Accessible via MBean server.
     *
     * @return the escape surrogates policy.
     */
    @Override
    public boolean isEscapeSurrogates()
    {
        return escapeSurrogates;
    }

    /**
     * Set the default escapeSurrogates policy.
     * <p>
     * Accessible via MBean server.
     *
     * @param dflt If true, then surrogates will be escaped in strings and identifiers
     * and escapeNonAscii will be forced to false.
     */
    @Override
    public void setEscapeSurrogates( boolean dflt )
    {
        synchronized ( this.getClass() ){
            escapeSurrogates = dflt;
            if ( escapeSurrogates ){
                escapeNonAscii = false;
            }
        }
    }

    /**
     * Get the pass through escapes policy.
     * <p>
     * Accessible via MBean server.
     *
     * @return The pass through escapes policy.
     */
    @Override
    public boolean isPassThroughEscapes()
    {
        return passThroughEscapes;
    }

    /**
     * If true, then escapes in strings will be passed through unchanged.
     * If false, then the backslash that starts the escape will be escaped.
     * <p>
     * Accessible via MBean server.
     *
     * @param dflt If true, then pass escapes through.
     */
    @Override
    public void setPassThroughEscapes( boolean dflt )
    {
        synchronized ( this.getClass() ){
            passThroughEscapes = dflt;
        }
    }

    /**
     * Get the encode dates as strings policy.
     * <p>
     * Accessible via MBean server.
     *
     * @return the encodeDatesAsStrings policy.
     */
    @Override
    public boolean isEncodeDatesAsStrings()
    {
        return encodeDatesAsStrings;
    }

    /**
     * Set the encodeDatesAsStrings policy.  If you set this to true, then
     * encodeDatesAsObjects will be set to false.
     * <p>
     * Accessible via MBean server.
     *
     * @param dflt If true, then {@link Date} objects will be encoded as ISO 8601 date
     * strings or a custom date format if you have called
     * {@link #setDateGenFormat(DateFormat)}.
     */
    @Override
    public synchronized void setEncodeDatesAsStrings( boolean dflt )
    {
        synchronized ( this.getClass() ){
            encodeDatesAsStrings = dflt;
            if ( encodeDatesAsStrings ){
                encodeDatesAsObjects = false;
            }
        }
    }

    /**
     * Get the reflection of unknown objects policy.
     * <p>
     * Accessible via MBean server.
     *
     * @return the reflectUnknownObjects policy.
     * @since 1.9
     */
    @Override
    public boolean isReflectUnknownObjects()
    {
        return reflectUnknownObjects;
    }

    /**
     * Set the reflection encoding policy.  If true, then any time that an
     * unknown object is encountered, this package will attempt to use
     * reflection to encode it.  Default is false.  When false, then unknown
     * objects will have their toString() method called.
     * <p>
     * Accessible via MBean server.
     *
     * @param dflt If true, then attempt to use reflection
     * to encode objects which are otherwise unknown.
     * @since 1.9
     */
    @Override
    public void setReflectUnknownObjects( boolean dflt )
    {
        synchronized ( this.getClass() ){
            reflectUnknownObjects = dflt;
        }
    }

    /**
     * Get the preciseIntegers policy.
     *
     * @return The preciseIntegers policy.
     * @since 1.9
     */
    @Override
    public boolean isPreciseNumbers()
    {
        return preciseNumbers;
    }

    /**
     * If true then numbers which are not exactly representable by a 64 bit
     * double precision floating point number will be quoted in the output. If
     * false, then they will be unquoted, and precision in such will likely be
     * lost in the interpreter.
     *
     * @param dflt If true then quote numbers that lose precision in 64-bit floating point.
     * @since 1.9
     */
    @Override
    public void setPreciseNumbers( boolean dflt )
    {
        synchronized ( this.getClass() ){
            preciseNumbers = dflt;
        }
    }

    /**
     * Get the smallNumbers policy.
     *
     * @return The smallNumbers policy.
     * @since 1.9
     */
    @Override
    public boolean isSmallNumbers()
    {
        return smallNumbers;
    }

    /**
     * If true then {@link JSONParser} will attempt to minimize the
     * storage used for all numbers.  Decimal numbers will be reduced
     * to floats instead of doubles if it can done without losing
     * precision.  Integer numbers will be reduced from long to int
     * or short or byte if they fit.
     *
     * @param dflt If true then numbers will be made to use as little memory as possible.
     * @since 1.9
     */
    @Override
    public void setSmallNumbers( boolean dflt )
    {
        synchronized ( this.getClass() ){
            smallNumbers = dflt;
        }
    }

    /**
     * The primitive arrays policy.
     *
     * @return the usePrimitiveArrays policy.
     * @since 1.9
     */
    @Override
    public boolean isUsePrimitiveArrays()
    {
        return usePrimitiveArrays;
    }

    /**
     * If true, then when {@link JSONParser} encounters a JSON array of non-null
     * wrappers of primitives and those primitives are all compatible with each
     * other, then instead of an {@link ArrayList} of wrappers for those
     * primitives it will create an array of those primitives in order to save
     * memory.
     * <p>
     * This works for booleans and numbers. It will also convert an array of
     * single character strings into an array of chars. Arrays of numbers will
     * attempt to use the least complex type that does not lose information. You
     * could easily end up with an array of bytes if all of your numbers are
     * integers in the range -128 to 127. This option is meant to save as much
     * memory as possible.
     *
     * @param dflt if true, then the parser will create arrays of primitives as applicable.
     * @since 1.9
     */
    @Override
    public void setUsePrimitiveArrays( boolean dflt )
    {
        synchronized ( this.getClass() ){
            usePrimitiveArrays = dflt;
        }
    }

    /**
     * Get the the cacheReflectionData policy.
     *
     * @return the cacheReflectionData policy.
     * @since 1.9
     */
    @Override
    public boolean isCacheReflectionData()
    {
        return cacheReflectionData;
    }

    /**
     * If true, then when an object is reflected its reflection data
     * will be cached to improve performance on subsequent reflections
     * of objects of its class.
     *
     * @param dflt if true, then cache reflection data.
     * @since 1.9
     */
    @Override
    public void setCacheReflectionData( boolean dflt )
    {
        cacheReflectionData = dflt;
        if ( cacheReflectionData == false ){
            ReflectUtil.clearReflectionCache();
        }
    }

    /**
     * Get the default quote identifier policy.
     * <p>
     * Accessible via MBean server.
     *
     * @return The default quote identifier policy.
     */
    @Override
    public boolean isQuoteIdentifier()
    {
        return quoteIdentifier;
    }

    /**
     * Set the default flag for forcing quotes on identifiers.
     * This will affect all new {@link JSONConfig} objects created after this call
     * within the same class loader.
     * <p>
     * Accessible via MBean server.
     *
     * @param dflt If true, then all identifiers will be quoted.
     */
    @Override
    public void setQuoteIdentifier( boolean dflt )
    {
        synchronized ( this.getClass() ){
            quoteIdentifier = fullJSONIdentifierCodePoints || dflt;
        }
    }

    /**
     * Get the default escape ECMAScript 6 code points policy.
     * <p>
     * Accessible via MBean server.
     *
     * @return The default escape ECMAScript 6 code points policy.
     */
    @Override
    public boolean isUseECMA6()
    {
        return useECMA6;
    }

    /**
     * If you set this to true, then when JSONUtil generates Unicode
     * escapes, it will use ECMAScript 6 code point escapes if they are shorter
     * than code unit escapes. This is not standard JSON and not yet widely
     * supported by Javascript interpreters. It also allows identifiers to have
     * letter numbers in addition to other letters.  Default is false.
     * <p>
     * Accessible via MBean server.
     *
     * @param dflt If true, use EMCAScript 6 code point escapes and allow
     * ECMAScript 6 identifier character set.
     */
    @Override
    public void setUseECMA6( boolean dflt )
    {
        synchronized ( this.getClass() ){
            useECMA6 = dflt;
        }
    }

    /**
     * Get the default for allowing reserved words in identifiers.
     * <p>
     * Accessible via MBean server.
     *
     * @return the reserverd words in identifiers policy.
     */
    @Override
    public boolean isAllowReservedWordsInIdentifiers()
    {
        return allowReservedWordsInIdentifiers;
    }

    /**
     * Set default flag for allowing reserved words in identifiers.
     * <p>
     * Accessible via MBean server.
     *
     * @param dflt If true, then reserved words will be allowed in identifiers.
     */
    @Override
    public void setAllowReservedWordsInIdentifiers( boolean dflt )
    {
        synchronized ( this.getClass() ){
            allowReservedWordsInIdentifiers = dflt;
        }
    }

    /**
     * Get the encode dates as objects policy.
     * <p>
     * Accessible via MBean server.
     *
     * @return the encodeDatesAsObjects policy.
     */
    @Override
    public boolean isEncodeDatesAsObjects()
    {
        return encodeDatesAsObjects;
    }

    /**
     * If true, then {@link Date} objects will be encoded as
     * Javascript dates, using new Date(dateString).  If you
     * set this to true, then encodeDatesAsStrings will be
     * set to false.
     * <p>
     * Accessible via MBean server.
     *
     * @param dflt If true, then {@link Date} objects will be encoded as
     * Javascript dates.
     */
    @Override
    public synchronized void setEncodeDatesAsObjects( boolean dflt )
    {
        synchronized ( this.getClass() ){
            encodeDatesAsObjects = dflt;
            if ( encodeDatesAsObjects ){
                encodeDatesAsStrings = false;
            }
        }
    }

    private static final long serialVersionUID = 1L;
}<|MERGE_RESOLUTION|>--- conflicted
+++ resolved
@@ -746,46 +746,37 @@
     }
 
     /**
-     * Get the result of {@link Locale#toLanguageTag()} from the current default
+     * Get the A IETF BCP 47 language tag version of the current default
      * locale.
      * <p>
      * Accessible via MBean server.
      *
-<<<<<<< HEAD
-     * @param languageTag A language tag used to create a {@link Locale}
-=======
-     * @return The string form of the default locale.
->>>>>>> b01ec3a6
+     * @return The IETF BCP 47 language tag of the default locale.
      */
     @Override
     public String getLocaleLanguageTag()
     {
-        return getLocale().toLanguageTag();
+        return getLocale().toString().replaceAll("_", "-");
     }
 
     /**
      * Set the default locale for new {@link JSONConfig} objects to use by
-     * specifying a IETF BCP 47 language tag suitable for use by
-     * {@link Locale#forLanguageTag(String)}.
-     * <p>
-     * Accessible via MBean server.
-     *
-     * @param languageTag A IETF BCP 47 language tag suitable for use by {@link Locale#forLanguageTag(String)}.
+     * specifying a IETF BCP 47 language tag.
+     * <p>
+     * Accessible via MBean server.
+     *
+     * @param languageTag A IETF BCP 47 language tag.
      */
     @Override
     public void setLocaleLanguageTag( String languageTag )
     {
         if ( languageTag != null ){
-<<<<<<< HEAD
             String[] loc = languageTag.split("[-_]");
             switch ( loc.length ){
                 case 1: setLocale(new Locale(loc[0])); break;
                 case 2: setLocale(new Locale(loc[0], loc[1])); break;
                 default: setLocale(new Locale(loc[0], loc[1], loc[2])); break;
             }
-=======
-            setLocale(Locale.forLanguageTag(languageTag.replaceAll("_", "-")));
->>>>>>> b01ec3a6
         }else{
             setLocale((Locale)null);
         }
@@ -794,7 +785,7 @@
     /**
      * Set the default locale for new {@link JSONConfig} objects to use.
      *
-     * @param languageTag A language tag suitable for use by {@link Locale#forLanguageTag(String)}.
+     * @param languageTag A language tag.
      * @deprecated Use {@link #setLocaleLanguageTag(String)} instead.
      */
     @Deprecated
