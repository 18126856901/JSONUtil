/*
 * Copyright 2015-2016 Bill Davidson
 *
 * Licensed under the Apache License, Version 2.0 (the "License");
 * you may not use this file except in compliance with the License.
 * You may obtain a copy of the License at
 *
 *    http://www.apache.org/licenses/LICENSE-2.0
 *
 * Unless required by applicable law or agreed to in writing, software
 * distributed under the License is distributed on an "AS IS" BASIS,
 * WITHOUT WARRANTIES OR CONDITIONS OF ANY KIND, either express or implied.
 * See the License for the specific language governing permissions and
 * limitations under the License.
 */
package org.kopitubruk.util.json;

import static org.kopitubruk.util.json.JNDIUtil.getBoolean;
import static org.kopitubruk.util.json.JNDIUtil.getInt;
import static org.kopitubruk.util.json.JNDIUtil.getString;

import java.io.Serializable;
import java.lang.management.ManagementFactory;
import java.text.DateFormat;
import java.text.NumberFormat;
import java.text.SimpleDateFormat;
import java.util.ArrayList;
import java.util.Arrays;
import java.util.Collection;
import java.util.Collections;
import java.util.Date;
import java.util.HashMap;
import java.util.LinkedHashSet;
import java.util.List;
import java.util.Locale;
import java.util.Map;
import java.util.Map.Entry;
import java.util.ResourceBundle;
import java.util.Set;

import javax.management.MBeanException;
import javax.management.MBeanServer;
import javax.management.ObjectName;
import javax.naming.Context;

import org.apache.commons.logging.Log;
import org.apache.commons.logging.LogFactory;

/**
 * <p>
 * This class provides a singleton object which is used to change static
 * defaults used by {@link JSONConfig} and it is used as an MBean to
 * allow JMX clients with MBean support to view and modify the defaults.
 * <p>
 * Keep in mind that changes made with this class affect all new
 * {@link JSONConfig} objects created in the same class loader,
 * including those created by toJSON() methods which don't take a
 * {@link JSONConfig}, which could have undesirable side effects depending
 * upon your app. Use with care, if at all.  All data in this class
 * is static.  The only reason that there is an instance or instance
 * methods is to support MBean access to the defaults.  A few defaults
 * are only available programmatically.  Those are accessed statically.
 * <p>
 * It is possible to configure most of the default values
 * via JNDI such as is typically available in a web application
 * by adding values to your application's environment under
 * java:/comp/env/org/kopitubruk/util/json.  That way you can do things
 * like having all of the validation turned on in development and testing
 * servers and turn it off in production servers for faster performance,
 * without changing any code.
 * <p>
 * Example for Tomcat, assuming your app is named "MyApp", and your host
 * is named "host", put this into your
 * <code>$CATALINA_BASE/conf/Catalina/<i>host</i>/MyApp.xml</code> file in
 * order to disable property name validation and enable using full JSON
 * identifier code points by default:
 * <pre>{@code <Context path="/MyApp">
 *   <Environment name="org/kopitubruk/util/json/validatePropertyNames" type="java.lang.Boolean" value="false" override="false" />
 *   <Environment name="org/kopitubruk/util/json/fullJSONIdentifierCodePoints" type="java.lang.Boolean" value="true" override="false" />
 * </Context>}</pre>
 * <p>
 * These are the names and their normal defaults if you don't change them.
 * See their setters for these for descriptions of what they do.
 * <h3>Validation related options.</h3>
 * <ul>
 *   <li>validatePropertyNames = true</li>
 *   <li>detectDataStructureLoops = true</li>
 *   <li>escapeBadIdentifierCodePoints = false</li>
 *   <li>fullJSONIdentifierCodePoints = false</li>
 * </ul>
 * <h3>Safe alternate encoding options.</h3>
 * <ul>
 *   <li>encodeNumericStringsAsNumbers = false</li>
 *   <li>escapeNonAscii = false</li>
 *   <li>unEscapeWherePossible = false</li>
 *   <li>escapeSurrogates = false</li>
 *   <li>passThroughEscapes = false</li>
 *   <li>encodeDatesAsStrings = false</li>
 *   <li>reflectUnknownObjects = false</li>
 *   <li>preciseIntegers = false</li>
 *   <li>smallNumbers = false</li>
 *   <li>usePrimitiveArrays = false</li>
 * </ul>
 * <h3>
 *   Allow generation of certain types of non-standard JSON.
 * </h3>
 * <p>
 *   Could cause problems for some things that take JSON.  Defaults are for
 *   standard JSON.  Be careful about changing these.
 * </p>
 * <ul>
 *   <li>quoteIdentifier = true</li>
 *   <li>useECMA6 = false</li>
 *   <li>allowReservedWordsInIdentifiers = false</li>
 *   <li>encodeDatesAsObjects = false</li>
 * </ul>
 * <p>
 * It is possible to set the default locale in JNDI using the name "locale" and
 * a String value that is a valid locale string that will be used to create a
 * {@link Locale}.  If you don't do this, then the
 * default locale will be whatever is provided by the JVM.
 * <p>
 * You can set the default date generation format in JNDI using the name
 * "dateGenFormat" and a String value that will be passed to
 * {@link SimpleDateFormat#SimpleDateFormat(String, Locale)} using the locale
 * from {@link #getLocale()}.
 * <p>
 * You can set up to 16 default date parsing formats using the names
 * "dateParseFormat0" through "dateParseFormat15" using String values as with
 * "dateGenFormat" described above.  They will be added in numeric order of
 * the name.
 * <p>
 * Classes to use for automatic reflection can be set up via JNDI.
 * You must define an integer "maxReflectIndex" which will be the index of
 * the last reflected class name to be searched for.  This class will then
 * look for String variables named "reflectClass0", "reflectClass1" and so on
 * until the number at the end up the name reaches maxReflectIndex.  The
 * class names need to load with {@link ClassLoader#loadClass(String)} or
 * they will not be added to the list of reflected classes.  If the class
 * names are followed by a commas and strings separated by commas, those
 * strings will be taken as field names to use for {@link JSONReflectedClass}
 * These classes will be added to all JSONConfig objects that are created
 * in this class loader.
 * <p>
 * Number formats and date formats are cloned when they are added because they
 * are not thread safe.  They are cloned again when applied to a new
 * {@link JSONConfig} for the same reason.  Once you add a format, you can't
 * modify it except by replacing it entirely.
 * <p>
 * It is possible to see and modify the default values of all
 * of the boolean flags at runtime if you have a JMX client
 * with MBean support connected to your server.  It will be in
 * org.kopitubruk.util.json.JSONConfigDefaults.  You can disable MBean
 * registration by setting a boolean variable named registerMBean to
 * false in the environment as shown above for the flags.  See also the
 * {@link #clearMBean()} method for information on how to remove the
 * MBean from your server when your app is unloaded or reloaded.
 * <p>
 * There is some limited logging for access of JNDI and the MBean server.
 * Most of it is debug, so you won't see it unless you have debug logging
 * enabled for this package/class.  It might be useful to enable debug
 * logging for this class if you are having trouble with those.
 * <p>
 * You can disable JNDI lookups, MBean registration or logging by defining
 * boolean system properties for org.kopitubruk.util.json.useJNDI,
 * org.kopitubruk.util.json.registerMBean or org.kopitubruk.util.json.logging
 * respectively as false.  System properties may be set on the java command
 * line using the "-D" flag or possibly programmatically if your program has
 * permission to do it and does so before this class is loaded.  If logging
 * is not set via a system property at all, then JDNI can also be used to
 * disable logging by setting the boolean named "org/kopitubruk/util/json/logging".
 * <p>
 * You can also set the appName as in "-DappName=MyApp".  The appName is used
 * in the MBean ObjectName and is recommended when this library is used with
 * multiple apps in the same web tier container.  The appName may also be set
 * via JNDI as a String in same json context as the other JNDI variables.
 *
 * @see JSONConfig
 * @author Bill Davidson
 */
public class JSONConfigDefaults implements JSONConfigDefaultsMBean, Serializable
{
    private static Log s_log = null;

    // Default flag values.
    private static volatile boolean validatePropertyNames;
    private static volatile boolean detectDataStructureLoops;
    private static volatile boolean escapeBadIdentifierCodePoints;
    private static volatile boolean fullJSONIdentifierCodePoints;

    private static volatile boolean encodeNumericStringsAsNumbers;
    private static volatile boolean escapeNonAscii;
    private static volatile boolean unEscapeWherePossible;
    private static volatile boolean escapeSurrogates;
    private static volatile boolean passThroughEscapes;
    private static volatile boolean encodeDatesAsStrings;
    private static volatile boolean reflectUnknownObjects;
    private static volatile boolean preciseIntegers;
    private static volatile boolean smallNumbers;
    private static volatile boolean usePrimitiveArrays;

    private static volatile boolean quoteIdentifier;
    private static volatile boolean useECMA6;
    private static volatile boolean allowReservedWordsInIdentifiers;
    private static volatile boolean encodeDatesAsObjects;

    // Other defaults.
    private static volatile Locale locale;
    private static volatile Map<Class<? extends Number>,NumberFormat> numberFormatMap;
    private static volatile DateFormat dateGenFormat;
    private static volatile List<DateFormat> dateParseFormats;
    private static volatile IndentPadding indentPadding = null;
    private static volatile Map<Class<?>,JSONReflectedClass> reflectClasses = null;
    private static volatile int reflectionPrivacy;

    // stored for deregistration on unload.
    private static ObjectName mBeanName = null;

    // the singleton, which has no instance data; only MBean methods.
    private static JSONConfigDefaults jsonConfigDefaults;

    // logging.
    private static boolean logging;

    // reflection support.
    private static ClassLoader classLoader;

    /*
     * Initialize static data.
     */
    static {
        // the singleton.
        jsonConfigDefaults = new JSONConfigDefaults();

        // copy reference to shorten code.
        JSONConfigDefaults d = jsonConfigDefaults;

        // annoying that there's no static equivalent to "this".
        Class<?> thisClass = d.getClass();

        // needed for loading classes for reflection.
        classLoader = thisClass.getClassLoader();

        String pkgName = thisClass.getPackage().getName();

        // allow disabling JNDI, MBean and logging from the command line and setting the appName.
        String appName = System.getProperty(pkgName+'.'+"appName", null);
        boolean useJNDI = Boolean.parseBoolean(System.getProperty(pkgName+".useJNDI", "true"));
        boolean registerMBean = Boolean.parseBoolean(System.getProperty(pkgName+'.'+"registerMBean", "true"));

        String loggingProperty = System.getProperty(pkgName+'.'+"logging");
        if ( loggingProperty != null ){
            logging = Boolean.parseBoolean(loggingProperty);
        }else{
            logging = true;
        }

        if ( !(useJNDI || registerMBean) ){
            // bundle not used and logging is only used for JNDI and MBeans.
            logging = false;
        }

        if ( logging ){
            s_log = LogFactory.getLog(thisClass);
        }

        if ( useJNDI ){
            Map<String,String> results = new HashMap<String,String>();
            results.put("appName", appName);
            registerMBean = initJNDI(loggingProperty, registerMBean, appName, results);
            appName = results.get("appName");
        }

        if ( registerMBean ){
            initMBean(appName);
        }
    }

    /**
     * Do JNDI Initializations.
     *
     * @param loggingProperty System property for logging flag.
     * @param registerMBean boolean system property for registering the mbean.
     * @param appName the appName if any
     * @param results a map to hold additional results
     * @return the value of registerMBean which might have changed during the JNDI lookups.
     */
    private static boolean initJNDI( String loggingProperty, boolean registerMBean, String appName, Map<String,String> results )
    {
        JSONConfigDefaults d = getInstance();
        Class<?> thisClass = d.getClass();
        String pkgName = thisClass.getPackage().getName();
        ResourceBundle bundle = null;
        if ( logging ){
            bundle = JSONUtil.getBundle(getLocale());
        }
        // Look for defaults in JNDI.
        try{
            Context ctx = JNDIUtil.getEnvContext(pkgName.replaceAll("\\.", "/"));

            if ( loggingProperty == null ){
                // logging was not set by a system property. allow JNDI override.
                logging = getBoolean(ctx, "logging", logging);
                if ( logging ){
                    if ( s_log == null ){
                        s_log = LogFactory.getLog(thisClass);
                    }
                    if ( bundle == null ){
                        bundle = JSONUtil.getBundle(getLocale());
                    }
                }else{
                    s_log = null;
                }
            }

            registerMBean = getBoolean(ctx, "registerMBean", registerMBean);

            if ( registerMBean && appName == null ){
                appName = getString(ctx, "appName", null);
                results.put("appName", appName);
            }

            // locale.
            String languageTag = getString(ctx, "locale", null);
            if ( languageTag != null ){
                d.setLocale(languageTag);
                if ( logging ){
                    // possibly changed the locale.  redo the bundle.
                    bundle = JSONUtil.getBundle(getLocale());
                }
            }

            loadDateFormatsFromJNDI(ctx);
            loadReflectClassesFromJNDI(ctx);
            setFlagsFromJNDI(ctx);

            reflectionPrivacy = getInt(ctx, "reflectionPrivacy", reflectionPrivacy);
            try{
                ReflectUtil.confirmPrivacyLevel(reflectionPrivacy, new JSONConfig());
            }catch ( JSONReflectionException ex ){
                if ( logging ){
                    s_log.debug(ex.getLocalizedMessage(), ex);
                }
                reflectionPrivacy = ReflectUtil.PUBLIC;
            }
        }catch ( Exception e ){
            // Nothing set in JNDI.  Use code defaults.  Not a problem.
            if ( logging ){
                s_log.debug(bundle.getString("badJNDIforConfig"), e);
            }
        }

        return registerMBean;
    }

    /**
     * Load date formats from JNDI, if any.
     *
     * @param ctx The context to use.
     */
    private static void loadDateFormatsFromJNDI( Context ctx )
    {
        JSONConfigDefaults d = getInstance();

        // date generation format.
        String dgf = getString(ctx, "dateGenFormat", null);
        if ( dgf != null ){
            d.setDateGenFormat(dgf);
        }

        // date parse formats.
        for ( int i = 0; i < 16; i++ ){
            String dpf = getString(ctx, "dateParseFormat" + i, null);
            if ( dpf != null ){
                d.addDateParseFormat(dpf);
            }
        }
    }

    /**
     * Load reflection classes from JNDI, if any.
     *
     * @param ctx The context to use.
     */
    private static void loadReflectClassesFromJNDI( Context ctx )
    {
        // default reflection classes.
        int maxReflectIndex = getInt(ctx, "maxReflectIndex", -1);
        if ( maxReflectIndex >= 0 ){
            List<String> classNames = new ArrayList<String>();
            for ( int i = 0; i <= maxReflectIndex; i++ ){
                String className = getString(ctx, "reflectClass" + i, null);
                if ( className != null ){
                    classNames.add(className);
                }
            }
            List<JSONReflectedClass> classes = new ArrayList<JSONReflectedClass>(classNames.size());
            for ( String className : classNames ){
                String[] parts = className.split(",");
                try{
                    Class<?> clazz = getClassByName(parts[0]);
                    Set<String> fields = null;
                    if ( parts.length > 1 ){
                        fields = new LinkedHashSet<String>();
                        for ( int i = 1; i < parts.length; i++ ){
                            String fieldName = parts[i].trim();
                            if ( fieldName.length() > 0 ){
                                fields.add(fieldName);
                            }
                        }
                        if ( fields.size() < 1 ){
                            fields = null;
                        }
                        classes.add(new JSONReflectedClass(clazz, fields));
                    }
                }catch ( MBeanException e ){
                    // Not actually an MBean operation at this point.
                }
            }
            addReflectClasses(classes);
        }
    }

    /**
     * Initialize the boolean flags from JNDI.
     *
     * @param ctx The context to use.
     */
    private static void setFlagsFromJNDI( Context ctx )
    {
        JSONConfigDefaults d = getInstance();

        // validation flags.
        d.setValidatePropertyNames(getBoolean(ctx, "validatePropertyNames", validatePropertyNames));
        d.setDetectDataStructureLoops(getBoolean(ctx, "detectDataStructureLoops", detectDataStructureLoops));
        d.setEscapeBadIdentifierCodePoints(getBoolean(ctx, "escapeBadIdentifierCodePoints", escapeBadIdentifierCodePoints));
        d.setFullJSONIdentifierCodePoints(getBoolean(ctx, "fullJSONIdentifierCodePoints", fullJSONIdentifierCodePoints));

        // safe alternate encoding options.
        d.setEncodeNumericStringsAsNumbers(getBoolean(ctx, "encodeNumericStringsAsNumbers", encodeNumericStringsAsNumbers));
        d.setEscapeNonAscii(getBoolean(ctx, "escapeNonAscii", escapeNonAscii));
        d.setUnEscapeWherePossible(getBoolean(ctx, "unEscapeWherePossible", unEscapeWherePossible));
        d.setEscapeSurrogates(getBoolean(ctx, "escapeSurrogates", escapeSurrogates));
        d.setPassThroughEscapes(getBoolean(ctx, "passThroughEscapes", passThroughEscapes));
        d.setEncodeDatesAsStrings(getBoolean(ctx, "encodeDatesAsStrings", encodeDatesAsStrings));
        d.setReflectUnknownObjects(getBoolean(ctx, "reflectUnknownObjects", reflectUnknownObjects));
        d.setPreciseIntegers(getBoolean(ctx, "preciseIntegers", preciseIntegers));
        d.setSmallNumbers(getBoolean(ctx, "smallNumbers", smallNumbers));
        d.setUsePrimitiveArrays(getBoolean(ctx, "usePrimitiveArrays", usePrimitiveArrays));

        // non-standard encoding options.
        d.setQuoteIdentifier(getBoolean(ctx, "quoteIdentifier", quoteIdentifier));
        d.setUseECMA6(getBoolean(ctx, "useECMA6CodePoints", useECMA6));
        d.setAllowReservedWordsInIdentifiers(getBoolean(ctx, "allowReservedWordsInIdentifiers", allowReservedWordsInIdentifiers));
        d.setEncodeDatesAsObjects(getBoolean(ctx, "encodeDatesAsObjects", encodeDatesAsObjects));
    }

    /**
     * Initialize the JMX MBean for this class.
     *
     * @param appName The name of the app.
     */
    private static void initMBean( String appName )
    {
        JSONConfigDefaults d = getInstance();
        ResourceBundle bundle = null;
        if ( logging ){
            bundle = JSONUtil.getBundle(getLocale());
        }
        try{
            // Register an instance with MBean server if one is available.
            MBeanServer mBeanServer = ManagementFactory.getPlatformMBeanServer();

            mBeanName = JMXUtil.getObjectName(d, appName);
            mBeanServer.registerMBean(d, mBeanName);
            if ( logging ){
                s_log.debug(String.format(bundle.getString("registeredMbean"), mBeanName));
            }
        }catch ( Exception e ){
            // No MBean server.  Not a problem.
            if ( logging ){
                s_log.debug(bundle.getString("couldntRegisterMBean"), e);
            }
        }
    }

    /**
     * Return the JSONConfigDefaults singleton instance.
     *
     * @return the JSONConfigDefaults singleton instance.
     */
    public static JSONConfigDefaults getInstance()
    {
        return jsonConfigDefaults;
    }

    /**
     * This class should only be instantiated by the static block.  All others
     * should use {@link #getInstance()} to get that instance.
     */
    private JSONConfigDefaults()
    {
        setCodeDefaults();
    }

    /**
     * Reset all defaults to their original unmodified values.  This
     * overrides JNDI and previous MBean changes.
     * <p>
     * Accessible via MBean server.
     */
    public void setCodeDefaults()
    {
        synchronized ( this.getClass() ){
            validatePropertyNames = true;
            detectDataStructureLoops = true;
            escapeBadIdentifierCodePoints = false;
            fullJSONIdentifierCodePoints = false;

            encodeNumericStringsAsNumbers = false;
            escapeNonAscii = false;
            unEscapeWherePossible = false;
            escapeSurrogates = false;
            passThroughEscapes = false;
            encodeDatesAsStrings = false;
            reflectUnknownObjects = false;
            preciseIntegers = false;
            smallNumbers = false;
            usePrimitiveArrays = false;

            quoteIdentifier = true;
            useECMA6 = false;
            allowReservedWordsInIdentifiers = false;
            encodeDatesAsObjects = false;

            locale = null;
            numberFormatMap = null;
            dateGenFormat = null;
            dateParseFormats = null;
            indentPadding = null;
            reflectClasses = null;
            reflectionPrivacy = ReflectUtil.PUBLIC;
        }
    }

    /**
     * <p>
     * When this package is used by a webapp, and you have an MBean server in your
     * environment, then you should create a ServletContextListener and call this
     * in its ServletContextListener.contextDestroyed(ServletContextEvent)
     * method to remove the MBean when the webapp is unloaded or reloaded.
     * </p>
     * <pre><code>
     * public class AppCleanUp implements ServletContextListener
     * {
     *     public void contextDestroyed( ServletContextEvent sce )
     *     {
     *         JSONConfigDefaults.clearMBean();
     *     }
     * }
     * </code></pre>
     * <p>
     * You should add it to your web.xml for your webapp like this (assuming
     * you named it org.myDomain.web.app.AppCleanUp).
     * </p>
     * <pre>{@code <listener>
     *   <listener-class>org.myDomain.web.app.AppCleanUp</listener-class>
     * </listener>}</pre>
     * <p>
     * Note that the logging from this method may not work if the logging is
     * removed/disabled before this method is called.
     */
    public static synchronized void clearMBean()
    {
        if ( mBeanName != null ){
            ResourceBundle bundle = JSONUtil.getBundle(getLocale());
            try{
                MBeanServer mBeanServer = ManagementFactory.getPlatformMBeanServer();
                mBeanServer.unregisterMBean(mBeanName);
                if ( logging ){
                    s_log.debug(String.format(bundle.getString("unregistered"), mBeanName));
                }
            }catch ( Exception e ){
                if ( logging ){
                    s_log.error(String.format(bundle.getString("couldntUnregister"), mBeanName), e);
                }
            }finally{
                // don't try again.
                mBeanName = null;
            }
        }
    }

    /**
     * Apply defaults to the given {@link JSONConfig} object.
     *
     * @param cfg The config object to initialize with defaults.
     * @param loc The locale.
     * @since 1.5
     */
    static synchronized void initJSONConfig( JSONConfig cfg, Locale loc )
    {
        cfg.setLocale(loc);

        // formats
        cfg.addNumberFormats(getNumberFormatMap());
        cfg.setDateGenFormat(getDateGenFormat());
        cfg.addDateParseFormats(getDateParseFormats());
        cfg.setReflectionPrivacy(reflectionPrivacy);

        if ( reflectClasses != null ){
            Collection<JSONReflectedClass> refClasses = reflectClasses.values();
            List<JSONReflectedClass> refCopy = new ArrayList<JSONReflectedClass>(refClasses.size());
            for ( JSONReflectedClass refClass : refClasses ){
                refCopy.add(refClass.clone());
            }
            cfg.addReflectClasses(refCopy);
        }

        // validation options.
        cfg.setValidatePropertyNames(validatePropertyNames);
        cfg.setDetectDataStructureLoops(detectDataStructureLoops);
        cfg.setEscapeBadIdentifierCodePoints(escapeBadIdentifierCodePoints);
        cfg.setFullJSONIdentifierCodePoints(fullJSONIdentifierCodePoints);

        // various alternate encoding options.
        cfg.setEncodeNumericStringsAsNumbers(encodeNumericStringsAsNumbers);
        cfg.setEscapeNonAscii(escapeNonAscii);
        cfg.setUnEscapeWherePossible(unEscapeWherePossible);
        cfg.setEscapeSurrogates(escapeSurrogates);
        cfg.setPassThroughEscapes(passThroughEscapes);
        cfg.setEncodeDatesAsStrings(encodeDatesAsStrings);
        cfg.setReflectUnknownObjects(reflectUnknownObjects);
        cfg.setPreciseNumbers(preciseIntegers);
        cfg.setSmallNumbers(smallNumbers);
        cfg.setUsePrimitiveArrays(usePrimitiveArrays);

        // non-standard JSON options.
        cfg.setQuoteIdentifier(quoteIdentifier);
        cfg.setUseECMA6(useECMA6);
        cfg.setAllowReservedWordsInIdentifiers(allowReservedWordsInIdentifiers);
        cfg.setEncodeDatesAsObjects(encodeDatesAsObjects);

        // indent padding, if any.
        if ( indentPadding == null ){
            cfg.setIndentPadding(indentPadding);
        }else{
            cfg.setIndentPadding(indentPadding.clone());
        }
    }

    /**
     * Get the default locale for new {@link JSONConfig} objects.  If a
     * default locale has not been set, then the locale returned
     * by {@link Locale#getDefault()} will be returned.
     *
     * @return the default locale.
     */
    public static synchronized Locale getLocale()
    {
        return locale != null ? locale : Locale.getDefault();
    }

    /**
     * Set a default locale for new {@link JSONConfig} objects to use.
     *
     * @param loc the default locale.
     */
    public static synchronized void setLocale( Locale loc )
    {
        locale = loc;
    }

    /**
     * Set the default locale for new {@link JSONConfig} objects to use.
     * <p>
     * Accessible via MBean server.
     *
     * @param languageTag A language tag used to create a {@link Locale}
     */
    public void setLocale( String languageTag )
    {
        if ( languageTag != null ){
            String[] loc = languageTag.split("[-_]");
            switch ( loc.length ){
                case 1: setLocale(new Locale(loc[0])); break;
                case 2: setLocale(new Locale(loc[0], loc[1])); break;
                default: setLocale(new Locale(loc[0], loc[1], loc[2])); break;
            }
        }else{
            setLocale((Locale)null);
        }
    }

    /**
     * Get the number format map.
     *
     * @return the number format map.
     */
    static Map<Class<? extends Number>,NumberFormat> getNumberFormatMap()
    {
        return numberFormatMap;
    }

    /**
     * Get the number format for the given class.
     *
     * @param numericClass A class.
     * @return A number format or null if one has not been set.
     */
    public static synchronized NumberFormat getNumberFormat( Class<? extends Number> numericClass )
    {
        return numberFormatMap != null ? numberFormatMap.get(numericClass) : null;
    }

    /**
     * Get the number format for the class of the given numeric type.
     *
     * @param num An object that implements {@link Number}.
     * @return A number format or null if one has not been set.
     */
    public static NumberFormat getNumberFormat( Number num )
    {
        return num != null ? getNumberFormat(num.getClass()) : null;
    }

    /**
     * Add a default number format for a particular type that extends Number.
     * This will be applied to all new {@link JSONConfig} objects that are created after
     * this in the same class loader.  The format is cloned for thread safety.
     *
     * @param numericClass The class.
     * @param fmt The number format.
     */
    public static void addNumberFormat( Class<? extends Number> numericClass, NumberFormat fmt )
    {
        if ( numericClass != null ){
            if ( fmt == null ){
                removeNumberFormat(numericClass);
            }else{
                Map<Class<? extends Number>,NumberFormat> numFmtMap = new HashMap<Class<? extends Number>,NumberFormat>(2);
                numFmtMap.put(numericClass, fmt);
                // handles null checking and cloning.
                addNumberFormats(numFmtMap);
            }
        }
    }

    /**
     * Add a default number format for a particular type that extends Number.
     * This will be applied to all new {@link JSONConfig} objects that are created after
     * this in the same class loader.  The format is cloned for thread safety.
     *
     * @param numericType The object.
     * @param fmt The number format.
     */
    public static void addNumberFormat( Number numericType, NumberFormat fmt )
    {
        if ( numericType != null ){
            addNumberFormat(numericType.getClass(), fmt);
        }
    }

    /**
     * Add a map of number formats to the current map of number formats.
     * The formats are cloned for thread safety.
     *
     * @param numFmtMap The input map.
     * @since 1.4
     */
    public static synchronized void addNumberFormats( Map<Class<? extends Number>,NumberFormat> numFmtMap )
    {
        numberFormatMap = mergeFormatMaps(numberFormatMap, numFmtMap);
    }

    /**
     * Merge two maps of number formats and clone the formats of the
     * source map as they are merged into the destination map.
     *
     * @param dest The destination map to be added to.
     * @param src The source map to add.
     * @return The merged map.
     */
    static Map<Class<? extends Number>,NumberFormat> mergeFormatMaps(
                                Map<Class<? extends Number>,NumberFormat> dest,
                                Map<Class<? extends Number>,NumberFormat> src )
    {
        Map<Class<? extends Number>,NumberFormat> result = dest;

        if ( src != null ){
            if ( result == null ){
                result = new HashMap<Class<? extends Number>,NumberFormat>(src);
                List<Class<? extends Number>> badKeys = null;
                // clone the formats.
                for ( Entry<Class<? extends Number>,NumberFormat> entry : result.entrySet() ){
                    if ( entry.getKey() != null && entry.getValue() != null ){
                        entry.setValue((NumberFormat)entry.getValue().clone());
                    }else{
                        // a pox on anyone who causes this to happen.
                        if ( badKeys == null ){
                            badKeys = new ArrayList<Class<? extends Number>>();
                        }
                        badKeys.add(entry.getKey());
                    }
                }
                if ( badKeys != null ){
                    // clean out the bad keys.
                    for ( Class<? extends Number> numericClass : badKeys ){
                        result.remove(numericClass);
                    }
                    if ( result.size() < 1 ){
                        result = null;
                    }else{
                        result = new HashMap<Class<? extends Number>,NumberFormat>(result);
                    }
                }
            }else{
                int size = result.size();
                for ( Entry<Class<? extends Number>,NumberFormat> entry : src.entrySet() ){
                    // only use good entries.
                    if ( entry.getKey() != null && entry.getValue() != null ){
                        result.put(entry.getKey(), (NumberFormat)entry.getValue().clone());
                    }
                }
                if ( result.size() > size ){
                    result = new HashMap<Class<? extends Number>,NumberFormat>(result);
                }
            }
        }

        return result;
    }

    /**
     * Remove the requested class from the default number formats.
     *
     * @param numericClass The class.
     */
    public static synchronized void removeNumberFormat( Class<? extends Number> numericClass )
    {
        if ( numberFormatMap != null && numericClass != null ){
            int size = numberFormatMap.size();
            numberFormatMap.remove(numericClass);
            if ( numberFormatMap.size() < 1 ){
                numberFormatMap = null;
            }else if ( numberFormatMap.size() < size ){
                numberFormatMap = new HashMap<Class<? extends Number>,NumberFormat>(numberFormatMap);
            }
        }
    }

    /**
     * Remove the requested class from the default number formats.
     *
     * @param num An object that implements {@link Number}.
     */
    public static void removeNumberFormat( Number num )
    {
        if ( num != null ){
            removeNumberFormat(num.getClass());
        }
    }

    /**
     * Clear any default number formats.
     * <p>
     * Accessible via MBean server.
     *
     * @since 1.4
     */
    public void clearNumberFormats()
    {
        synchronized ( this.getClass() ){
            numberFormatMap = null;
        }
    }

    /**
     * Get the date string generation format.
     *
     * @return the dateFormat
     * @since 1.4
     */
    static DateFormat getDateGenFormat()
    {
        return dateGenFormat;
    }

    /**
     * Set the date string generation format used when encodeDatesAsStrings
     * or encodeDatesAsObjects is true.
     *
     * @param fmt the dateFormat to set
     * @since 1.4
     */
    public static synchronized void setDateGenFormat( DateFormat fmt )
    {
        dateGenFormat = fmt;
    }

    /**
     * Set the date format used for date string generation when
     * encodeDatesAsStrings or encodeDatesAsObjects is true.
     * <p>
     * Accessible via MBean server.
     *
     * @param fmtStr passed to the constructor for
     * {@link SimpleDateFormat#SimpleDateFormat(String,Locale)} using
     * the result of {@link #getLocale()}.
     * @return the format that is created.
     * @since 1.4
     */
    public DateFormat setDateGenFormat( String fmtStr )
    {
        DateFormat fmt = null;
        if ( fmtStr != null ){
            fmt = new SimpleDateFormat(fmtStr, getLocale());
            setDateGenFormat(fmt);
        }else{
            setDateGenFormat((DateFormat)null);
        }
        return fmt;
    }

    /**
     * Clear date generation format. This means that if any special date
     * generation handling is enabled, then it will use the default ISO 8601
     * format.
     * <p>
     * Accessible via MBean server.
     *
     * @since 1.4
     */
    public void clearDateGenFormat()
    {
        synchronized ( this.getClass() ){
            dateGenFormat = null;
        }
    }

    /**
     * Get the list of date parsing formats used by the parser when
     * encodeDatesAsStrings or encodeDatesAsObjects is true.
     *
     * @return the list of date parsing formats.
     * @since 1.4
     */
    static List<DateFormat> getDateParseFormats()
    {
        return dateParseFormats;
    }

    /**
     * Add a date parsing format to the list of parsing formats used
     * by the parser when encodeDatesAsStrings or encodeDatesAsObjects
     * is true.  When parsing date strings, they will be used in the
     * same order that they were added.
     *
     * @param fmt A date parsing format.
     * @since 1.4
     */
    public static void addDateParseFormat( DateFormat fmt )
    {
        if ( fmt != null ){
            addDateParseFormats(Arrays.asList(fmt));
        }
    }

    /**
     * Add a date parsing format to the list of date parsing formats
     * used by the parser when encodeDatesAsStrings or
     * encodeDatesAsObjects is true.
     * <p>
     * Accessible via MBean server.
     *
     * @param fmtStr Passed to
     * {@link SimpleDateFormat#SimpleDateFormat(String,Locale)} using
     * the result of {@link #getLocale()}.
     * @return The format that gets created.
     * @since 1.4
     */
    public DateFormat addDateParseFormat( String fmtStr )
    {
        DateFormat fmt = new SimpleDateFormat(fmtStr, getLocale());
        addDateParseFormat(fmt);
        return fmt;
    }

    /**
     * Add a collection of date parsing format to the list of date
     * parsing formats used by the parser when encodeDatesAsStrings
     * or encodeDatesAsObjects is true.
     *
     * @param fmts A collection of date parsing formats.
     * @since 1.4
     */
    public static synchronized void addDateParseFormats( Collection<? extends DateFormat> fmts )
    {
        dateParseFormats = addDateParseFormats(dateParseFormats, fmts);
    }

    /**
     * Add the source collection of formats to the destination list of formats.
     *
     * @param dest The destination list.
     * @param src The source list.
     * @return The new list of formats.
     */
    static List<DateFormat> addDateParseFormats( List<DateFormat> dest, Collection<? extends DateFormat> src )
    {
        List<DateFormat> result = dest;

        if ( src != null ){
            ArrayList<DateFormat> cloneSrc = new ArrayList<DateFormat>(src.size());
            for ( DateFormat fmt : src ){
                if ( fmt != null ){
                    // clone because DateFormat's are not thread safe.
                    cloneSrc.add((DateFormat)fmt.clone());
                }
            }

            if ( cloneSrc.size() > 0 ){
                if ( result == null ){
                    // adjust size if there were nulls.
                    cloneSrc.trimToSize();
                    result = cloneSrc;
                }else{
                    List<DateFormat> tmp = new ArrayList<DateFormat>(result.size() + cloneSrc.size());
                    tmp.addAll(result);
                    tmp.addAll(cloneSrc);
                    result = tmp;
                }
            }
        }

        return result;
    }

    /**
     * Clear any date parse formats from the list of formats used by the parser
     * when encodeDatesAsStrings or encodeDatesAsObjects is true.
     * <p>
     * Accessible via MBean server.
     */
    public void clearDateParseFormats()
    {
        synchronized ( this.getClass() ){
            dateParseFormats = null;
        }
    }

    /**
     * Get the default indent padding object.
     *
     * @return the padding object.
     * @since 1.7
     */
    public static synchronized IndentPadding getIndentPadding()
    {
        return indentPadding;
    }

    /**
     * Set the padding object.
     *
     * @param indentPadding the default indent padding object.
     * @since 1.7
     */
    public static synchronized void setIndentPadding( IndentPadding indentPadding )
    {
        JSONConfigDefaults.indentPadding = indentPadding;
    }

    /**
     * Get the reflection privacy level.
     * <p>
     * Accessible via MBean server.
     *
     * @return the reflection privacy level.
     * @since 1.9
     */
    public int getReflectionPrivacy()
    {
        return reflectionPrivacy;
    }

    /**
     * Set the privacy level for reflection. Default is
     * {@link ReflectUtil#PUBLIC}.
     * <p>
     * Accessible via MBean server.
     *
     * @param dflt the level to set
     * @throws MBeanException If the privacy level is not allowed.
     * @see ReflectUtil#PRIVATE
     * @see ReflectUtil#PACKAGE
     * @see ReflectUtil#PROTECTED
     * @see ReflectUtil#PUBLIC
     * @since 1.9
     */
    public void setReflectionPrivacy( int dflt ) throws MBeanException
    {
        try{
            synchronized ( this.getClass() ){
                reflectionPrivacy = ReflectUtil.confirmPrivacyLevel(dflt, new JSONConfig());
            }
        }catch ( JSONReflectionException e ){
            if ( logging ){
                s_log.error(e.getLocalizedMessage(), e);
            }
            throw new MBeanException(e);   // MBeans should only throw MBeanExceptions.
        }
    }

    /**
     * Return true if the given class is in the set of classes being
     * automatically reflected.
     *
     * @param refClass The reflected class.
     * @return true if the class is automatically reflected.
     * @since 1.9
     */
    public static synchronized boolean isReflectClass( JSONReflectedClass refClass )
    {
        return reflectClasses == null ? false : reflectClasses.containsKey(refClass.getObjClass());
    }

    /**
     * Return true if objects with the same class given object are in the set of
     * classes being automatically reflected.
     *
     * @param obj An object to check
     * @return true if objects of the same type are reflected.
     * @since 1.9
     */
    public static boolean isReflectClass( Object obj )
    {
        return obj == null ? false : isReflectClass(ensureReflectedClass(obj));
    }

    /**
     * Return the JSONReflectedClass for this object if it is stored as a default.
     *
     * @param obj The class to look up.
     * @return the reflected class object or null if not found.
     */
    public static JSONReflectedClass getReflectedClass( Object obj )
    {
        return reflectClasses.get(getClass(obj));
    }

    /**
     * Add the class of the given object to the set of classes that
     * automatically get reflected.
     *
     * @param obj The object whose class to add to the reflect list.
     * @since 1.9
     */
    public static synchronized void addReflectClass( Object obj )
    {
        reflectClasses = addReflectClass(reflectClasses, obj);
    }

    /**
     * Add the classes of all of the given objests to the list of classes
     * that automatically get reflected.
     *
     * @param classes The objects to reflect.
     * @since 1.9
     */
    public static synchronized void addReflectClasses( Collection<?> classes )
    {
        reflectClasses = addReflectClasses(reflectClasses, classes);
    }

    /**
     * Remove the given class from the list of automatically reflected
     * classes.
     *
     * @param obj An object of the type to be removed from the reflect list.
     * @since 1.9
     */
    public static synchronized void removeReflectClass( Object obj )
    {
        reflectClasses = removeReflectClass(reflectClasses, obj);
    }

    /**
     * Remove the classes of the given objects from the set of classes
     * that automatically get reflected.
     *
     * @param classes The classes to remove.
     * @since 1.9
     */
    public static synchronized void removeReflectClasses( Collection<?> classes )
    {
        reflectClasses = removeReflectClasses(reflectClasses, classes);
    }

    /**
     * Clear all reflection classes, disabling all default automatic reflection.
     *
     * @since 1.9
     */
    public void clearReflectClasses()
    {
        synchronized ( this.getClass() ){
            reflectClasses = null;
        }
    }

    /**
     * Add the given class to the set of classes to be reflected.
     *
     * @param className The name of the class suitable for
     * (@link {@link ClassLoader#loadClass(String)}}.
     * @throws MBeanException If there's a problem loading the class.
     * @since 1.9
     */
    public void addReflectClassByName( String className ) throws MBeanException
    {
        addReflectClass(getClassByName(className));
    }

    /**
     * Remove the given class from the set of classes to be reflected.
     *
     * @param className The name of the class suitable for
     * (@link {@link ClassLoader#loadClass(String)}}.
     * @throws MBeanException If there's a problem loading the class.
     * @since 1.9
     */
    public void removeReflectClassByName( String className ) throws MBeanException
    {
        removeReflectClass(getClassByName(className));
    }

    /**
     * Get a string with newline separated list of classes that get reflected.
     *
     * @return A string with newline separated list of classes that get reflected.
     * @since 1.9
     */
    public String listReflectedClasses()
    {
        List<JSONReflectedClass> refClasses = null;
        synchronized ( this.getClass() ){
            if ( reflectClasses != null ){
                refClasses = new ArrayList<JSONReflectedClass>(reflectClasses.values());
            }
        }
        StringBuilder result = new StringBuilder();
        if ( refClasses != null ){
            List<String> classes = new ArrayList<String>(refClasses.size());
            for ( JSONReflectedClass refClass : refClasses ){
                Class<?> clazz = refClass.getObjClass();
                classes.add(clazz.getCanonicalName());
            }
            Collections.sort(classes);
            for ( String className : classes ){
                result.append(className).append('\n');
            }
        }
        return result.toString();
    }

    /**
     * Get the class object for the given class name.
     *
     * @param className The name of the class.
     * @return The class object for that class.
     * @throws MBeanException If there's an error loading the class.
     * @since 1.9
     */
    private static Class<?> getClassByName( String className ) throws MBeanException
    {
        try{
            return classLoader.loadClass(className);
        }catch ( ClassNotFoundException e ){
            ResourceBundle bundle = JSONUtil.getBundle(getLocale());
            String msg = String.format(bundle.getString("couldntLoadClass"), className);
            if ( logging ){
                s_log.error(msg, e);
            }
            throw new MBeanException(e, msg);   // MBeans should only throw MBeanExceptions.
        }
    }

    /**
     * Add the given class to the given list of automatically reflected
     * classes.
     *
     * @param refClasses The current set of reflected classes.
     * @param obj An object of the types to be added from the reflect set.
     * @return The modified set of reflect classes or null if there are none.
     * @since 1.9
     */
    static Map<Class<?>,JSONReflectedClass> addReflectClass( Map<Class<?>,JSONReflectedClass> refClasses, Object obj )
    {
        return obj == null ? refClasses : addReflectClasses(refClasses, Arrays.asList(obj));
    }

    /**
     * Add the given classes to the given list of automatically reflected classes.
     *
     * @param refClasses The current set of reflected classes.
     * @param classes A collection of objects of the types to be added from the reflect set.
     * @return The modified set of reflect classes or null if there are none.
     * @since 1.9
     */
    static Map<Class<?>,JSONReflectedClass> addReflectClasses( Map<Class<?>,JSONReflectedClass> refClasses, Collection<?> classes )
    {
        if ( classes == null || classes.size() < 1 ){
            return refClasses;
        }

        boolean didSomething = false;
        if ( refClasses == null ){
            refClasses = new HashMap<Class<?>,JSONReflectedClass>();
            didSomething = true;
        }

        for ( Object obj : classes ){
            if ( obj != null ){
                JSONReflectedClass refClass = ensureReflectedClass(obj);
                if ( refClass != null ){
                    Class<?> clazz = refClass.getObjClass();
                    if ( ! refClasses.containsKey(clazz) ){
                        didSomething = true;
                    }
                    refClasses.put(clazz, refClass);
                }
            }
        }

        if ( didSomething ){
            refClasses = trimClasses(refClasses);
        }

        return refClasses;
    }

    /**
     * Remove the given classes from the given list of automatically reflected
     * classes.
     *
     * @param refClasses The current set of reflected classes.
     * @param obj An object of the type to be removed from the reflect set.
     * @return The modified set of reflect classes or null if there are none left.
     */
    static Map<Class<?>,JSONReflectedClass> removeReflectClass( Map<Class<?>,JSONReflectedClass> refClasses, Object obj )
    {
        return obj == null ? refClasses : removeReflectClasses(refClasses, Arrays.asList(obj));
    }

    /**
     * Remove the given classes from the given list of automatically reflected
     * classes.
     *
     * @param refClasses The current set of reflected classes.
     * @param classes A collection objects of the types to be removed from the reflect set.
     * @return The modified set of reflect classes or null if there are none left.
     * @since 1.9
     */
    static Map<Class<?>,JSONReflectedClass> removeReflectClasses( Map<Class<?>,JSONReflectedClass> refClasses, Collection<?> classes )
    {
        if ( classes == null || refClasses == null || classes.size() < 1 ){
            return refClasses;
        }

        boolean didSomething = false;
        for ( Object obj : classes ){
            if ( obj != null ){
                JSONReflectedClass refClass = ensureReflectedClass(obj);
                if ( refClass != null ){
                    Class<?> clazz = refClass.getObjClass();
                    if ( refClasses.containsKey(clazz) ){
                        refClasses.remove(clazz);
                        didSomething = true;
                    }
                }
            }
        }

        if ( didSomething ){
            refClasses = trimClasses(refClasses);
        }

        return refClasses;
    }

    /**
     * Get the {@link JSONReflectedClass} version of this object class.
     *
     * @param obj The object.
     * @return the {@link JSONReflectedClass} version of this object class.
     */
    static JSONReflectedClass ensureReflectedClass( Object obj )
    {
        if ( obj instanceof JSONReflectedClass ){
            if ( ((JSONReflectedClass)obj).getObjClass() != null  ){
                return (JSONReflectedClass)obj;
            }else{
                return null;
            }
        }else if ( obj != null ){
            return new JSONReflectedClass(getClass(obj), null);
        }else{
            return null;
        }
    }

    /**
     * Get the class of the given object or the object if it's a
     * class object.
     *
     * @param obj The object
     * @return The object's class.
     * @since 1.9
     */
    static Class<?> getClass( Object obj )
    {
        return obj instanceof Class ? (Class<?>)obj :
            (obj instanceof JSONReflectedClass ? ((JSONReflectedClass)obj).getObjClass() : obj.getClass());
    }

    /**
     * Trim the given set of classes down to size.
     *
     * @param refClasses The set to trim.
     * @return The trimmed set or null if empty.
     * @since 1.9
     */
    private static Map<Class<?>,JSONReflectedClass> trimClasses( Map<Class<?>,JSONReflectedClass> refClasses )
    {
        return refClasses.size() > 0 ? new HashMap<Class<?>,JSONReflectedClass>(refClasses) : null;
    }

    /**
     * Get the default validate property names policy.
     * <p>
     * Accessible via MBean server.
     *
     * @return The default validate property names policy.
     */
    public boolean isValidatePropertyNames()
    {
        return validatePropertyNames;
    }

    /**
     * Set the default flag for validation of property names.
     * This will affect all new {@link JSONConfig} objects created after this call
     * within the same class loader.
     * <p>
     * Accessible via MBean server.
     *
     * @param dflt If true, then property names will be validated by default.
     */
    public void setValidatePropertyNames( boolean dflt )
    {
        synchronized ( this.getClass() ){
            validatePropertyNames = dflt;
        }
    }

    /**
     * Get the default detect data structure loops policy.
     * Accessible via MBean server.
     *
     * @return The default detect data structure loops policy.
     */
    public boolean isDetectDataStructureLoops()
    {
        return detectDataStructureLoops;
    }

    /**
     * Set the default flag for detecting data structure loops.  If true,
     * then if a loop in a data structure is found then a
     * {@link DataStructureLoopException} will be thrown.
     * This will affect all new {@link JSONConfig} objects created after this call
     * within the same class loader.
     * <p>
     * Accessible via MBean server.
     *
     * @param dflt If true, then the code will detect loops in data structures.
     */
    public void setDetectDataStructureLoops( boolean dflt )
    {
        synchronized ( this.getClass() ){
            detectDataStructureLoops = dflt;
        }
    }

    /**
     * Get the default escape bad identifier code points policy.
     * <p>
     * Accessible via MBean server.
     *
     * @return The default escape bad identifier code points policy.
     */
    public boolean isEscapeBadIdentifierCodePoints()
    {
        return escapeBadIdentifierCodePoints;
    }

    /**
     * If true, then any bad code points in identifiers will be escaped.
     * Default is false.
     * <p>
     * Accessible via MBean server.
     *
     * @param dflt if true, then any bad code points in identifiers will be escaped.
     */

    public void setEscapeBadIdentifierCodePoints( boolean dflt )
    {
        synchronized ( this.getClass() ){
            escapeBadIdentifierCodePoints = dflt;
        }
    }

    /**
     * Get the full JSON identifier code points policy.
     * <p>
     * Accessible via MBean server.
     *
     * @return the fullJSONIdentifierCodePoints
     */
    public boolean isFullJSONIdentifierCodePoints()
    {
        return fullJSONIdentifierCodePoints;
    }

    /**
     * If true, then the full set of identifier code points permitted by the
     * JSON standard will be allowed instead of the more restrictive set
     * permitted by the ECMAScript standard. Use of characters not permitted by
     * the ECMAScript standard will cause an error if parsed by Javascript
     * eval().
     * <p>
     * Accessible via MBean server.
     *
     * @param dflt If true, then allow all code points permitted by the JSON standard in identifiers.
     */
    public void setFullJSONIdentifierCodePoints( boolean dflt )
    {
        synchronized ( this.getClass() ){
            fullJSONIdentifierCodePoints = dflt;
            if ( fullJSONIdentifierCodePoints ){
                quoteIdentifier = true;
            }
        }
    }

    /**
     * Get the default encode numeric strings as numbers policy.
     * <p>
     * Accessible via MBean server.
     *
     * @return The default encode numeric strings as numbers policy.
     */

    public boolean isEncodeNumericStringsAsNumbers()
    {
        return encodeNumericStringsAsNumbers;
    }

    /**
     * Set the default flag for encoding of numeric strings as numbers.
     * <p>
     * Accessible via MBean server.
     *
     * @param dflt If true, then strings that look like valid JSON numbers
     * will be encoded as numbers.
     */

    public void setEncodeNumericStringsAsNumbers( boolean dflt )
    {
        synchronized ( this.getClass() ){
            encodeNumericStringsAsNumbers = dflt;
        }
    }

    /**
     * Get the default escape non-ASCII policy.
     * <p>
     * Accessible via MBean server.
     *
     * @return The default quote non-ASCII policy.
     */

    public boolean isEscapeNonAscii()
    {
        return escapeNonAscii;
    }

    /**
     * Set the default flag for forcing escaping of non-ASCII characters in
     * strings and identifiers. If true, then escapeSurrogates will be forced to
     * false. This will affect all new {@link JSONConfig} objects created after this
     * call within the same class loader.
     * <p>
     * Accessible via MBean server.
     *
     * @param dflt If true, then all non-ASCII will be Unicode escaped.
     */

    public void setEscapeNonAscii( boolean dflt )
    {
        synchronized ( this.getClass() ){
            escapeNonAscii = dflt;
            if ( escapeNonAscii ){
                escapeSurrogates = false;
            }
        }
    }

    /**
     * Get the default unEscape policy.
     * <p>
     * Accessible via MBean server.
     *
     * @return the unEscape policy.
     */

    public boolean isUnEscapeWherePossible()
    {
        return unEscapeWherePossible;
    }

    /**
     * Set default flag for undoing inline escapes in strings.
     * <p>
     * Accessible via MBean server.
     *
     * @param dflt If true then where possible, undo inline escapes in strings.
     */

    public void setUnEscapeWherePossible( boolean dflt )
    {
        synchronized ( this.getClass() ){
            unEscapeWherePossible = dflt;
        }
    }

    /**
     * Get the default escape surrogates policy.
     * <p>
     * Accessible via MBean server.
     *
     * @return the escape surrogates policy.
     */

    public boolean isEscapeSurrogates()
    {
        return escapeSurrogates;
    }

    /**
     * Set the default escapeSurrogates policy.
     * <p>
     * Accessible via MBean server.
     *
     * @param dflt If true, then surrogates will be escaped in strings and identifiers
     * and escapeNonAscii will be forced to false.
     */

    public void setEscapeSurrogates( boolean dflt )
    {
        synchronized ( this.getClass() ){
            escapeSurrogates = dflt;
            if ( escapeSurrogates ){
                escapeNonAscii = false;
            }
        }
    }

    /**
     * Get the pass through escapes policy.
     * <p>
     * Accessible via MBean server.
     *
     * @return The pass through escapes policy.
     */
    public boolean isPassThroughEscapes()
    {
        return passThroughEscapes;
    }

    /**
     * If true, then escapes in strings will be passed through unchanged.
     * If false, then the backslash that starts the escape will be escaped.
     * <p>
     * Accessible via MBean server.
     *
     * @param dflt If true, then pass escapes through.
     */
    public void setPassThroughEscapes( boolean dflt )
    {
        synchronized ( this.getClass() ){
            passThroughEscapes = dflt;
        }
    }

    /**
     * Get the encode dates as strings policy.
     * <p>
     * Accessible via MBean server.
     *
     * @return the encodeDatesAsStrings policy.
     */
    public boolean isEncodeDatesAsStrings()
    {
        return encodeDatesAsStrings;
    }

    /**
     * Set the encodeDatesAsStrings policy.  If you set this to true, then
     * encodeDatesAsObjects will be set to false.
     * <p>
     * Accessible via MBean server.
     *
     * @param dflt If true, then {@link Date} objects will be encoded as ISO 8601 date
     * strings or a custom date format if you have called
     * {@link #setDateGenFormat(DateFormat)}.
     */
    public synchronized void setEncodeDatesAsStrings( boolean dflt )
    {
        synchronized ( this.getClass() ){
            encodeDatesAsStrings = dflt;
            if ( encodeDatesAsStrings ){
                encodeDatesAsObjects = false;
            }
        }
    }

    /**
     * Get the reflection of unknown objects policy.
     * <p>
     * Accessible via MBean server.
     *
     * @return the reflectUnknownObjects policy.
     * @since 1.9
     */
    public boolean isReflectUnknownObjects()
    {
        return reflectUnknownObjects;
    }

    /**
     * Set the reflection encoding policy.  If true, then any time that an
     * unknown object is encountered, this package will attempt to use
     * reflection to encode it.  Default is false.  When false, then unknown
     * objects will have their toString() method called.
     * <p>
     * Accessible via MBean server.
     *
     * @param dflt If true, then attempt to use reflection
     * to encode objects which are otherwise unknown.
     * @since 1.9
     */
    public void setReflectUnknownObjects( boolean dflt )
    {
        synchronized ( this.getClass() ){
            reflectUnknownObjects = dflt;
        }
    }

    /**
     * Get the preciseIntegers policy.
     *
     * @return The preciseIntegers policy.
     * @since 1.9
     */
    public boolean isPreciseIntegers()
    {
        return preciseIntegers;
    }

    /**
     * If true then integer numbers which are not exactly representable
     * by a 64 bit double precision floating point number will be quoted in the
     * output.  If false, then they will be unquoted, and precision
     * will likely be lost in the interpreter.
     *
     * @param dflt If true then quote integer numbers
     * that lose precision in 64-bit floating point.
     * @since 1.9
     */
    public void setPreciseIntegers( boolean dflt )
    {
        synchronized ( this.getClass() ){
            preciseIntegers = dflt;
        }
    }

    /**
     * Get the smallNumbers policy.
     *
     * @return The smallNumbers policy.
     * @since 1.9
     */
<<<<<<< HEAD
    public boolean isPreciseFloatingPoint()
=======
    @Override
    public boolean isSmallNumbers()
>>>>>>> 6d693f8c
    {
        return smallNumbers;
    }

    /**
     * If true then {@link JSONParser} will attempt to minimize the
     * storage used for all numbers.  Decimal numbers will be reduced
     * to floats instead of doubles if it can done without losing
     * precision.  Integer numbers will be reduced from long to int
     * or short or byte if they fit.
     *
     * @param dflt If true then numbers will be made to use as little memory as possible.
     * @since 1.9
     */
<<<<<<< HEAD
    public void setPreciseFloatingPoint( boolean dflt )
=======
    @Override
    public void setSmallNumbers( boolean dflt )
>>>>>>> 6d693f8c
    {
        synchronized ( this.getClass() ){
            smallNumbers = dflt;
        }
    }

    /**
     * The primitive arrays policy.
     *
     * @return the usePrimitiveArrays policy.
     * @since 1.9
     */
    public boolean isUsePrimitiveArrays()
    {
        return usePrimitiveArrays;
    }

    /**
     * If true, then when {@link JSONParser} encounters a JSON array of non-null
     * wrappers of primitives and those primitives are all compatible with each
     * other, then instead of an {@link ArrayList} of wrappers for those
     * primitives it will create an array of those primitives in order to save
     * memory.
     * <p>
     * This works for booleans and numbers. It will also convert an array of
     * single character strings into an array of chars. Arrays of numbers will
     * attempt to use the least complex type that does not lose information. You
     * could easily end up with an array of bytes if all of your numbers are
     * integers in the range -128 to 127. This option is meant to save as much
     * memory as possible.
     *
     * @param dflt if true, then the parser will create arrays of primitives as applicable.
     * @since 1.9
     */
    public void setUsePrimitiveArrays( boolean dflt )
    {
        synchronized ( this.getClass() ){
            usePrimitiveArrays = dflt;
        }
    }

    /**
     * Get the default quote identifier policy.
     * <p>
     * Accessible via MBean server.
     *
     * @return The default quote identifier policy.
     */

    public boolean isQuoteIdentifier()
    {
        return quoteIdentifier;
    }

    /**
     * Set the default flag for forcing quotes on identifiers.
     * This will affect all new {@link JSONConfig} objects created after this call
     * within the same class loader.
     * <p>
     * Accessible via MBean server.
     *
     * @param dflt If true, then all identifiers will be quoted.
     */

    public void setQuoteIdentifier( boolean dflt )
    {
        synchronized ( this.getClass() ){
            quoteIdentifier = fullJSONIdentifierCodePoints || dflt;
        }
    }

    /**
     * Get the default escape ECMAScript 6 code points policy.
     * <p>
     * Accessible via MBean server.
     *
     * @return The default escape ECMAScript 6 code points policy.
     */
    public boolean isUseECMA6()
    {
        return useECMA6;
    }

    /**
     * If you set this to true, then when JSONUtil generates Unicode
     * escapes, it will use ECMAScript 6 code point escapes if they are shorter
     * than code unit escapes. This is not standard JSON and not yet widely
     * supported by Javascript interpreters. It also allows identifiers to have
     * letter numbers in addition to other letters.  Default is false.
     * <p>
     * Accessible via MBean server.
     *
     * @param dflt If true, use EMCAScript 6 code point escapes and allow
     * ECMAScript 6 identifier character set.
     */
    public void setUseECMA6( boolean dflt )
    {
        synchronized ( this.getClass() ){
            useECMA6 = dflt;
        }
    }

    /**
     * Get the default for allowing reserved words in identifiers.
     * <p>
     * Accessible via MBean server.
     *
     * @return the reserverd words in identifiers policy.
     */

    public boolean isAllowReservedWordsInIdentifiers()
    {
        return allowReservedWordsInIdentifiers;
    }

    /**
     * Set default flag for allowing reserved words in identifiers.
     * <p>
     * Accessible via MBean server.
     *
     * @param dflt If true, then reserved words will be allowed in identifiers.
     */

    public void setAllowReservedWordsInIdentifiers( boolean dflt )
    {
        synchronized ( this.getClass() ){
            allowReservedWordsInIdentifiers = dflt;
        }
    }

    /**
     * Get the encode dates as objects policy.
     * <p>
     * Accessible via MBean server.
     *
     * @return the encodeDatesAsObjects policy.
     */
    public boolean isEncodeDatesAsObjects()
    {
        return encodeDatesAsObjects;
    }

    /**
     * If true, then {@link Date} objects will be encoded as
     * Javascript dates, using new Date(dateString).  If you
     * set this to true, then encodeDatesAsStrings will be
     * set to false.
     * <p>
     * Accessible via MBean server.
     *
     * @param dflt If true, then {@link Date} objects will be encoded as
     * Javascript dates.
     */
    public synchronized void setEncodeDatesAsObjects( boolean dflt )
    {
        synchronized ( this.getClass() ){
            encodeDatesAsObjects = dflt;
            if ( encodeDatesAsObjects ){
                encodeDatesAsStrings = false;
            }
        }
    }

    private static final long serialVersionUID = 1L;
}<|MERGE_RESOLUTION|>--- conflicted
+++ resolved
@@ -1802,12 +1802,7 @@
      * @return The smallNumbers policy.
      * @since 1.9
      */
-<<<<<<< HEAD
-    public boolean isPreciseFloatingPoint()
-=======
-    @Override
     public boolean isSmallNumbers()
->>>>>>> 6d693f8c
     {
         return smallNumbers;
     }
@@ -1822,12 +1817,7 @@
      * @param dflt If true then numbers will be made to use as little memory as possible.
      * @since 1.9
      */
-<<<<<<< HEAD
-    public void setPreciseFloatingPoint( boolean dflt )
-=======
-    @Override
     public void setSmallNumbers( boolean dflt )
->>>>>>> 6d693f8c
     {
         synchronized ( this.getClass() ){
             smallNumbers = dflt;
