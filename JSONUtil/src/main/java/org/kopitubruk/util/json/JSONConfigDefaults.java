/*
 * Copyright 2015-2016 Bill Davidson
 *
 * Licensed under the Apache License, Version 2.0 (the "License");
 * you may not use this file except in compliance with the License.
 * You may obtain a copy of the License at
 *
 *    http://www.apache.org/licenses/LICENSE-2.0
 *
 * Unless required by applicable law or agreed to in writing, software
 * distributed under the License is distributed on an "AS IS" BASIS,
 * WITHOUT WARRANTIES OR CONDITIONS OF ANY KIND, either express or implied.
 * See the License for the specific language governing permissions and
 * limitations under the License.
 */
package org.kopitubruk.util.json;

import java.io.Serializable;
import java.lang.management.ManagementFactory;
import java.lang.reflect.Field;
import java.lang.reflect.InvocationTargetException;
import java.lang.reflect.Method;
import java.text.DateFormat;
import java.text.NumberFormat;
import java.text.SimpleDateFormat;
import java.util.ArrayList;
import java.util.Arrays;
import java.util.Collection;
import java.util.Collections;
import java.util.Comparator;
import java.util.Date;
import java.util.HashMap;
import java.util.List;
import java.util.Locale;
import java.util.Map;
import java.util.Map.Entry;
import java.util.ResourceBundle;
import java.util.regex.Matcher;
import java.util.regex.Pattern;

import javax.management.MBeanException;
import javax.management.MBeanServer;
import javax.management.ObjectInstance;
import javax.management.ObjectName;
import javax.naming.Context;

import org.apache.commons.logging.Log;
import org.apache.commons.logging.LogFactory;

/**
 * <p>
 * This class provides a singleton object which is used to change static
 * defaults used by {@link JSONConfig} and it is used as an MBean to
 * allow JMX clients with MBean support to view and modify the defaults.
 * <p>
 * Keep in mind that changes made with this class affect all new
 * {@link JSONConfig} objects created in the same class loader,
 * including those created by toJSON() methods which don't take a
 * {@link JSONConfig}, which could have undesirable side effects depending
 * upon your app. Use with care, if at all.  All data in this class
 * is static.  The only reason that there is an instance or instance
 * methods is to support MBean access to the defaults.  A few defaults
 * are only available programmatically.  Those are accessed statically.
 * <p>
 * It is possible to configure most of the default values
 * via JNDI such as is typically available in a web application
 * by adding values to your application's environment under
 * java:/comp/env/org/kopitubruk/util/json.  That way you can do things
 * like having all of the validation turned on in development and testing
 * servers and turn it off in production servers for faster performance,
 * without changing any code.
 * <p>
 * Example for Tomcat, assuming your app is named "MyApp", and your host
 * is named "host", put this into your
 * <code>$CATALINA_BASE/conf/Catalina/<i>host</i>/MyApp.xml</code> file in
 * order to set the appName to "myApp", disable property name validation
 * and enable using full JSON identifier code points by default:
 * <pre>{@code <Context path="/MyApp">
 *   <Environment name="org/kopitubruk/util/json/appName" type="java.lang.String" value="MyApp" override="false" />
 *   <Environment name="org/kopitubruk/util/json/validatePropertyNames" type="java.lang.Boolean" value="false" override="false" />
 *   <Environment name="org/kopitubruk/util/json/fullJSONIdentifierCodePoints" type="java.lang.Boolean" value="true" override="false" />
 * </Context>}</pre>
 * <p>
 * Because the appName tends to remain consistent across all deployments, it
 * might be preferable to put it into your webapp's web.xml.  This should work
 * with all JEE web tier containers. There is a different syntax for adding
 * context environment variables in web.xml:
 * <pre>{@code <env-entry>
 *   <env-entry-name>org/kopitubruk/util/json/appName</env-entry-name>
 *   <env-entry-type>java.lang.String</env-entry-type>
 *   <env-entry-value>MyApp</env-entry-value>
 * </env-entry>}</pre>
 * <p>
 * You can use this method for any other JNDI environment variables provided
 * that you always want them the same on all deployments.
 * <p>
 * These are the names and their normal defaults if you don't change them.
 * See their setters for these for descriptions of what they do.
 * <h3>Validation related options.</h3>
 * <ul>
 *   <li>validatePropertyNames = true</li>
 *   <li>detectDataStructureLoops = true</li>
 *   <li>escapeBadIdentifierCodePoints = false</li>
 *   <li>fullJSONIdentifierCodePoints = false</li>
 * </ul>
 * <h3>Safe alternate encoding options.</h3>
 * <ul>
 *   <li>encodeNumericStringsAsNumbers = false</li>
 *   <li>escapeNonAscii = false</li>
 *   <li>unEscapeWherePossible = false</li>
 *   <li>escapeSurrogates = false</li>
 *   <li>passThroughEscapes = false</li>
 *   <li>encodeDatesAsStrings = false</li>
 *   <li>reflectUnknownObjects = false</li>
 *   <li>preciseIntegers = false</li>
 *   <li>smallNumbers = false</li>
 *   <li>usePrimitiveArrays = false</li>
 *   <li>cacheReflectionData = false</li>
 * </ul>
 * <h3>
 *   Allow generation of certain types of non-standard JSON.
 * </h3>
 * <p>
 *   Could cause problems for some things that take JSON.  Defaults are for
 *   standard JSON.  Be careful about changing these.
 * </p>
 * <ul>
 *   <li>quoteIdentifier = true</li>
 *   <li>useECMA6 = false</li>
 *   <li>allowReservedWordsInIdentifiers = false</li>
 *   <li>encodeDatesAsObjects = false</li>
 * </ul>
 * <p>
 * It is possible to set the default locale in JNDI using the name "locale" and
 * a String value that is a valid locale string that will be used to create a
 * {@link Locale}.  If you don't do this, then the
 * default locale will be whatever is provided by the JVM.
 * <p>
 * You can set the default date generation format in JNDI using the name
 * "dateGenFormat" and a String value that will be passed to
 * {@link SimpleDateFormat#SimpleDateFormat(String, Locale)} using the locale
 * from {@link #getLocale()}.
 * <p>
 * You can set any number of default date parsing formats using names that start
 * with "dateParseFormat" followed by some positive base 10 integer (as in
 * "dateParseFormat7") using String values as with "dateGenFormat" described
 * above.  They will be added in numeric order of the name.
 * <p>
 * Classes to use for automatic reflection can be set up via JNDI. This class
 * will look for String variables named "reflectClass" followed by some positive
 * base 10 integer (like "reflectClass5").  You can have any number of
 * reflectClasses. The names merely need to be unique and follow that pattern.
 * The class names need to load with {@link ClassLoader#loadClass(String)} or
 * they will not be added to the list of reflected classes.  If the class
 * names are followed by a comma and strings separated by commas, those
 * strings will be taken as field names to use for {@link JSONReflectedClass}.
 * Field names which do not look like valid Java identifier names will be
 * silently discarded.  If the field names are of the form "name=alias"
 * then a field called "name" will be represented as "alias" in the output.
 * Aliases do not effect field selection so you can have aliases without
 * selection.  If you want to specify only field "foo" and you want it called
 * "bar" then you will need to specify "foo,foo=bar" in the string.
 * These reflect classes will be added to all JSONConfig objects that are created
 * in the same class loader.
 * <p>
 * Number formats and date formats are cloned when they are added because they
 * are not thread safe.  They are cloned again when applied to a new
 * {@link JSONConfig} for the same reason.  Once you add a format, you can't
 * modify it except by replacing it entirely.
 * <p>
 * It is possible to see and modify the default values of all
 * of the boolean flags at runtime if you have a JMX client
 * with MBean support connected to your server.  It will be in
 * org.kopitubruk.util.json.JSONConfigDefaults.  You can disable MBean
 * registration by setting a boolean variable named registerMBean to
 * false in the environment as shown above for the flags.  See also the
 * {@link #clearMBean()} method for information on how to remove the
 * MBean from your server when your app is unloaded or reloaded.
 * <p>
 * There is some limited logging for access of JNDI and the MBean server.
 * Most of it is debug, so you won't see it unless you have debug logging
 * enabled for this package/class.  It might be useful to enable debug
 * logging for this class if you are having trouble with those.
 * <p>
 * You can disable JNDI lookups, MBean registration or logging by defining
 * boolean system properties for org.kopitubruk.util.json.useJNDI,
 * org.kopitubruk.util.json.registerMBean or org.kopitubruk.util.json.logging
 * respectively as false.  System properties may be set on the java command
 * line using the "-D" flag or possibly programmatically if your program has
 * permission to do it and does so before this class is loaded.  If logging
 * is not set via a system property at all, then JDNI can also be used to
 * disable logging by setting the boolean named "org/kopitubruk/util/json/logging".
 * <p>
 * You can also set the appName on the command line if you didn't set it in
 * JNDI as in "-Dorg.kopitubruk.util.json.appName=MyApp".  The appName is used
 * in the MBean ObjectName and is recommended when this library is used with
 * multiple apps in the same web tier container because it allows you to have
 * different MBeans for different apps at the same time.  The appName may also
 * be set via JNDI as a String and that's probably a better way to do it.
 *
 * @see JSONConfig
 * @author Bill Davidson
 */
public class JSONConfigDefaults implements JSONConfigDefaultsMBean, Serializable
{
    // Default flag values.
    private static volatile boolean validatePropertyNames;
    private static volatile boolean detectDataStructureLoops;
    private static volatile boolean escapeBadIdentifierCodePoints;
    private static volatile boolean fullJSONIdentifierCodePoints;

    private static volatile boolean encodeNumericStringsAsNumbers;
    private static volatile boolean escapeNonAscii;
    private static volatile boolean unEscapeWherePossible;
    private static volatile boolean escapeSurrogates;
    private static volatile boolean passThroughEscapes;
    private static volatile boolean encodeDatesAsStrings;
    private static volatile boolean reflectUnknownObjects;
    private static volatile boolean preciseNumbers;
    private static volatile boolean smallNumbers;
    private static volatile boolean usePrimitiveArrays;
    private static volatile boolean cacheReflectionData;

    private static volatile boolean quoteIdentifier;
    private static volatile boolean useECMA6;
    private static volatile boolean allowReservedWordsInIdentifiers;
    private static volatile boolean encodeDatesAsObjects;

    // Other defaults.
    private static volatile Locale locale;
    private static volatile Map<Class<? extends Number>,NumberFormat> numberFormatMap;
    private static volatile DateFormat dateGenFormat;
    private static volatile List<DateFormat> dateParseFormats;
    private static volatile IndentPadding indentPadding = null;
    private static volatile Map<Class<?>,JSONReflectedClass> reflectClasses = null;
    private static volatile int reflectionPrivacy;

    // stored for deregistration on unload.
    private static ObjectName mBeanName = null;

    // the singleton, which has no instance data; only MBean methods.
    private static JSONConfigDefaults jsonConfigDefaults;

    // logging.
    private static boolean logging;
    private static LogFactory logFactory = null;
    private static Log log = null;

    /**
     * Make sure that the logger is there.
     */
    private static synchronized void ensureLogger()
    {
        if ( log == null ){
            logFactory = LogFactory.getFactory();
            log = logFactory.getInstance(JSONConfigDefaults.class);
        }
    }

    /**
     * Release the logger.
     */
    private static synchronized void releaseLogger()
    {
        if ( log != null ){
            logFactory.release();
            log = null;
            logFactory = null;
        }
    }

    // patterns for JNDI variable names.
    private static final Pattern DATE_PARSE_FORMAT_PAT = Pattern.compile("^dateParseFormat(\\d+)$");
    private static final Pattern REFLECT_CLASS_PAT = Pattern.compile("^reflectClass\\d+$");

    /*
     * Initialize static data.
     */
    static {
        /*
         * The singleton.
         */
        jsonConfigDefaults = new JSONConfigDefaults();

        String pkgName = jsonConfigDefaults.getClass().getPackage().getName();

        /*
         * System properties.
         */
        String appName = System.getProperty(pkgName+'.'+"appName", null);
        boolean useJNDI = Boolean.parseBoolean(System.getProperty(pkgName+".useJNDI", "true"));
        boolean registerMBean = Boolean.parseBoolean(System.getProperty(pkgName+'.'+"registerMBean", "true"));

<<<<<<< HEAD
            /*
             * JNDI
             */
            if ( useJNDI ){
                Map<String,String> results = new HashMap<String,String>();
                results.put("appName", appName);
                registerMBean = initJNDI(loggingProperty, registerMBean, appName, results);
                appName = results.get("appName");
            }
=======
        String loggingProperty = System.getProperty(pkgName+'.'+"logging");
        if ( loggingProperty != null ){
            logging = Boolean.parseBoolean(loggingProperty);
        }else{
            logging = true;
        }
>>>>>>> 5d48fd61

        /*
         * JNDI
         */
        if ( useJNDI ){
            Map<String,String> results = new HashMap<>();
            results.put("appName", appName);
            registerMBean = initJNDI(loggingProperty, registerMBean, appName, results);
            appName = results.get("appName");
        }

        /*
         * MBean
         */
        if ( registerMBean ){
            initMBean(appName);
        }

        releaseLogger();
    }

    /**
     * Do JNDI Initializations of defaults.
     *
     * @param loggingProperty System property for logging flag.
     * @param registerMBean boolean system property for registering the mbean.
     * @param appName the appName if any
     * @param results a map to hold additional results
     * @return the value of registerMBean which might have changed during the JNDI lookups.
     */
    private static boolean initJNDI( String loggingProperty, boolean registerMBean, String appName, Map<String,String> results )
    {
        JNDIUtil.setLogging(logging);

        try{
            Context ctx = JNDIUtil.getEnvContext(jsonConfigDefaults.getClass().getPackage().getName().replaceAll("\\.", "/"));

            Map<String,Object> jndiData = JNDIUtil.getJNDIVariables(ctx);

            if ( loggingProperty == null ){
                // logging was not set by a system property. allow JNDI override.
                logging = JNDIUtil.getBoolean(jndiData, "logging", logging);
                JNDIUtil.setLogging(logging);
            }

            registerMBean = JNDIUtil.getBoolean(jndiData, "registerMBean", registerMBean);

            if ( registerMBean && appName == null ){
                appName = JNDIUtil.getString(jndiData, "appName", null);
                results.put("appName", appName);
            }

            // locale.
            String languageTag = JNDIUtil.getString(jndiData, "locale", null);
            if ( languageTag != null ){
                jsonConfigDefaults.setLocaleLanguageTag(languageTag);
            }else{
                languageTag = JNDIUtil.getString(jndiData, "defaultLocale", null);
                if ( languageTag != null ){
                    jsonConfigDefaults.setLocaleLanguageTag(languageTag);
                }
            }

            loadDateFormatsFromJNDI(jndiData);
            loadReflectClassesFromJNDI(jndiData);
            setFlagsFromJNDI(jndiData);

            reflectionPrivacy = JNDIUtil.getInt(jndiData, "reflectionPrivacy", reflectionPrivacy);
            try{
                ReflectUtil.confirmPrivacyLevel(reflectionPrivacy, new JSONConfig());
            }catch ( JSONReflectionException ex ){
                if ( logging ){
                    ensureLogger();
                    if ( log.isDebugEnabled() ){
                        log.debug(ex.getLocalizedMessage(), ex);
                    }
                }
                reflectionPrivacy = ReflectUtil.PUBLIC;
            }
        }catch ( Exception e ){
            // Nothing set in JNDI.  Use code defaults.  Not a problem.
            if ( logging ){
                ensureLogger();
                if ( log.isDebugEnabled() ){
                    ResourceBundle bundle = JSONUtil.getBundle(getLocale());
                    log.debug(bundle.getString("badJNDIforConfig"), e);
                }
            }
        }

        return registerMBean;
    }

    /**
     * Load date formats from JNDI, if any.
     *
     * @param jndiData A map of JNDI data.
     */
    private static void loadDateFormatsFromJNDI( Map<String,Object> jndiData )
    {
        // date generation format.
        String dgf = JNDIUtil.getString(jndiData, "dateGenFormat", null);
        if ( dgf != null ){
            jsonConfigDefaults.setDateGenFormat(dgf);
        }

        // date parse formats.
        List<String> fmtNums = new ArrayList<String>();
        for ( Entry<String,Object> entry : jndiData.entrySet() ){
            if ( entry.getValue() instanceof String ){
                Matcher matcher = DATE_PARSE_FORMAT_PAT.matcher(entry.getKey());
                if ( matcher.matches() ){
                    fmtNums.add(matcher.group(1));
                }
            }
        }
        if ( fmtNums.size() > 0 ){
            // using the strings so that people can use "001", "002" etc if they wish.
            Collections.sort(fmtNums,
                             new Comparator<String>()
                             {
                                 @Override
                                 public int compare( String o1, String o2 )
                                 {
                                     return new Integer(o1).compareTo(new Integer(o2));
                                 }
                             });
            for ( String num : fmtNums ){
                String dpf = JNDIUtil.getString(jndiData, "dateParseFormat" + num, null);
                if ( dpf != null ){
                    jsonConfigDefaults.addDateParseFormat(dpf);
                }
            }
        }
    }

    /**
     * Load reflection classes from JNDI, if any.
     *
     * @param jndiData A map of JNDI data.
     */
    private static void loadReflectClassesFromJNDI( Map<String,Object> jndiData )
    {
<<<<<<< HEAD
        Log log = null;
        List<JSONReflectedClass> classes = new ArrayList<JSONReflectedClass>();
=======
        List<JSONReflectedClass> classes = new ArrayList<>();
>>>>>>> 5d48fd61
        for ( Entry<String,Object> entry : jndiData.entrySet() ){
            Object value = entry.getValue();
            if ( value instanceof String && REFLECT_CLASS_PAT.matcher(entry.getKey()).matches() ){
                String[] parts = ((String)value).split(",");
                try{
                    Class<?> clazz = ReflectUtil.getClassByName(parts[0]);
                    classes.add(JSONConfigUtil.getJSONReflectedClass(clazz, parts));
                }catch ( ClassNotFoundException e ){
                    if ( logging ){
                        ensureLogger();
                        if ( log.isDebugEnabled() ){
                            log.debug(getClassNotFoundExceptionMsg(e, parts[0], false), e);
                        }
                    }
                }
            }
        }
        addReflectClasses(classes);
    }

    /**
     * Initialize the boolean flags from JNDI. There are so many flags now that
     * I use reflection to look up the setter so that I don't have to change
     * this method every time I add a new flag. It's just at class load time and
     * it's not that many things really so performance is not really a big issue
     * in this case.
     *
     * @param jndiData A map of JNDI data.
     * @throws IllegalAccessException reflection problem.
     * @throws IllegalArgumentException reflection problem.
     * @throws InvocationTargetException reflection problem.
     */
    private static void setFlagsFromJNDI( Map<String,Object> jndiData ) throws IllegalArgumentException, IllegalAccessException, InvocationTargetException
    {
        // get list of booleans from JNDI
        List<Entry<String,Object>> booleans = new ArrayList<Entry<String,Object>>();
        for ( Entry<String,Object> entry : jndiData.entrySet() ){
            if ( entry.getValue() instanceof Boolean ){
                booleans.add(entry);
            }
        }
        if ( booleans.size() < 1 ){
            return;     // nothing to do.
        }

        // going to need to check against fields.
        Class<?> clazz = jsonConfigDefaults.getClass();
        Map<String,Field> fields = ReflectUtil.getFields(clazz, Boolean.TYPE);

        for ( Entry<String,Object> entry : booleans ){
            Field field = fields.get(entry.getKey());
            if ( field != null ){
                // it's a field.  check if it changed from default.
                ReflectUtil.ensureAccessible(field);
                boolean currentValue = field.getBoolean(jsonConfigDefaults);
                boolean jndiValue = (Boolean)entry.getValue();
                if ( jndiValue != currentValue ){
                    // it's changed.  check if there is a setter.
                    Method setter = ReflectUtil.getSetter(clazz, field);
                    if ( setter != null ){
                        // there's a setter.  use it.
                        ReflectUtil.ensureAccessible(setter);
                        setter.invoke(jsonConfigDefaults, jndiValue);
                    }
                    // no setter means I didn't intend for this to be used with JNDI.
                }
            }
        }
    }

    /**
     * Initialize the JMX MBean for this class.
     *
     * @param appName The name of the app.
     */
    private static void initMBean( String appName )
    {
        try{
            // Register an instance with MBean server if one is available.
            MBeanServer mBeanServer = ManagementFactory.getPlatformMBeanServer();

            mBeanName = JMXUtil.getObjectName(jsonConfigDefaults, appName);
            try{
                ObjectInstance instance = mBeanServer.getObjectInstance(mBeanName);
                if ( instance != null ){
                    mBeanServer.unregisterMBean(mBeanName);
                }
            }catch ( Exception ex ){
            }

            mBeanServer.registerMBean(jsonConfigDefaults, mBeanName);
            if ( logging ){
                ensureLogger();
                if ( log.isDebugEnabled() ){
                    ResourceBundle bundle = JSONUtil.getBundle(getLocale());
                    log.debug(String.format(bundle.getString("registeredMbean"), mBeanName));
                }
            }
        }catch ( Exception e ){
            // Probably no MBean server.  Not a problem.
            if ( logging ){
                ensureLogger();
                if ( log.isDebugEnabled() ){
                    ResourceBundle bundle = JSONUtil.getBundle(getLocale());
                    log.debug(bundle.getString("couldntRegisterMBean"), e);
                }
            }
        }
    }

    /**
     * Apply defaults to the given {@link JSONConfig} object.
     *
     * @param cfg The config object to initialize with defaults.
     * @param loc The locale.
     * @since 1.5
     */
    static synchronized void initJSONConfig( JSONConfig cfg, Locale loc )
    {
        cfg.setLocale(loc);

        // formats
        cfg.addNumberFormats(getNumberFormatMap());
        cfg.setDateGenFormat(getDateGenFormat());
        cfg.addDateParseFormats(getDateParseFormats());
        cfg.setReflectionPrivacy(reflectionPrivacy);

<<<<<<< HEAD
        if ( reflectClasses != null ){
            Collection<JSONReflectedClass> refClasses = reflectClasses.values();
            List<JSONReflectedClass> refCopy = new ArrayList<JSONReflectedClass>(refClasses.size());
            for ( JSONReflectedClass refClass : refClasses ){
                refCopy.add(refClass.clone());
=======
        Map<Class<?>,JSONReflectedClass> refClasses;
        if ( reflectClasses == null ){
            refClasses = null;
        }else{
            refClasses = new HashMap<>(reflectClasses.size());
        }
        if ( refClasses != null ){
            for ( Entry<Class<?>,JSONReflectedClass> entry : reflectClasses.entrySet() ){
                refClasses.put(entry.getKey(), entry.getValue().clone());
>>>>>>> 5d48fd61
            }
        }
        cfg.setReflectClasses(refClasses);

        // validation options.
        cfg.setValidatePropertyNames(validatePropertyNames);
        cfg.setDetectDataStructureLoops(detectDataStructureLoops);
        cfg.setEscapeBadIdentifierCodePoints(escapeBadIdentifierCodePoints);
        cfg.setFullJSONIdentifierCodePoints(fullJSONIdentifierCodePoints);

        // various alternate encoding options.
        cfg.setEncodeNumericStringsAsNumbers(encodeNumericStringsAsNumbers);
        cfg.setEscapeNonAscii(escapeNonAscii);
        cfg.setUnEscapeWherePossible(unEscapeWherePossible);
        cfg.setEscapeSurrogates(escapeSurrogates);
        cfg.setPassThroughEscapes(passThroughEscapes);
        cfg.setEncodeDatesAsStrings(encodeDatesAsStrings);
        cfg.setReflectUnknownObjects(reflectUnknownObjects);
        cfg.setPreciseNumbers(preciseNumbers);
        cfg.setSmallNumbers(smallNumbers);
        cfg.setUsePrimitiveArrays(usePrimitiveArrays);
        cfg.setCacheReflectionData(cacheReflectionData);

        // non-standard JSON options.
        cfg.setQuoteIdentifier(quoteIdentifier);
        cfg.setUseECMA6(useECMA6);
        cfg.setAllowReservedWordsInIdentifiers(allowReservedWordsInIdentifiers);
        cfg.setEncodeDatesAsObjects(encodeDatesAsObjects);

        // indent padding, if any.
        if ( indentPadding == null ){
            cfg.setIndentPadding(indentPadding);
        }else{
            cfg.setIndentPadding(indentPadding.clone());
        }
    }

    /**
     * Get the number format map.
     *
     * @return the number format map.
     */
    static Map<Class<? extends Number>,NumberFormat> getNumberFormatMap()
    {
        return numberFormatMap;
    }

    /**
     * Get the date string generation format.
     *
     * @return the dateFormat
     * @since 1.4
     */
    static DateFormat getDateGenFormat()
    {
        return dateGenFormat;
    }

    /**
     * Get the list of date parsing formats used by the parser when
     * encodeDatesAsStrings or encodeDatesAsObjects is true.
     *
     * @return the list of date parsing formats.
     * @since 1.4
     */
    static List<DateFormat> getDateParseFormats()
    {
        return dateParseFormats;
    }

    /**
     * Return the JSONConfigDefaults singleton instance.
     *
     * @return the JSONConfigDefaults singleton instance.
     */
    public static JSONConfigDefaults getInstance()
    {
        return jsonConfigDefaults;
    }

    /**
     * <p>
     * When this package is used by a webapp, and you have an MBean server in your
     * environment, then you should create a ServletContextListener and call this
     * in its ServletContextListener.contextDestroyed(ServletContextEvent)
     * method to remove the MBean when the webapp is unloaded or reloaded.
     * </p>
     * <pre><code>
     * public class AppCleanUp implements ServletContextListener
     * {
     *     public void contextDestroyed( ServletContextEvent sce )
     *     {
     *         JSONConfigDefaults.clearMBean();
     *     }
     * }
     * </code></pre>
     * <p>
     * You should add it to your web.xml for your webapp like this (assuming
     * you named it org.myDomain.web.app.AppCleanUp).
     * </p>
     * <pre>{@code <listener>
     *   <listener-class>org.myDomain.web.app.AppCleanUp</listener-class>
     * </listener>}</pre>
     * <p>
     * Note that the logging from this method may not work if the logging is
     * removed/disabled before this method is called.
     */
    public static synchronized void clearMBean()
    {
        if ( mBeanName != null ){
            try{
                MBeanServer mBeanServer = ManagementFactory.getPlatformMBeanServer();
                mBeanServer.unregisterMBean(mBeanName);
                if ( logging ){
                    ensureLogger();
                    if ( log.isDebugEnabled() ){
                        ResourceBundle bundle = JSONUtil.getBundle(getLocale());
                        log.debug(String.format(bundle.getString("unregistered"), mBeanName));
                    }
                }
            }catch ( Exception e ){
                if ( logging ){
                    ensureLogger();
                    if ( log.isErrorEnabled() ){
                        ResourceBundle bundle = JSONUtil.getBundle(getLocale());
                        log.error(String.format(bundle.getString("couldntUnregister"), mBeanName), e);
                    }
                }
            }finally{
                // don't try again.
                mBeanName = null;
            }
        }
        releaseLogger();
    }

    /**
     * Get the default indent padding object.
     *
     * @return the padding object.
     * @since 1.7
     */
    public static synchronized IndentPadding getIndentPadding()
    {
        return indentPadding;
    }

    /**
     * Set the padding object.
     *
     * @param indentPadding the default indent padding object.
     * @since 1.7
     */
    public static synchronized void setIndentPadding( IndentPadding indentPadding )
    {
        JSONConfigDefaults.indentPadding = indentPadding;
    }

    /**
     * This class should only be instantiated by the static block.  All others
     * should use {@link #getInstance()} to get that instance.
     */
    private JSONConfigDefaults()
    {
        setCodeDefaults();
    }

    /**
     * Reset all defaults to their original unmodified values.  This
     * overrides JNDI and previous MBean changes.
     * <p>
     * Accessible via MBean server.
     */
    @Override
    public void setCodeDefaults()
    {
        synchronized ( getClass() ){
            validatePropertyNames = true;
            detectDataStructureLoops = true;
            escapeBadIdentifierCodePoints = false;
            fullJSONIdentifierCodePoints = false;

            encodeNumericStringsAsNumbers = false;
            escapeNonAscii = false;
            unEscapeWherePossible = false;
            escapeSurrogates = false;
            passThroughEscapes = false;
            encodeDatesAsStrings = false;
            reflectUnknownObjects = false;
            preciseNumbers = false;
            smallNumbers = false;
            usePrimitiveArrays = false;
            cacheReflectionData = false;

            quoteIdentifier = true;
            useECMA6 = false;
            allowReservedWordsInIdentifiers = false;
            encodeDatesAsObjects = false;

            locale = null;
            numberFormatMap = null;
            dateGenFormat = null;
            dateParseFormats = null;
            indentPadding = null;
            reflectClasses = null;
            reflectionPrivacy = ReflectUtil.PUBLIC;
        }
    }

    /**
     * Get the A IETF BCP 47 language tag version of the current default
     * locale.
     * <p>
     * Accessible via MBean server.
     *
     * @return The IETF BCP 47 language tag of the default locale.
     */
    @Override
    public String getLocaleLanguageTag()
    {
        return getLocale().toString().replaceAll("_", "-");
    }

    /**
     * Set the default locale for new {@link JSONConfig} objects to use by
     * specifying a IETF BCP 47 language tag.
     * <p>
     * Accessible via MBean server.
     *
     * @param languageTag A IETF BCP 47 language tag.
     */
    @Override
    public void setLocaleLanguageTag( String languageTag )
    {
        if ( languageTag != null ){
            String[] loc = languageTag.split("[-_]");
            switch ( loc.length ){
                case 1: setLocale(new Locale(loc[0])); break;
                case 2: setLocale(new Locale(loc[0], loc[1])); break;
                default: setLocale(new Locale(loc[0], loc[1], loc[2])); break;
            }
        }else{
            setLocale((Locale)null);
        }
    }

    /**
     * Set the default locale for new {@link JSONConfig} objects to use.
     *
     * @param languageTag A language tag.
     * @deprecated Use {@link #setLocaleLanguageTag(String)} instead.
     */
    @Deprecated
    public void setLocale( String languageTag )
    {
        setLocaleLanguageTag(languageTag);
        if ( logging ){
            synchronized ( getClass() ){
                ensureLogger();
                if ( log.isWarnEnabled() ){
                    ResourceBundle bundle = JSONUtil.getBundle(getLocale());
                    log.warn(String.format(bundle.getString("setLocaleDeprecated")));
                }
                releaseLogger();
            }
        }
    }

    /**
     * Get the default locale for new {@link JSONConfig} objects.  If a
     * default locale has not been set, then the locale returned
     * by {@link Locale#getDefault()} will be returned.
     *
     * @return the default locale.
     */
    public static synchronized Locale getLocale()
    {
        return locale != null ? locale : Locale.getDefault();
    }

    /**
     * Set a default locale for new {@link JSONConfig} objects to use.
     *
     * @param loc the default locale.
     */
    public static synchronized void setLocale( Locale loc )
    {
        locale = loc;
    }

    /**
     * Get the number format for the given class.
     *
     * @param numericClass A class.
     * @return A number format or null if one has not been set.
     */
    public static synchronized NumberFormat getNumberFormat( Class<? extends Number> numericClass )
    {
        return numberFormatMap != null ? numberFormatMap.get(numericClass) : null;
    }

    /**
     * Get the number format for the class of the given numeric type.
     *
     * @param num An object that implements {@link Number}.
     * @return A number format or null if one has not been set.
     */
    public static NumberFormat getNumberFormat( Number num )
    {
        return num != null ? getNumberFormat(num.getClass()) : null;
    }

    /**
     * Add a default number format for a particular type that extends Number.
     * This will be applied to all new {@link JSONConfig} objects that are created after
     * this in the same class loader.  The format is cloned for thread safety.
     *
     * @param numericClass The class.
     * @param fmt The number format.
     */
    public static void addNumberFormat( Class<? extends Number> numericClass, NumberFormat fmt )
    {
        if ( numericClass != null ){
            if ( fmt == null ){
                removeNumberFormat(numericClass);
            }else{
                Map<Class<? extends Number>,NumberFormat> numFmtMap = new HashMap<Class<? extends Number>,NumberFormat>(2);
                numFmtMap.put(numericClass, fmt);
                // handles null checking and cloning.
                addNumberFormats(numFmtMap);
            }
        }
    }

    /**
     * Add a default number format for a particular type that extends Number.
     * This will be applied to all new {@link JSONConfig} objects that are created after
     * this in the same class loader.  The format is cloned for thread safety.
     *
     * @param numericType The object.
     * @param fmt The number format.
     */
    public static void addNumberFormat( Number numericType, NumberFormat fmt )
    {
        if ( numericType != null ){
            addNumberFormat(numericType.getClass(), fmt);
        }
    }

    /**
     * Add a map of number formats to the current map of number formats.
     * The formats are cloned for thread safety.
     *
     * @param numFmtMap The input map.
     * @since 1.4
     */
    public static synchronized void addNumberFormats( Map<Class<? extends Number>,NumberFormat> numFmtMap )
    {
        numberFormatMap = JSONConfigUtil.mergeFormatMaps(numberFormatMap, numFmtMap);
    }

    /**
     * Remove the requested class from the default number formats.
     *
     * @param numericClass The class.
     */
    public static synchronized void removeNumberFormat( Class<? extends Number> numericClass )
    {
        if ( numberFormatMap != null && numericClass != null ){
            int size = numberFormatMap.size();
            numberFormatMap.remove(numericClass);
            if ( numberFormatMap.size() < 1 ){
                numberFormatMap = null;
            }else if ( numberFormatMap.size() < size ){
                numberFormatMap = new HashMap<Class<? extends Number>,NumberFormat>(numberFormatMap);
            }
        }
    }

    /**
     * Remove the requested class from the default number formats.
     *
     * @param num An object that implements {@link Number}.
     */
    public static void removeNumberFormat( Number num )
    {
        if ( num != null ){
            removeNumberFormat(num.getClass());
        }
    }

    /**
     * Clear any default number formats.
     * <p>
     * Accessible via MBean server.
     *
     * @since 1.4
     */
    @Override
    public void clearNumberFormats()
    {
        synchronized ( getClass() ){
            numberFormatMap = null;
        }
    }

    /**
     * Set the date format used for date string generation when
     * encodeDatesAsStrings or encodeDatesAsObjects is true.
     * <p>
     * Accessible via MBean server.
     *
     * @param fmtStr passed to the constructor for
     * {@link SimpleDateFormat#SimpleDateFormat(String,Locale)} using
     * the result of {@link #getLocale()}.
     * @return the format that is created.
     * @since 1.4
     */
    @Override
    public DateFormat setDateGenFormat( String fmtStr )
    {
        DateFormat fmt = null;
        if ( fmtStr != null ){
            fmt = new SimpleDateFormat(fmtStr, getLocale());
            setDateGenFormat(fmt);
        }else{
            setDateGenFormat((DateFormat)null);
        }
        return fmt;
    }

    /**
     * Set the date string generation format used when encodeDatesAsStrings
     * or encodeDatesAsObjects is true.
     *
     * @param fmt the dateFormat to set
     * @since 1.4
     */
    public static synchronized void setDateGenFormat( DateFormat fmt )
    {
        dateGenFormat = fmt;
    }

    /**
     * Clear date generation format. This means that if any special date
     * generation handling is enabled, then it will use the default ISO 8601
     * format.
     * <p>
     * Accessible via MBean server.
     *
     * @since 1.4
     */
    @Override
    public void clearDateGenFormat()
    {
        synchronized ( getClass() ){
            dateGenFormat = null;
        }
    }

    /**
     * Add a date parsing format to the list of date parsing formats
     * used by the parser when encodeDatesAsStrings or
     * encodeDatesAsObjects is true.
     * <p>
     * Accessible via MBean server.
     *
     * @param fmtStr Passed to
     * {@link SimpleDateFormat#SimpleDateFormat(String,Locale)} using
     * the result of {@link #getLocale()}.
     * @return The format that gets created.
     * @since 1.4
     */
    @Override
    public DateFormat addDateParseFormat( String fmtStr )
    {
        DateFormat fmt = new SimpleDateFormat(fmtStr, getLocale());
        addDateParseFormat(fmt);
        return fmt;
    }

    /**
     * Add a date parsing format to the list of parsing formats used
     * by the parser when encodeDatesAsStrings or encodeDatesAsObjects
     * is true.  When parsing date strings, they will be used in the
     * same order that they were added.
     *
     * @param fmt A date parsing format.
     * @since 1.4
     */
    public static void addDateParseFormat( DateFormat fmt )
    {
        if ( fmt != null ){
            addDateParseFormats(Arrays.asList(fmt));
        }
    }

    /**
     * Add a collection of date parsing format to the list of date
     * parsing formats used by the parser when encodeDatesAsStrings
     * or encodeDatesAsObjects is true.
     *
     * @param fmts A collection of date parsing formats.
     * @since 1.4
     */
    public static synchronized void addDateParseFormats( Collection<? extends DateFormat> fmts )
    {
        dateParseFormats = JSONConfigUtil.addDateParseFormats(dateParseFormats, fmts);
    }

    /**
     * Clear any date parse formats from the list of formats used by the parser
     * when encodeDatesAsStrings or encodeDatesAsObjects is true.
     * <p>
     * Accessible via MBean server.
     */
    @Override
    public void clearDateParseFormats()
    {
        synchronized ( getClass() ){
            dateParseFormats = null;
        }
    }

    /**
     * Get the reflection privacy level.
     * <p>
     * Accessible via MBean server.
     *
     * @return the reflection privacy level.
     * @since 1.9
     */
    @Override
    public int getReflectionPrivacy()
    {
        return reflectionPrivacy;
    }

    /**
     * Set the privacy level for reflection. Default is
     * {@link ReflectUtil#PUBLIC}.
     * <p>
     * Accessible via MBean server.
     *
     * @param dflt the level to set
     * @throws MBeanException If the privacy level is not allowed.
     * @see ReflectUtil#PRIVATE
     * @see ReflectUtil#PACKAGE
     * @see ReflectUtil#PROTECTED
     * @see ReflectUtil#PUBLIC
     * @since 1.9
     */
    @Override
    public void setReflectionPrivacy( int dflt ) throws MBeanException
    {
        int privacyLevel;
        try{
            privacyLevel = ReflectUtil.confirmPrivacyLevel(dflt, new JSONConfig());
        }catch ( JSONReflectionException e ){
            synchronized ( getClass() ){
                if ( logging ){
                    ensureLogger();
                    if ( log.isErrorEnabled() ){
                        log.error(e.getLocalizedMessage(), e);
                    }
                    releaseLogger();
                }
                throw new MBeanException(e);   // MBeans should only throw MBeanExceptions.
            }
        }
        synchronized ( getClass() ){
            reflectionPrivacy = privacyLevel;
        }
    }

    /**
     * Return true if objects with the same class given object are in the set of
     * classes being automatically reflected.
     *
     * @param obj An object to check
     * @return true if objects of the same type are reflected.
     * @since 1.9
     */
    public static boolean isReflectClass( Object obj )
    {
        return getReflectedClass(obj) != null;
    }

    /**
     * Get the {@link JSONReflectedClass} for the given object if it is stored.
     * The main reason that you might want to use this is to modify the fields
     * that are reflected in the class.
     *
     * @param obj The class to look up.
     * @return the reflected class object or null if not found.
     */
    public static synchronized JSONReflectedClass getReflectedClass( Object obj )
    {
        return reflectClasses == null || obj == null ? null : reflectClasses.get(ReflectUtil.getClass(obj));
    }

    /**
     * Add the given class to the set of classes to be reflected.
     * <p>
     * Accessible via MBean server. This method primarily exists for JMX MBean
     * use. If you wish to use reflection with fields, you can append the field
     * names to the class name, separated by commas before each field name.
     * Field names which do not look like valid Java identifier names will be
     * silently discarded.
     *
     * @param className The name of the class suitable for {@link ClassLoader#loadClass(String)}
     * followed optionally by a comma separated list of field names.
     * @throws MBeanException If there's a problem loading the class.
     * @since 1.9
     */
    @Override
    public void addReflectClassByName( String className ) throws MBeanException
    {
        String[] parts = className.split(",");
        try{
            Class<?> clazz = ReflectUtil.getClassByName(parts[0]);
            addReflectClass(JSONConfigUtil.getJSONReflectedClass(clazz, parts));
        }catch ( ClassNotFoundException e ){
            throw new MBeanException(e, getClassNotFoundExceptionMsg(e, parts[0], logging));
        }
    }

    /**
     * Add the class of the given object to the set of classes that
     * automatically get reflected. Note that default reflected classes can also
     * be added via JNDI.
     *
     * @param obj The object whose class to add to the reflect list.
     * @since 1.9
     */
    public static synchronized void addReflectClass( Object obj )
    {
        reflectClasses = JSONConfigUtil.addReflectClass(reflectClasses, obj);
    }

    /**
     * Add the classes of all of the given objects to the list of classes that
     * automatically get reflected. Note that default reflected classes can also
     * be added via JNDI.
     *
     * @param classes The objects to reflect.
     * @since 1.9
     */
    public static synchronized void addReflectClasses( Collection<?> classes )
    {
        reflectClasses = JSONConfigUtil.addReflectClasses(reflectClasses, classes);
    }

    /**
     * Remove the given class from the set of classes to be reflected.
     *
     * @param className The name of the class suitable for
     * (@link {@link ClassLoader#loadClass(String)}}.
     * @throws MBeanException If there's a problem loading the class.
     * @since 1.9
     */
    @Override
    public void removeReflectClassByName( String className ) throws MBeanException
    {
        String[] parts = className.split(",");
        try{
            removeReflectClass(ReflectUtil.getClassByName(parts[0]));
        }catch ( ClassNotFoundException e ){
            throw new MBeanException(e, getClassNotFoundExceptionMsg(e, parts[0], logging));
        }
    }

    /**
     * Get the exception message for a {@link ClassNotFoundException} and log the
     * exception if appropriate.
     *
     * @param e the exception.
     * @param className the class name that it failed to load.
     * @param isLogging if true then also log the message and exception.
     * @return The message.
     */
    private static String getClassNotFoundExceptionMsg( ClassNotFoundException e, String className, boolean isLogging )
    {
        ResourceBundle bundle = JSONUtil.getBundle(getLocale());
        String msg = String.format(bundle.getString("couldntLoadClass"), className);
        if ( isLogging ){
            synchronized ( jsonConfigDefaults.getClass() ){
                ensureLogger();
                if ( log.isErrorEnabled() ){
                    log.error(msg, e);
                }
                releaseLogger();
            }
        }
        return msg;
    }

    /**
     * Remove the given class from the list of automatically reflected
     * classes.
     *
     * @param obj An object of the type to be removed from the reflect list.
     * @since 1.9
     */
    public static synchronized void removeReflectClass( Object obj )
    {
        reflectClasses = JSONConfigUtil.removeReflectClass(reflectClasses, obj);
    }

    /**
     * Remove the classes of the given objects from the set of classes
     * that automatically get reflected.
     *
     * @param classes The classes to remove.
     * @since 1.9
     */
    public static synchronized void removeReflectClasses( Collection<?> classes )
    {
        reflectClasses = JSONConfigUtil.removeReflectClasses(reflectClasses, classes);
    }

    /**
     * Clear all reflection classes, disabling all default automatic selective
     * reflection.
     *
     * @since 1.9
     */
    @Override
    public void clearReflectClasses()
    {
        synchronized ( getClass() ){
            reflectClasses = null;
        }
    }

    /**
     * Clear the reflection cache, if any.
     *
     * @since 1.9
     */
    @Override
    public void clearReflectionCache()
    {
        ReflectUtil.clearReflectionCache();
    }

    /**
     * Get a string with newline separated list of classes that get reflected.
     *
     * @return A string with newline separated list of classes that get reflected.
     * @since 1.9
     */
    @Override
    public String listReflectedClasses()
    {
        List<JSONReflectedClass> refClasses = null;
        synchronized ( getClass() ){
            if ( reflectClasses != null ){
                refClasses = new ArrayList<JSONReflectedClass>(reflectClasses.values());
            }
        }
        StringBuilder result = new StringBuilder();
        if ( refClasses != null ){
            List<String> classes = new ArrayList<String>(refClasses.size());
            for ( JSONReflectedClass refClass : refClasses ){
                Class<?> clazz = refClass.getObjClass();
                StringBuilder buf = new StringBuilder(clazz.getCanonicalName());
                String[] fieldNames = refClass.getFieldNamesRaw();
                if ( fieldNames != null ){
                    for ( String fieldName : fieldNames ){
                        buf.append(',').append(fieldName);
                    }
                }
                Map<String,String> customNames = refClass.getFieldAliases();
                if ( customNames != null ){
                    for ( Entry<String,String> entry : customNames.entrySet() ){
                        buf.append(',').append(entry.getKey()).append('=').append(entry.getValue());
                    }
                }
                classes.add(buf.toString());
            }
            Collections.sort(classes);
            for ( String className : classes ){
                result.append(className).append('\n');
            }
        }
        return result.toString();
    }

    /**
     * Get the default validate property names policy.
     * <p>
     * Accessible via MBean server.
     *
     * @return The default validate property names policy.
     */
    @Override
    public boolean isValidatePropertyNames()
    {
        return validatePropertyNames;
    }

    /**
     * Set the default flag for validation of property names.
     * This will affect all new {@link JSONConfig} objects created after this call
     * within the same class loader.
     * <p>
     * Accessible via MBean server.
     *
     * @param dflt If true, then property names will be validated by default.
     */
    @Override
    public void setValidatePropertyNames( boolean dflt )
    {
        synchronized ( getClass() ){
            validatePropertyNames = dflt;
        }
    }

    /**
     * Get the default detect data structure loops policy.
     * Accessible via MBean server.
     *
     * @return The default detect data structure loops policy.
     */
    @Override
    public boolean isDetectDataStructureLoops()
    {
        return detectDataStructureLoops;
    }

    /**
     * Set the default flag for detecting data structure loops.  If true,
     * then if a loop in a data structure is found then a
     * {@link DataStructureLoopException} will be thrown.
     * This will affect all new {@link JSONConfig} objects created after this call
     * within the same class loader.
     * <p>
     * Accessible via MBean server.
     *
     * @param dflt If true, then the code will detect loops in data structures.
     */
    @Override
    public void setDetectDataStructureLoops( boolean dflt )
    {
        synchronized ( getClass() ){
            detectDataStructureLoops = dflt;
        }
    }

    /**
     * Get the default escape bad identifier code points policy.
     * <p>
     * Accessible via MBean server.
     *
     * @return The default escape bad identifier code points policy.
     */
    @Override
    public boolean isEscapeBadIdentifierCodePoints()
    {
        return escapeBadIdentifierCodePoints;
    }

    /**
     * If true, then any bad code points in identifiers will be escaped.
     * Default is false.
     * <p>
     * Accessible via MBean server.
     *
     * @param dflt if true, then any bad code points in identifiers will be escaped.
     */
    @Override
    public void setEscapeBadIdentifierCodePoints( boolean dflt )
    {
        synchronized ( getClass() ){
            escapeBadIdentifierCodePoints = dflt;
        }
    }

    /**
     * Get the full JSON identifier code points policy.
     * <p>
     * Accessible via MBean server.
     *
     * @return the fullJSONIdentifierCodePoints
     */
    @Override
    public boolean isFullJSONIdentifierCodePoints()
    {
        return fullJSONIdentifierCodePoints;
    }

    /**
     * If true, then the full set of identifier code points permitted by the
     * JSON standard will be allowed instead of the more restrictive set
     * permitted by the ECMAScript standard. Use of characters not permitted by
     * the ECMAScript standard will cause an error if parsed by Javascript
     * eval().
     * <p>
     * Accessible via MBean server.
     *
     * @param dflt If true, then allow all code points permitted by the JSON standard in identifiers.
     */
    @Override
    public void setFullJSONIdentifierCodePoints( boolean dflt )
    {
        synchronized ( getClass() ){
            fullJSONIdentifierCodePoints = dflt;
            if ( fullJSONIdentifierCodePoints ){
                quoteIdentifier = true;
            }
        }
    }

    /**
     * Get the default encode numeric strings as numbers policy.
     * <p>
     * Accessible via MBean server.
     *
     * @return The default encode numeric strings as numbers policy.
     */
    @Override
    public boolean isEncodeNumericStringsAsNumbers()
    {
        return encodeNumericStringsAsNumbers;
    }

    /**
     * Set the default flag for encoding of numeric strings as numbers.
     * <p>
     * Accessible via MBean server.
     *
     * @param dflt If true, then strings that look like valid JSON numbers
     * will be encoded as numbers.
     */
    @Override
    public void setEncodeNumericStringsAsNumbers( boolean dflt )
    {
        synchronized ( getClass() ){
            encodeNumericStringsAsNumbers = dflt;
        }
    }

    /**
     * Get the default escape non-ASCII policy.
     * <p>
     * Accessible via MBean server.
     *
     * @return The default quote non-ASCII policy.
     */
    @Override
    public boolean isEscapeNonAscii()
    {
        return escapeNonAscii;
    }

    /**
     * Set the default flag for forcing escaping of non-ASCII characters in
     * strings and identifiers. If true, then escapeSurrogates will be forced to
     * false. This will affect all new {@link JSONConfig} objects created after this
     * call within the same class loader.
     * <p>
     * Accessible via MBean server.
     *
     * @param dflt If true, then all non-ASCII will be Unicode escaped.
     */
    @Override
    public void setEscapeNonAscii( boolean dflt )
    {
        synchronized ( getClass() ){
            escapeNonAscii = dflt;
            if ( escapeNonAscii ){
                escapeSurrogates = false;
            }
        }
    }

    /**
     * Get the default unEscape policy.
     * <p>
     * Accessible via MBean server.
     *
     * @return the unEscape policy.
     */
    @Override
    public boolean isUnEscapeWherePossible()
    {
        return unEscapeWherePossible;
    }

    /**
     * Set default flag for undoing inline escapes in strings.
     * <p>
     * Accessible via MBean server.
     *
     * @param dflt If true then where possible, undo inline escapes in strings.
     */
    @Override
    public void setUnEscapeWherePossible( boolean dflt )
    {
        synchronized ( getClass() ){
            unEscapeWherePossible = dflt;
        }
    }

    /**
     * Get the default escape surrogates policy.
     * <p>
     * Accessible via MBean server.
     *
     * @return the escape surrogates policy.
     */
    @Override
    public boolean isEscapeSurrogates()
    {
        return escapeSurrogates;
    }

    /**
     * Set the default escapeSurrogates policy.
     * <p>
     * Accessible via MBean server.
     *
     * @param dflt If true, then surrogates will be escaped in strings and identifiers
     * and escapeNonAscii will be forced to false.
     */
    @Override
    public void setEscapeSurrogates( boolean dflt )
    {
        synchronized ( getClass() ){
            escapeSurrogates = dflt;
            if ( escapeSurrogates ){
                escapeNonAscii = false;
            }
        }
    }

    /**
     * Get the pass through escapes policy.
     * <p>
     * Accessible via MBean server.
     *
     * @return The pass through escapes policy.
     */
    @Override
    public boolean isPassThroughEscapes()
    {
        return passThroughEscapes;
    }

    /**
     * If true, then escapes in strings will be passed through unchanged.
     * If false, then the backslash that starts the escape will be escaped.
     * <p>
     * Accessible via MBean server.
     *
     * @param dflt If true, then pass escapes through.
     */
    @Override
    public void setPassThroughEscapes( boolean dflt )
    {
        synchronized ( getClass() ){
            passThroughEscapes = dflt;
        }
    }

    /**
     * Get the encode dates as strings policy.
     * <p>
     * Accessible via MBean server.
     *
     * @return the encodeDatesAsStrings policy.
     */
    @Override
    public boolean isEncodeDatesAsStrings()
    {
        return encodeDatesAsStrings;
    }

    /**
     * Set the encodeDatesAsStrings policy.  If you set this to true, then
     * encodeDatesAsObjects will be set to false.
     * <p>
     * Accessible via MBean server.
     *
     * @param dflt If true, then {@link Date} objects will be encoded as ISO 8601 date
     * strings or a custom date format if you have called
     * {@link #setDateGenFormat(DateFormat)}.
     */
    @Override
    public synchronized void setEncodeDatesAsStrings( boolean dflt )
    {
        synchronized ( getClass() ){
            encodeDatesAsStrings = dflt;
            if ( encodeDatesAsStrings ){
                encodeDatesAsObjects = false;
            }
        }
    }

    /**
     * Get the reflection of unknown objects policy.
     * <p>
     * Accessible via MBean server.
     *
     * @return the reflectUnknownObjects policy.
     * @since 1.9
     */
    @Override
    public boolean isReflectUnknownObjects()
    {
        return reflectUnknownObjects;
    }

    /**
     * Set the reflection encoding policy.  If true, then any time that an
     * unknown object is encountered, this package will attempt to use
     * reflection to encode it.  Default is false.  When false, then unknown
     * objects will have their toString() method called.
     * <p>
     * Accessible via MBean server.
     *
     * @param dflt If true, then attempt to use reflection
     * to encode objects which are otherwise unknown.
     * @since 1.9
     */
    @Override
    public void setReflectUnknownObjects( boolean dflt )
    {
        synchronized ( getClass() ){
            reflectUnknownObjects = dflt;
        }
    }

    /**
     * Get the preciseIntegers policy.
     *
     * @return The preciseIntegers policy.
     * @since 1.9
     */
    @Override
    public boolean isPreciseNumbers()
    {
        return preciseNumbers;
    }

    /**
     * If true then numbers which are not exactly representable by a 64 bit
     * double precision floating point number will be quoted in the output. If
     * false, then they will be unquoted, and precision in such will likely be
     * lost in the interpreter.
     *
     * @param dflt If true then quote numbers that lose precision in 64-bit floating point.
     * @since 1.9
     */
    @Override
    public void setPreciseNumbers( boolean dflt )
    {
        synchronized ( getClass() ){
            preciseNumbers = dflt;
        }
    }

    /**
     * Get the smallNumbers policy.
     *
     * @return The smallNumbers policy.
     * @since 1.9
     */
    @Override
    public boolean isSmallNumbers()
    {
        return smallNumbers;
    }

    /**
     * If true then {@link JSONParser} will attempt to minimize the
     * storage used for all numbers.  Decimal numbers will be reduced
     * to floats instead of doubles if it can done without losing
     * precision.  Integer numbers will be reduced from long to int
     * or short or byte if they fit.
     *
     * @param dflt If true then numbers will be made to use as little memory as possible.
     * @since 1.9
     */
    @Override
    public void setSmallNumbers( boolean dflt )
    {
        synchronized ( getClass() ){
            smallNumbers = dflt;
        }
    }

    /**
     * The primitive arrays policy.
     *
     * @return the usePrimitiveArrays policy.
     * @since 1.9
     */
    @Override
    public boolean isUsePrimitiveArrays()
    {
        return usePrimitiveArrays;
    }

    /**
     * If true, then when {@link JSONParser} encounters a JSON array of non-null
     * wrappers of primitives and those primitives are all compatible with each
     * other, then instead of an {@link ArrayList} of wrappers for those
     * primitives it will create an array of those primitives in order to save
     * memory.
     * <p>
     * This works for booleans and numbers. It will also convert an array of
     * single character strings into an array of chars. Arrays of numbers will
     * attempt to use the least complex type that does not lose information. You
     * could easily end up with an array of bytes if all of your numbers are
     * integers in the range -128 to 127. This option is meant to save as much
     * memory as possible.
     *
     * @param dflt if true, then the parser will create arrays of primitives as applicable.
     * @since 1.9
     */
    @Override
    public void setUsePrimitiveArrays( boolean dflt )
    {
        synchronized ( getClass() ){
            usePrimitiveArrays = dflt;
        }
    }

    /**
     * Get the the cacheReflectionData policy.
     *
     * @return the cacheReflectionData policy.
     * @since 1.9
     */
    @Override
    public boolean isCacheReflectionData()
    {
        return cacheReflectionData;
    }

    /**
     * If true, then when an object is reflected its reflection data
     * will be cached to improve performance on subsequent reflections
     * of objects of its class.
     *
     * @param dflt if true, then cache reflection data.
     * @since 1.9
     */
    @Override
    public void setCacheReflectionData( boolean dflt )
    {
        cacheReflectionData = dflt;
        if ( cacheReflectionData == false ){
            ReflectUtil.clearReflectionCache();
        }
    }

    /**
     * Get the default quote identifier policy.
     * <p>
     * Accessible via MBean server.
     *
     * @return The default quote identifier policy.
     */
    @Override
    public boolean isQuoteIdentifier()
    {
        return quoteIdentifier;
    }

    /**
     * Set the default flag for forcing quotes on identifiers.
     * This will affect all new {@link JSONConfig} objects created after this call
     * within the same class loader.
     * <p>
     * Accessible via MBean server.
     *
     * @param dflt If true, then all identifiers will be quoted.
     */
    @Override
    public void setQuoteIdentifier( boolean dflt )
    {
        synchronized ( getClass() ){
            quoteIdentifier = fullJSONIdentifierCodePoints || dflt;
        }
    }

    /**
     * Get the default escape ECMAScript 6 code points policy.
     * <p>
     * Accessible via MBean server.
     *
     * @return The default escape ECMAScript 6 code points policy.
     */
    @Override
    public boolean isUseECMA6()
    {
        return useECMA6;
    }

    /**
     * If you set this to true, then when JSONUtil generates Unicode
     * escapes, it will use ECMAScript 6 code point escapes if they are shorter
     * than code unit escapes. This is not standard JSON and not yet widely
     * supported by Javascript interpreters. It also allows identifiers to have
     * letter numbers in addition to other letters.  Default is false.
     * <p>
     * Accessible via MBean server.
     *
     * @param dflt If true, use EMCAScript 6 code point escapes and allow
     * ECMAScript 6 identifier character set.
     */
    @Override
    public void setUseECMA6( boolean dflt )
    {
        synchronized ( getClass() ){
            useECMA6 = dflt;
        }
    }

    /**
     * Get the default for allowing reserved words in identifiers.
     * <p>
     * Accessible via MBean server.
     *
     * @return the reserverd words in identifiers policy.
     */
    @Override
    public boolean isAllowReservedWordsInIdentifiers()
    {
        return allowReservedWordsInIdentifiers;
    }

    /**
     * Set default flag for allowing reserved words in identifiers.
     * <p>
     * Accessible via MBean server.
     *
     * @param dflt If true, then reserved words will be allowed in identifiers.
     */
    @Override
    public void setAllowReservedWordsInIdentifiers( boolean dflt )
    {
        synchronized ( getClass() ){
            allowReservedWordsInIdentifiers = dflt;
        }
    }

    /**
     * Get the encode dates as objects policy.
     * <p>
     * Accessible via MBean server.
     *
     * @return the encodeDatesAsObjects policy.
     */
    @Override
    public boolean isEncodeDatesAsObjects()
    {
        return encodeDatesAsObjects;
    }

    /**
     * If true, then {@link Date} objects will be encoded as
     * Javascript dates, using new Date(dateString).  If you
     * set this to true, then encodeDatesAsStrings will be
     * set to false.
     * <p>
     * Accessible via MBean server.
     *
     * @param dflt If true, then {@link Date} objects will be encoded as
     * Javascript dates.
     */
    @Override
    public synchronized void setEncodeDatesAsObjects( boolean dflt )
    {
        synchronized ( getClass() ){
            encodeDatesAsObjects = dflt;
            if ( encodeDatesAsObjects ){
                encodeDatesAsStrings = false;
            }
        }
    }

    private static final long serialVersionUID = 1L;
}<|MERGE_RESOLUTION|>--- conflicted
+++ resolved
@@ -291,30 +291,18 @@
         boolean useJNDI = Boolean.parseBoolean(System.getProperty(pkgName+".useJNDI", "true"));
         boolean registerMBean = Boolean.parseBoolean(System.getProperty(pkgName+'.'+"registerMBean", "true"));
 
-<<<<<<< HEAD
-            /*
-             * JNDI
-             */
-            if ( useJNDI ){
-                Map<String,String> results = new HashMap<String,String>();
-                results.put("appName", appName);
-                registerMBean = initJNDI(loggingProperty, registerMBean, appName, results);
-                appName = results.get("appName");
-            }
-=======
         String loggingProperty = System.getProperty(pkgName+'.'+"logging");
         if ( loggingProperty != null ){
             logging = Boolean.parseBoolean(loggingProperty);
         }else{
             logging = true;
         }
->>>>>>> 5d48fd61
 
         /*
          * JNDI
          */
         if ( useJNDI ){
-            Map<String,String> results = new HashMap<>();
+            Map<String,String> results = new HashMap<String,String>();
             results.put("appName", appName);
             registerMBean = initJNDI(loggingProperty, registerMBean, appName, results);
             appName = results.get("appName");
@@ -452,12 +440,7 @@
      */
     private static void loadReflectClassesFromJNDI( Map<String,Object> jndiData )
     {
-<<<<<<< HEAD
-        Log log = null;
         List<JSONReflectedClass> classes = new ArrayList<JSONReflectedClass>();
-=======
-        List<JSONReflectedClass> classes = new ArrayList<>();
->>>>>>> 5d48fd61
         for ( Entry<String,Object> entry : jndiData.entrySet() ){
             Object value = entry.getValue();
             if ( value instanceof String && REFLECT_CLASS_PAT.matcher(entry.getKey()).matches() ){
@@ -585,23 +568,15 @@
         cfg.addDateParseFormats(getDateParseFormats());
         cfg.setReflectionPrivacy(reflectionPrivacy);
 
-<<<<<<< HEAD
-        if ( reflectClasses != null ){
-            Collection<JSONReflectedClass> refClasses = reflectClasses.values();
-            List<JSONReflectedClass> refCopy = new ArrayList<JSONReflectedClass>(refClasses.size());
-            for ( JSONReflectedClass refClass : refClasses ){
-                refCopy.add(refClass.clone());
-=======
         Map<Class<?>,JSONReflectedClass> refClasses;
         if ( reflectClasses == null ){
             refClasses = null;
         }else{
-            refClasses = new HashMap<>(reflectClasses.size());
+            refClasses = new HashMap<Class<?>,JSONReflectedClass>(reflectClasses.size());
         }
         if ( refClasses != null ){
             for ( Entry<Class<?>,JSONReflectedClass> entry : reflectClasses.entrySet() ){
                 refClasses.put(entry.getKey(), entry.getValue().clone());
->>>>>>> 5d48fd61
             }
         }
         cfg.setReflectClasses(refClasses);
