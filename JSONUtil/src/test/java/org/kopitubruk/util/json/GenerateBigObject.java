/*
 * Copyright 2016 Bill Davidson
 *
 * Licensed under the Apache License, Version 2.0 (the "License");
 * you may not use this file except in compliance with the License.
 * You may obtain a copy of the License at
 *
 *    http://www.apache.org/licenses/LICENSE-2.0
 *
 * Unless required by applicable law or agreed to in writing, software
 * distributed under the License is distributed on an "AS IS" BASIS,
 * WITHOUT WARRANTIES OR CONDITIONS OF ANY KIND, either express or implied.
 * See the License for the specific language governing permissions and
 * limitations under the License.
 */
package org.kopitubruk.util.json;

import java.io.BufferedOutputStream;
import java.io.FileOutputStream;
import java.io.IOException;
import java.io.OutputStreamWriter;
import java.io.PrintWriter;
import java.nio.charset.Charset;
import java.util.Arrays;
import java.util.HashSet;
import java.util.LinkedHashSet;
import java.util.Random;
import java.util.Set;

/**
 * Generate a BigObject test class.
 *
 * @author Bill Davidson
 */
public class GenerateBigObject
{
    private static final int BOUND = 0x10000;
    private static final int MAX_ID_LENGTH = 2;
    private static final int MAX_VAL_LENGTH = 1024;
    private static final int MAX_FIELDS = 1024;

    /**
     * Generate fields for the BigObject class.
     *
     * @param args arguments.
     * @throws IOException if there's an IO error.
     */
    public static void main( String[] args ) throws IOException
    {
        PrintWriter bigObj = new PrintWriter(
                new OutputStreamWriter(
                        new BufferedOutputStream(
                                new FileOutputStream("src/test/java/org/kopitubruk/util/json/BigObject.java")),
                        Charset.forName("UTF-8")));

        bigObj.println("\n" +
                "\n" +
                "package org.kopitubruk.util.json;\n" +
                "\n" +
                "/**\n" +
                " */\n" +
                "public class BigObject\n" +
                "{");

        JSONConfig cfg = new JSONConfig();
        cfg.setEscapeNonAscii(true);
        Random rand = new Random();
        Set<String> ids = new LinkedHashSet<String>();
        String type = "String";
        String value = "1";

        for ( int i = 0; i < MAX_FIELDS; i++ ){
            String id;
            do {
                id = getId(rand);
            }while ( ids.contains(id) || JSONUtil.isReservedWord(id) );
            ids.add(id);
            value = getValue(rand, cfg);
            bigObj.println("    private "+type+" "+id+" = "+value+";");
        }

        for ( String id : ids ){
            String getterName = ReflectUtil.makeBeanMethodName(id, "get");
            bigObj.println("    /**");
            bigObj.println("     * @return the "+id);
            bigObj.println("     */");
            bigObj.println("    public "+type+" "+getterName+"()");
            bigObj.println("    {");
            bigObj.println("        return "+id+";");
            bigObj.println("    }");
        }

        bigObj.println("}");

        bigObj.close();
    }

    private static String getId( Random rand )
    {
        StringBuilder id = new StringBuilder();
        id.append(getIdentiferStart(rand));
        while ( id.length() < MAX_ID_LENGTH ){
            id.append(getIdentiferPart(rand));
        }
        return id.toString();
    }

    private static String getValue( Random rand, JSONConfig cfg )
    {
        char[] value = new char[MAX_VAL_LENGTH];
<<<<<<< HEAD
        Set<Character> badChars = new HashSet<Character>(CodePointData.JSON_ESC_MAP.keySet());
        badChars.addAll(CodePointData.EVAL_ESC_SET);
=======
        Set<Character> badChars = new HashSet<>(CodePointData.JSON_ESC_MAP.keySet());
        badChars.addAll(Arrays.asList(CodePointData.LINE_SEPARATOR, CodePointData.PARAGRAPH_SEPARATOR));
>>>>>>> 5d2d029f
        for ( int i = 0; i < MAX_VAL_LENGTH; i++ ){
            char ch;

            do{
                ch = (char)rand.nextInt(BOUND);
            }while ( ch < ' ' || Character.isHighSurrogate(ch) || Character.isLowSurrogate(ch) || badChars.contains(ch) || ! Character.isDefined(ch) );

            value[i] = ch;
        }
        return JSONUtil.toJSON(new String(value,0,MAX_VAL_LENGTH), cfg);
    }

    private static char getIdentiferStart( Random rand )
    {
        char start;

        do{
            start = (char)rand.nextInt(127);
        }while ( start <= ' ' || ! Character.isLowerCase(start) || ! Character.isJavaIdentifierStart(start) );

        return start;
    }

    private static char getIdentiferPart( Random rand )
    {
        char part;

        do{
            part = (char)rand.nextInt(127);
        }while ( part <= ' ' || ! Character.isJavaIdentifierPart(part) );

        return part;
    }
}<|MERGE_RESOLUTION|>--- conflicted
+++ resolved
@@ -108,13 +108,8 @@
     private static String getValue( Random rand, JSONConfig cfg )
     {
         char[] value = new char[MAX_VAL_LENGTH];
-<<<<<<< HEAD
         Set<Character> badChars = new HashSet<Character>(CodePointData.JSON_ESC_MAP.keySet());
-        badChars.addAll(CodePointData.EVAL_ESC_SET);
-=======
-        Set<Character> badChars = new HashSet<>(CodePointData.JSON_ESC_MAP.keySet());
         badChars.addAll(Arrays.asList(CodePointData.LINE_SEPARATOR, CodePointData.PARAGRAPH_SEPARATOR));
->>>>>>> 5d2d029f
         for ( int i = 0; i < MAX_VAL_LENGTH; i++ ){
             char ch;
 
