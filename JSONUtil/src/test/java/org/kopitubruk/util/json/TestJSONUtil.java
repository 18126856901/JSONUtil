/*
 * Copyright 2015 Bill Davidson
 *
 * Licensed under the Apache License, Version 2.0 (the "License");
 * you may not use this file except in compliance with the License.
 * You may obtain a copy of the License at
 *
 *    http://www.apache.org/licenses/LICENSE-2.0
 *
 * Unless required by applicable law or agreed to in writing, software
 * distributed under the License is distributed on an "AS IS" BASIS,
 * WITHOUT WARRANTIES OR CONDITIONS OF ANY KIND, either express or implied.
 * See the License for the specific language governing permissions and
 * limitations under the License.
 */
package org.kopitubruk.util.json;

import static org.hamcrest.core.Is.is;
import static org.hamcrest.core.StringContains.containsString;
import static org.junit.Assert.assertEquals;
import static org.junit.Assert.assertNotEquals;
import static org.junit.Assert.assertThat;
import static org.junit.Assert.assertTrue;
import static org.junit.Assert.fail;

import java.io.IOException;
import java.io.Writer;
import java.math.BigDecimal;
import java.math.BigInteger;
import java.text.DateFormat;
import java.text.NumberFormat;
import java.text.ParseException;
//import java.text.SimpleDateFormat;
import java.util.ArrayList;
import java.util.Arrays;
import java.util.Calendar;
import java.util.Collections;
import java.util.Date;
import java.util.HashMap;
import java.util.LinkedHashMap;
import java.util.List;
import java.util.Locale;
import java.util.Map;
import java.util.ResourceBundle;
import java.util.Set;
import java.util.TimeZone;
import java.util.Vector;

import javax.naming.NamingException;

import org.apache.commons.logging.Log;
import org.apache.commons.logging.LogFactory;
import org.junit.BeforeClass;
//import org.junit.Rule;
import org.junit.Test;
//import org.junit.rules.TestRule;
//import org.junit.rules.TestWatcher;
//import org.junit.runner.Description;

/**
 * Tests for JSONUtil.  Java 5 does not support a scripting engine so
 * the output cannot be validated against a Javascript engine.
 *
 * @author Bill Davidson
 */
public class TestJSONUtil
{
    private static Log s_log = LogFactory.getLog(TestJSONUtil.class);

    //private static SimpleDateFormat s_sdf;

    /**
     * Print out the name of the currently running test.
     *
    @Rule
    public TestRule watcher = new TestWatcher()
    {
        protected void starting( Description description )
        {
            System.out.println(s_sdf.format(new Date()) + ' ' + description.getMethodName());
        }
    }; */

    /**
     * Create a dummy JNDI initial context in order to avoid having
     * JNDI code throw an exception during the JUnit tests.
     */
    @BeforeClass
    public static void setUpClass()
    {
        try{
            String pkgName = JSONUtil.class.getPackage().getName();

            //Context ctx =
            JNDIUtil.createContext(JNDIUtil.ENV_CONTEXT+"/"+pkgName.replaceAll("\\.", "/"));

            // not needed -- just used to test that the context was usable.
            //ctx.bind("registerMBean", Boolean.FALSE);
        }catch ( NamingException ex ){
            // not fatal but will cause annoying log messages.
            s_log.error("Couldn't create context", ex);
        }

        /*
         * Some of these tests depend upon error messages which need to be in
         * English, so it's forced during the tests.
         */
        JSONConfigDefaults.setLocale(Locale.US);

        //s_sdf = new SimpleDateFormat("YYYY-MM-dd hh:mm:ss.SSS");
    }

    /**
     * Test all characters allowed for property names. Every start character
     * gets tested in the start position and most part characters get tested
     * twice but all at least once.
     * <p>
     * This test is slow because it's doing over 100,000 validations through
     * the Javascript interpreter, which is slow.  If you comment out that
     * validation, then this test takes about 1 second on my laptop, but you
     * only test that none of the valid code points cause an exception and
     * not that they won't cause a syntax error.  With the validation on it
     * typically takes about 68 seconds for this to run on my laptop, which
     * is annoying but it provides a better test.
     * <p>
     * It should be noted that some valid characters need the identifier to
     * be in quotes in order for the validation to work properly so the
     * validation tests that those identifiers that need that do get quoted
     * even though I turned identifier quoting off for the tests.
     */
    @Test
    public void testValidPropertyNames()
    {
        JSONConfig cfg = new JSONConfig();

        ArrayList<Integer> validStart = new ArrayList<Integer>();
        ArrayList<Integer> validPart = new ArrayList<Integer>();

        for ( int i = 0; i <= Character.MAX_CODE_POINT; i++ ){
            if ( JSONUtil.isValidIdentifierStart(i, cfg) ){
                validStart.add(i);
            }else if ( JSONUtil.isValidIdentifierPart(i, cfg) ){
                validPart.add(i);
            }
        }
        validStart.trimToSize();
        s_log.debug(validStart.size() + " valid start code points");
        validPart.addAll(validStart);
        Collections.sort(validPart);
        s_log.debug(validPart.size() + " valid part code points");

        final int MAX_LENGTH = 3;
        int[] propertyName = new int[MAX_LENGTH];
        int startIndex = 0;
        int partIndex = 0;
        int nameIndex = 0;

        Map<String,Object> jsonObj = new HashMap<String,Object>(2);

        int startSize = validStart.size();
        int partSize = validPart.size();
        propertyName[nameIndex++] = validStart.get(startIndex++);

        while ( startIndex < startSize ){
            propertyName[nameIndex++] = validPart.get(partIndex++);
            if ( nameIndex == MAX_LENGTH ){
                jsonObj.clear();
                jsonObj.put(new String(propertyName,0,nameIndex), 0);
                // String json =
                        JSONUtil.toJSON(jsonObj, cfg);
                // validateJSON(json);    // this makes this test take a long time to run.
                nameIndex = 0;
                if ( startIndex < startSize ){
                    // start new string.
                    propertyName[nameIndex++] = validStart.get(startIndex++);
                }
            }
            if ( partIndex == partSize ){
                partIndex = 0;
            }
        }
    }

    /**
     * Test bad code points for the start of characters in names.
     */
    @Test
    public void testBadStartPropertyNames()
    {
        Map<String,Object> jsonObj = new HashMap<String,Object>(2);
        int[] codePoints = new int[1];
        JSONConfig cfg = new JSONConfig();

        for ( int i = 0; i <= Character.MAX_CODE_POINT; i++ ){
            if ( ! JSONUtil.isValidIdentifierStart(i, cfg) ){
                codePoints[0] = i;
                testBadIdentifier(codePoints, 0, 1, jsonObj, cfg);
            }
        }
    }

    /**
     * Test bad code points for non-start characters in names.
     */
    @Test
    public void testBadPartPropertyNames()
    {
        int[] codePoints = new int[256];
        int j = 1;
        codePoints[0] = '_';
        Map<String,Object> jsonObj = new HashMap<String,Object>(2);
        JSONConfig cfg = new JSONConfig();

        for ( int i = 0; i <= Character.MAX_CODE_POINT; i++ ){

            if ( ! JSONUtil.isValidIdentifierStart(i, cfg) && ! JSONUtil.isValidIdentifierPart(i, cfg) && ! (i <= 0xFFFF && JSONUtil.isSurrogate((char)i)) ){
                // high surrogates break the test unless they are followed immediately by low surrogates.
                // just skip them.  anyone who sends bad surrogate pairs deserves what they get.
                codePoints[j++] = i;
                if ( j == codePoints.length ){
                    testBadIdentifier(codePoints, 1, j, jsonObj, cfg);
                    j = 1;
                }
            }
        }
        if ( j > 1 ){
            testBadIdentifier(codePoints, 1, j, jsonObj, cfg);
        }
    }

    /**
     * Test a bad identifier.  This is a utility method used by other test methods.
     *
     * @param codePoints A set of code points with bad code points.
     * @param start The index of the first code point to check for.
     * @param end The index just after the last code point to check for.
     * @param jsonObj A jsonObj to use for the test.
     */
    private void testBadIdentifier( int[] codePoints, int start, int end, Map<String,Object> jsonObj, JSONConfig cfg )
    {
        // clear in order to avoid memory abuse.
        // didn't create the object here because it would have to be recreated millions of times.
        jsonObj.clear();
        try{
            jsonObj.put(new String(codePoints,0,end), 0);
            JSONUtil.toJSON(jsonObj, cfg);
            fail(String.format("Expected a BadPropertyNameException to be thrown for U+%04X", codePoints[start]));
        }catch ( BadPropertyNameException e ){
            String message = e.getMessage();
            for ( int i = start; i < end; i++ ){
                assertThat(message, containsString(String.format("Code point U+%04X", codePoints[i])));
            }
        }
    }

    /**
     * Test valid Unicode strings.
     */
    @Test
    public void testValidStrings()
    {
        int[] codePoints = new int[32768];
        Map<String,Object> jsonObj = new HashMap<String,Object>(2);
        JSONConfig cfg = new JSONConfig();
        int j = 0;

        for ( int i = 0; i <= Character.MAX_CODE_POINT; i++ ){
            if ( Character.isDefined(i) && ! (i <= 0xFFFF && JSONUtil.isSurrogate((char)i)) ){
                // 247650 code points, the last time I checked.
                codePoints[j++] = i;
                if ( j == codePoints.length/2 ){
                    jsonObj.put("x", new String(codePoints,0,j));
                    JSONUtil.toJSON(jsonObj, cfg);
                    // validateJSON(JSONUtil.toJSON(jsonObj, cfg));
                    j = 0;
                }
            }
        }
        if ( j > 0 ){
            jsonObj.put("x", new String(codePoints,0,j));
            // validateJSON(JSONUtil.toJSON(jsonObj, cfg));
        }
    }

    /**
     * Test that Unicode escape sequences in identifiers work.
     */
    @Test
    public void testUnicodeEscapeInIdentifier()
    {
        Map<String,Object> jsonObj = new HashMap<String,Object>();
        String[] ids = { "a\\u1234", "\\u1234x" };
        for ( String id : ids ){
            jsonObj.clear();
            jsonObj.put(id, 0);

            String json = JSONUtil.toJSON(jsonObj);
            // validateJSON(json);
            assertThat(json, is("{\""+id+"\":0}"));
        }
    }

    /**
     * Test that ECMAScript 6 code point escapes.
     */
    @Test
    public void testECMA6UnicodeEscapeInString()
    {
        Map<String,Object> jsonObj = new HashMap<String,Object>();
        JSONConfig cfg = new JSONConfig();
        cfg.setUseECMA6(true);
        cfg.setEscapeNonAscii(true);
        StringBuilder buf = new StringBuilder();
        int codePoint = 0x1F4A9;
        buf.append("x");
        buf.appendCodePoint(codePoint);
        jsonObj.put("x", buf);
        String json = JSONUtil.toJSON(jsonObj, cfg);
        // Nashorn doesn't understand ECMAScript 6 code point escapes.
        //validateJSON(json);
        assertThat(json, is("{\"x\":\"x\\u{1F4A9}\"}"));
    }

    /**
     * Test that Unicode escape sequences in identifiers work.
     */
    @Test
    public void testEscapePassThrough()
    {
        Map<String,Object> jsonObj = new HashMap<String,Object>();
        String[] strs = {"a\\u1234", "b\\x4F", "c\\377", "d\\u{1F4A9}", "e\\nf"};
        for ( String str : strs ){
            jsonObj.clear();
            jsonObj.put("x", str);

            String json = JSONUtil.toJSON(jsonObj);
<<<<<<< HEAD
            if ( str.charAt(0) != 'd' ){
                // Nashorn doesn't understand EMCAScript 6 code point escapes.
                // validateJSON(json);
=======
            validateJSON(json);
            switch ( str.charAt(0) ){
                case 'b':
                    assertThat(json, is("{\"x\":\"bO\"}"));
                    break;
                case 'c':
                    assertThat(json, is("{\"x\":\"c\377\"}"));
                    break;
                case 'd':
                    assertThat(json, is("{\"x\":\"d\\uD83D\\uDCA9\"}"));
                    break;
                default:
                    assertThat(json, is("{\"x\":\""+str+"\"}"));
                    break;
>>>>>>> da9f1289
            }
        }
    }

    /**
     * Test that unescape works.
     */
    @Test
    public void testUnEscape()
    {
        Map<String,Object> jsonObj = new LinkedHashMap<String,Object>();
        String[] strs = {"a\\u0041", "b\\x41", "d\\u{41}", "e\\v"};
        JSONConfig cfg = new JSONConfig();
        cfg.setUnEscapeWherePossible(true);
        for ( String str : strs ){
            jsonObj.clear();
            jsonObj.put("x", str);

            String json = JSONUtil.toJSON(jsonObj, cfg);
            char firstChar = str.charAt(0);
            if ( firstChar != 'd' ){
                // Nashorn doesn't understand EMCAScript 6 code point escapes.
                // validateJSON(json);
            }
            // \v unescaped will be re-escaped as a Unicode code unit.
            String result = firstChar + (firstChar != 'e' ? "A" : "\\u000B");
            assertThat(json, is("{\"x\":\""+result+"\"}"));
        }

        // test that these get fixed regardless.
        cfg.setUnEscapeWherePossible(false);

        // test octal/hex unescape.
        for ( int i = 0; i < 256; i++ ){
            jsonObj.clear();
            jsonObj.put("x", String.format("a\\%o", i));
            jsonObj.put("y", String.format("a\\x%02X", i));
            String result = null;
            switch ( i ){
                case '"':  result = "a\\\""; break;
                case '/':  result = "a\\/"; break;
                case '\b': result = "a\\b"; break;
                case '\f': result = "a\\f"; break;
                case '\n': result = "a\\n"; break;
                case '\r': result = "a\\r"; break;
                case '\t': result = "a\\t"; break;
                case '\\': result = "a\\\\"; break;
                default:
                    result = i < 0x20 ? String.format("a\\u%04X", i) : String.format("a%c", (char)i);
                    break;
            }
            String json = JSONUtil.toJSON(jsonObj, cfg);
            assertThat(json, is("{\"x\":\""+result+"\",\"y\":\""+result+"\"}"));
        }
    }

    /**
     * Test the parser.
     *
     * @throws ParseException for parsing problems.
     */
    @Test
    public void testParser() throws ParseException
    {
        Object obj = JSONParser.parseJSON("{\"foo\":\"b\\\\\\\"ar\",\"a\":5,\"b\":2.37e24,\"c\":Infinity,\"d\":NaN,\"e\":[1,2,3,{\"a\":4}]}");
        String json = JSONUtil.toJSON(obj);
        assertEquals("{\"foo\":\"b\\\"ar\",\"a\":5,\"b\":2.37E24,\"c\":\"Infinity\",\"d\":\"NaN\",\"e\":[1,2,3,{\"a\":4}]}", json);

        obj = JSONParser.parseJSON("'foo'");
        assertEquals("foo", obj);

        obj = JSONParser.parseJSON("2.37e24");
        assertEquals(2.37e24, obj);

        obj = JSONParser.parseJSON("Infinity");
        assertTrue(Double.isInfinite((Double)obj));

        obj = JSONParser.parseJSON("NaN");
        assertTrue(Double.isNaN((Double)obj));

        obj = JSONParser.parseJSON("false");
        assertEquals(Boolean.FALSE, obj);

        obj = JSONParser.parseJSON("null");
        assertEquals(null, obj);

        obj = JSONParser.parseJSON("[1.1,2.2,-3.134598765,4.0]");
        List<?> array = (List<?>)obj;
        assertEquals(array.get(0), new Double(1.1));
        assertEquals(array.get(1), new Double(2.2));
        assertEquals(array.get(2), new Double(-3.134598765));
        assertEquals(array.get(3), new Double(4.0));

        // parse various forms of date strings.
        JSONConfig cfg = new JSONConfig();
        cfg.setEncodeDatesAsStrings(true);
        DateFormat fmt = cfg.getDateGenFormat();

        Date dt = (Date)JSONParser.parseJSON("new Date(\"2015-09-16T14:08:34.034Z\")", cfg);
        assertEquals("2015-09-16T14:08:34.034Z", fmt.format(dt));

        dt = (Date)JSONParser.parseJSON("\"2015-09-16T14:08:34.034Z\"", cfg);
        assertEquals("2015-09-16T14:08:34.034Z", fmt.format(dt));

        dt = (Date)JSONParser.parseJSON("\"2015-09-16T14:08:34.034+01\"", cfg);
        assertEquals("2015-09-16T13:08:34.034Z", fmt.format(dt));

        dt = (Date)JSONParser.parseJSON("\"2015-09-16T14:08:34.034+01:30\"", cfg);
        assertEquals("2015-09-16T12:38:34.034Z", fmt.format(dt));

        dt = (Date)JSONParser.parseJSON("\"2015-09-16T14:08:34\"", cfg);
        assertEquals("2015-09-16T14:08:34.034Z", fmt.format(dt));

        dt = (Date)JSONParser.parseJSON("\"2015-09-16T14:08:34+01:30\"", cfg);
        assertEquals("2015-09-16T12:38:34.034Z", fmt.format(dt));

        // custom formats.
        DateFormat nfmt = cfg.setDateGenFormat("EEE, d MMM yyyy HH:mm:ss Z");
        nfmt.setTimeZone(TimeZone.getTimeZone("US/Eastern"));
        cfg.addDateParseFormat("yyyy.MM.dd G 'at' HH:mm:ss z");
        dt = (Date)JSONParser.parseJSON("\"2001.07.04 AD at 12:08:56 EDT\"", cfg);
        assertEquals("Wed, 4 Jul 2001 12:08:56 -0400", nfmt.format(dt));

        // test that the old one still works.
        dt = (Date)JSONParser.parseJSON("\"2015-09-16T14:08:34+01:30\"", cfg);
        assertEquals("2015-09-16T12:38:34.034Z", fmt.format(dt));

        try{
            JSONParser.parseJSON("{\"foo\":\"b\\\\\\\"ar\",\"a\":5,\"b\":2.37e24,\"c\":&*^,\"d\":NaN,\"e\":[1,2,3,{\"a\":4}]}");
            fail("Expected JSONParserException for bad data");
        }catch ( JSONParserException e ){
        }
    }

    /**
     * Test using reserved words in identifiers.
     */
    @Test
    public void testReservedWordsInIdentifiers()
    {
        Map<String,Object> jsonObj = new HashMap<String,Object>();
        JSONConfig cfg = new JSONConfig();
        cfg.setAllowReservedWordsInIdentifiers(true);
        Set<String> reservedWords = JSONUtil.getJavascriptReservedWords();
        for ( String reservedWord : reservedWords ){
            jsonObj.clear();
            jsonObj.put(reservedWord, 0);

            // test with allow reserved words.
            String json = JSONUtil.toJSON(jsonObj, cfg);
            //validateJSON(json);
            assertThat(json, is("{\""+reservedWord+"\":0}"));

            // test with reserved words disallowed.
            try{
                JSONUtil.toJSON(jsonObj);
                fail("Expected BadPropertyNameException for reserved word "+reservedWord);
            }catch ( BadPropertyNameException e ){
                String message = e.getMessage();
                assertThat(message, is(reservedWord+" is a reserved word."));
            }
        }
    }

    /**
     * Test EscapeBadIdentifierCodePoints
     */
    @Test
    public void testEscapeBadIdentifierCodePoints()
    {
        Map<String,Object> jsonObj = new HashMap<String,Object>();
        JSONConfig cfg = new JSONConfig();
        cfg.setEscapeBadIdentifierCodePoints(true);
        jsonObj.put("x\u0005", 0);

        String json = JSONUtil.toJSON(jsonObj, cfg);
        //validateJSON(json);
        assertThat(json, is("{\"x\\u0005\":0}"));
    }

    /**
     * Test setting default locale.
     */
    @Test
    public void testDefaultLocale()
    {
        Locale loc = new Locale("es","JP");
        Locale oldDefLoc = JSONConfigDefaults.getLocale();
        JSONConfigDefaults.setLocale(loc);
        Locale defLoc = JSONConfigDefaults.getLocale();
        JSONConfigDefaults.setLocale(oldDefLoc);
        assertEquals("Default locale not set", defLoc, loc);
        assertNotEquals(oldDefLoc, loc);
    }

    /**
     * Test dates.
     */
    @Test
    public void testDate()
    {
        JSONConfig cfg = new JSONConfig();

        // non-standard JSON - only works with eval() and my parser.
        cfg.setEncodeDatesAsObjects(true);
        Map<String,Object> jsonObj = new LinkedHashMap<String,Object>();
        Calendar cal = Calendar.getInstance(TimeZone.getTimeZone("UTC"));
        cal.set(2015, 8, 16, 14, 8, 34);
        cal.set(Calendar.MILLISECOND, 34);
        jsonObj.put("t", cal.getTime());
        String json = JSONUtil.toJSON(jsonObj, cfg);
        assertThat(json, is("{\"t\":new Date(\"2015-09-16T14:08:34.034Z\")}"));

        cfg.setEncodeDatesAsStrings(true);
        json = JSONUtil.toJSON(jsonObj, cfg);
        //validateJSON(json);
        assertThat(json, is("{\"t\":\"2015-09-16T14:08:34.034Z\"}"));
    }

    /**
     * Test booleans.
     */
    @Test
    public void testBoolean() // throws ScriptException
    {
        Map<String,Object> jsonObj = new LinkedHashMap<String,Object>();
        jsonObj.put("t", true);
        jsonObj.put("f", false);
        String json = JSONUtil.toJSON(jsonObj);
        //validateJSON(json);
        assertThat(json, is("{\"t\":true,\"f\":false}"));
    }

    /**
     * Test a byte value.
     */
    @Test
    public void testByte()
    {
        Map<String,Object> jsonObj = new HashMap<String,Object>();
        byte b = 27;
        jsonObj.put("x", b);
        String json = JSONUtil.toJSON(jsonObj);
        // validateJSON(json);
        assertThat(json, is("{\"x\":27}"));
    }

    /**
     * Test a char value.
     */
    @Test
    public void testChar()
    {
        Map<String,Object> jsonObj = new HashMap<String,Object>();
        char ch = '@';
        jsonObj.put("x", ch);
        String json = JSONUtil.toJSON(jsonObj);
        // validateJSON(json);
        assertThat(json, is("{\"x\":\"@\"}"));
    }

    /**
     * Test a short value.
     */
    @Test
    public void testShort()
    {
        Map<String,Object> jsonObj = new HashMap<String,Object>();
        short s = 275;
        jsonObj.put("x", s);
        String json = JSONUtil.toJSON(jsonObj);
        // validateJSON(json);
        assertThat(json, is("{\"x\":275}"));
    }

    /**
     * Test a int value.
     */
    @Test
    public void testInt()
    {
        Map<String,Object> jsonObj = new HashMap<String,Object>();
        int i = 100000;
        jsonObj.put("x", i);
        String json = JSONUtil.toJSON(jsonObj);
        // validateJSON(json);
        assertThat(json, is("{\"x\":100000}"));
    }

    /**
     * Test a byte value.
     */
    @Test
    public void testLong()
    {
        Map<String,Object> jsonObj = new HashMap<String,Object>();
        long l = 68719476735L;
        jsonObj.put("x", l);
        String json = JSONUtil.toJSON(jsonObj);
        // validateJSON(json);
        assertThat(json, is("{\"x\":68719476735}"));
    }

    /**
     * Test a float value.
     */
    @Test
    public void testFloat()
    {
        Map<String,Object> jsonObj = new HashMap<String,Object>();
        float f = 3.14f;
        jsonObj.put("x", f);
        String json = JSONUtil.toJSON(jsonObj);
        // validateJSON(json);
        assertThat(json, is("{\"x\":3.14}"));
    }

    /**
     * Test a double value.
     */
    @Test
    public void testDouble()
    {
        Map<String,Object> jsonObj = new HashMap<String,Object>();
        double d = 6.28;
        jsonObj.put("x", d);
        String json = JSONUtil.toJSON(jsonObj);
        // validateJSON(json);
        assertThat(json, is("{\"x\":6.28}"));
    }

    /**
     * Test a BigInteger value.
     */
    @Test
    public void testBigInteger()
    {
        Map<String,Object> jsonObj = new HashMap<String,Object>();
        BigInteger bi = new BigInteger("1234567890");
        jsonObj.put("x", bi);
        String json = JSONUtil.toJSON(jsonObj);
        // validateJSON(json);
        assertThat(json, is("{\"x\":1234567890}"));
    }

    /**
     * Test a BigDecimal value.
     */
    @Test
    public void testBigDecimal()
    {
        Map<String,Object> jsonObj = new HashMap<String,Object>();
        BigDecimal bd = new BigDecimal("12345.67890");
        jsonObj.put("x", bd);
        String json = JSONUtil.toJSON(jsonObj);
        // validateJSON(json);
        assertThat(json, is("{\"x\":12345.67890}"));
    }

    /**
     * Test a custom number format.
     */
    @Test
    public void testNumberFormat()
    {
        Map<String,Object> jsonObj = new HashMap<String,Object>();
        float f = 1.23456f;
        jsonObj.put("x", f);
        JSONConfig cfg = new JSONConfig();
        NumberFormat fmt = NumberFormat.getInstance();
        fmt.setMaximumFractionDigits(3);
        cfg.addNumberFormat(f, fmt);
        String json = JSONUtil.toJSON(jsonObj, cfg);
        // validateJSON(json);
        assertThat(json, is("{\"x\":1.235}"));
    }

    /**
     * Test a string value.
     */
    @Test
    public void testString()
    {
        Map<String,Object> jsonObj = new HashMap<String,Object>();
        String s = "bar";
        jsonObj.put("x", s);
        String json = JSONUtil.toJSON(jsonObj);
        // validateJSON(json);
        assertThat(json, is("{\"x\":\"bar\"}"));
    }

    /**
     * Test a string with a quote value.
     */
    @Test
    public void testQuoteString()
    {
        Map<String,Object> jsonObj = new HashMap<String,Object>();
        String s = "ba\"r";
        jsonObj.put("x", s);
        String json = JSONUtil.toJSON(jsonObj);
        // validateJSON(json);
        assertThat(json, is("{\"x\":\"ba\\\"r\"}"));
    }

    /**
     * Test a string with a quote value.
     */
    @Test
    public void testNonBmp()
    {
        Map<String,Object> jsonObj = new HashMap<String,Object>();
        StringBuilder buf = new StringBuilder(2);
        buf.appendCodePoint(0x10080);
        jsonObj.put("x", buf);
        String json = JSONUtil.toJSON(jsonObj);
        // validateJSON(json);
        assertThat(json, is("{\"x\":\"\uD800\uDC80\"}"));
    }

    /**
     * Test a Iterable value.
     */
    @Test
    public void testIterable()
    {
        Map<String,Object> jsonObj = new HashMap<String,Object>();
        jsonObj.put("x", Arrays.asList(1,2,3));
        String json = JSONUtil.toJSON(jsonObj);
        //validateJSON(json);
        assertThat(json, is("{\"x\":[1,2,3]}"));
    }

    /**
     * Test an Enumeration.
     */
    @Test
    public void testEnumeration()
    {
        Map<String,Object> jsonObj = new HashMap<String,Object>();

        Vector<Integer> list = new Vector<Integer>(Arrays.asList(1,2,3));
        jsonObj.put("x", list.elements());
        String json = JSONUtil.toJSON(jsonObj);
        // validateJSON(json);
        assertThat(json, is("{\"x\":[1,2,3]}"));
    }

    /**
     * Test a Map value.
     */
    @Test
    public void testLoop()
    {
        Map<String,Object> jsonObj = new HashMap<String,Object>(4);
        jsonObj.put("a",1);
        jsonObj.put("b",2);
        jsonObj.put("c",3);
        jsonObj.put("x", jsonObj);

        JSONConfig cfg = new JSONConfig();
        try{
            JSONUtil.toJSON(jsonObj, cfg);
            fail("Expected a DataStructureLoopException to be thrown");
        }catch ( DataStructureLoopException e ){
            assertThat(e.getMessage(), containsString("java.util.HashMap includes itself which would cause infinite recursion."));
        }
    }

    /**
     * Test a resource bundle.
     */
    @Test
    public void testResourceBundle()
    {
        String bundleName = getClass().getCanonicalName();
        ResourceBundle bundle = ResourceBundle.getBundle(bundleName);
        JSONConfig cfg = new JSONConfig();

        cfg.setEncodeNumericStringsAsNumbers(false);
        //String json = 
                JSONUtil.toJSON(bundle, cfg);
        // validateJSON(json);
        //assertThat(json, is("{\"a\":\"1\",\"b\":\"2\",\"c\":\"3\",\"d\":\"4\",\"e\":\"5\",\"f\":\"6\",\"g\":\"7\",\"h\":\"8\",\"i\":\"9\",\"j\":\"10\",\"k\":\"11\",\"l\":\"12\",\"m\":\"13\",\"n\":\"14\",\"o\":\"15\",\"p\":\"16\",\"q\":\"17\",\"r\":\"18\",\"s\":\"19\",\"t\":\"20\",\"u\":\"21\",\"v\":\"22\",\"w\":\"23\",\"x\":\"24\",\"y\":\"25\",\"z\":\"26\"}"));

        cfg.setEncodeNumericStringsAsNumbers(true);
        //json = 
                JSONUtil.toJSON(bundle, cfg);
        // validateJSON(json);
        //assertThat(json, is("{\"a\":1,\"b\":2,\"c\":3,\"d\":4,\"e\":5,\"f\":6,\"g\":7,\"h\":8,\"i\":9,\"j\":10,\"k\":11,\"l\":12,\"m\":13,\"n\":14,\"o\":15,\"p\":16,\"q\":17,\"r\":18,\"s\":19,\"t\":20,\"u\":21,\"v\":22,\"w\":23,\"x\":24,\"y\":25,\"z\":26}"));
    }

    /**
     * Test a complex value.
     */
    @Test
    public void testComplex()
    {
        Map<String,Object> jsonObj = new LinkedHashMap<String,Object>();
        jsonObj.put("a",1);
        jsonObj.put("b","x");
        String[] ia = {"1","2","3"};
        List<String> il = Arrays.asList(ia);
        jsonObj.put("c",ia);
        jsonObj.put("d",il);
        Object[] objs = new Object[3];
        objs[0] = null;
        objs[1] = new JSONAble()
                      {
                          public void toJSON( JSONConfig jsonConfig, Writer json ) throws BadPropertyNameException, DataStructureLoopException, IOException
                          {
                              JSONConfig cfg = jsonConfig == null ? new JSONConfig() : jsonConfig;
                              Map<String,Object> jsonObj = new LinkedHashMap<String,Object>();
                              jsonObj.put("a", 0);
                              jsonObj.put("b", 2);
                              int[] ar = {1, 2, 3};
                              jsonObj.put("x", ar);

                              JSONUtil.toJSON(jsonObj, cfg, json);
                          }

						  public String toJSON()
						  {
							  return null;
						  }

						  public String toJSON( JSONConfig jsonConfig )
						  {
							  return null;
						  }

						  public void toJSON( Writer json ) throws IOException
						  {
						  }
                      };
        objs[2] = il;
        jsonObj.put("e", objs);

        JSONConfig cfg = new JSONConfig();
        String json = JSONUtil.toJSON(jsonObj, cfg);
        // validateJSON(json);
        assertThat(json, is("{\"a\":1,\"b\":\"x\",\"c\":[\"1\",\"2\",\"3\"],\"d\":[\"1\",\"2\",\"3\"],\"e\":[null,{\"a\":0,\"b\":2,\"x\":[1,2,3]},[\"1\",\"2\",\"3\"]]}"));
    }

    /**
     * Test the oddball case where a map has keys which are not equal
     * but produce the same toString() output.
     */
    @Test
    public void testDuplicateKeys()
    {
        Map<Object,Object> jsonObj = new HashMap<Object, Object>();
        jsonObj.put(new DupStr(1), 0);
        jsonObj.put(new DupStr(2), 1);
        JSONConfig cfg = new JSONConfig();
        try{
            JSONUtil.toJSON(jsonObj, cfg);
            fail("Expected a DuplicatePropertyNameException to be thrown");
        }catch ( DuplicatePropertyNameException e ){
            assertThat(e.getMessage(), is("Property x occurs twice in the same object."));
        }
    }

    /**
     * Used by testDuplicateKeys().
     */
    private class DupStr
    {
        private int x;

        public DupStr( int x )
        {
            this.x = x;
        }

        @Override
        public String toString()
        {
            return "x";
        }

        /* (non-Javadoc)
         * @see java.lang.Object#hashCode()
         */
        @Override
        public int hashCode()
        {
            final int prime = 31;
            int result = 1;
            result = prime * result + getOuterType().hashCode();
            result = prime * result + x;
            return result;
        }

        /* (non-Javadoc)
         * @see java.lang.Object#equals(java.lang.Object)
         */
        @Override
        public boolean equals( Object obj )
        {
            if ( this == obj ){
                return true;
            }
            if ( obj == null ){
                return false;
            }
            if ( getClass() != obj.getClass() ){
                return false;
            }
            DupStr other = (DupStr)obj;
            if ( !getOuterType().equals(other.getOuterType()) ){
                return false;
            }
            if ( x != other.x ){
                return false;
            }
            return true;
        }

        private TestJSONUtil getOuterType()
        {
            return TestJSONUtil.this;
        }
    }
}<|MERGE_RESOLUTION|>--- conflicted
+++ resolved
@@ -334,12 +334,7 @@
             jsonObj.put("x", str);
 
             String json = JSONUtil.toJSON(jsonObj);
-<<<<<<< HEAD
-            if ( str.charAt(0) != 'd' ){
-                // Nashorn doesn't understand EMCAScript 6 code point escapes.
-                // validateJSON(json);
-=======
-            validateJSON(json);
+            //validateJSON(json);
             switch ( str.charAt(0) ){
                 case 'b':
                     assertThat(json, is("{\"x\":\"bO\"}"));
@@ -353,7 +348,6 @@
                 default:
                     assertThat(json, is("{\"x\":\""+str+"\"}"));
                     break;
->>>>>>> da9f1289
             }
         }
     }
