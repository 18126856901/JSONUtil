--- conflicted
+++ resolved
@@ -883,13 +883,7 @@
         cfg.setEncodeNumericStringsAsNumbers(true);
         json = JSONUtil.toJSON(bundle, cfg);
         validateJSON(json);
-<<<<<<< HEAD
         //assertThat(json, is("{\"a\":1,\"b\":2,\"c\":3,\"d\":4,\"e\":5,\"f\":6,\"g\":7,\"h\":8,\"i\":9,\"j\":10,\"k\":11,\"l\":12,\"m\":13,\"n\":14,\"o\":15,\"p\":16,\"q\":17,\"r\":18,\"s\":19,\"t\":20,\"u\":21,\"v\":22,\"w\":23,\"x\":24,\"y\":25,\"z\":26}"));
-
-        assertEquals("Object stack not cleared.", cfg.getObjStack().size(), 0);
-=======
-        assertThat(json, is("{\"a\":1,\"b\":2,\"c\":3,\"d\":4,\"e\":5,\"f\":6,\"g\":7,\"h\":8,\"i\":9,\"j\":10,\"k\":11,\"l\":12,\"m\":13,\"n\":14,\"o\":15,\"p\":16,\"q\":17,\"r\":18,\"s\":19,\"t\":20,\"u\":21,\"v\":22,\"w\":23,\"x\":24,\"y\":25,\"z\":26}"));
->>>>>>> 84c2e515
     }
 
     /**
