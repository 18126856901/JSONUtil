--- conflicted
+++ resolved
@@ -531,14 +531,7 @@
     @Test
     public void testECMA6UnicodeEscapeInString() throws ScriptException
     {
-<<<<<<< HEAD
-        Map<String,Object> jsonObj = new HashMap<String,Object>();
-        JSONConfig cfg = new JSONConfig();
-        cfg.setUseECMA6(true);
-        cfg.setEscapeNonAscii(true);
-=======
         JSONConfig cfg = new JSONConfig().setUseECMA6(true).setEscapeNonAscii(true);
->>>>>>> 3ec8ed7b
         StringBuilder buf = new StringBuilder();
         Random rand = new Random();
         for ( int i = 0; i < 4096; i++ ){
@@ -563,18 +556,10 @@
     @Test
     public void testEscapePassThrough() throws ScriptException, NoSuchMethodException
     {
-<<<<<<< HEAD
         Map<String,Object> jsonObj = new HashMap<String,Object>();
-        JSONConfig cfg = new JSONConfig();
-        cfg.setUnEscapeWherePossible(false);
-        cfg.setPassThroughEscapes(true);
-        cfg.setUseECMA6(true);
-=======
-        Map<String,Object> jsonObj = new HashMap<>();
         JSONConfig cfg = new JSONConfig().setUnEscapeWherePossible(false)
                                          .setPassThroughEscapes(true)
                                          .setUseECMA6(true);
->>>>>>> 3ec8ed7b
         // escapes that get passed through.
         String[] strs = { "\\u1234", "a\\u{41}", "\\\"", "\\/", "\\b", "\\f", "\\n", "\\r", "\\t", "\\\\" };
         for ( String str : strs ){
@@ -745,14 +730,8 @@
     @Test
     public void testReservedWordsInIdentifiers() throws ScriptException, NoSuchMethodException
     {
-<<<<<<< HEAD
         Map<String,Object> jsonObj = new HashMap<String,Object>();
-        JSONConfig cfg = new JSONConfig();
-        cfg.setAllowReservedWordsInIdentifiers(true);
-=======
-        Map<String,Object> jsonObj = new HashMap<>();
         JSONConfig cfg = new JSONConfig().setAllowReservedWordsInIdentifiers(true);
->>>>>>> 3ec8ed7b
         Set<String> reservedWords = JSONUtil.getJavascriptReservedWords();
         for ( String reservedWord : reservedWords ){
             jsonObj.clear();
@@ -1611,7 +1590,7 @@
         cfg.clearReflectClasses()
            .addReflectClass(BigObject.class)
            .setFastStrings(false)
-           .setManyEscapes(true)
+           .setManyEscapes(false)
            .setEscapeNonAscii(true)
            .setUseECMA6(false);
         BigObject bigObj = new BigObject();
