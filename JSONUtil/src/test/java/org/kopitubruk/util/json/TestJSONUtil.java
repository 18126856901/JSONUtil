/*
 * Copyright 2015 Bill Davidson
 *
 * Licensed under the Apache License, Version 2.0 (the "License");
 * you may not use this file except in compliance with the License.
 * You may obtain a copy of the License at
 *
 *    http://www.apache.org/licenses/LICENSE-2.0
 *
 * Unless required by applicable law or agreed to in writing, software
 * distributed under the License is distributed on an "AS IS" BASIS,
 * WITHOUT WARRANTIES OR CONDITIONS OF ANY KIND, either express or implied.
 * See the License for the specific language governing permissions and
 * limitations under the License.
 */
package org.kopitubruk.util.json;

import static org.hamcrest.core.Is.is;
import static org.hamcrest.core.StringContains.containsString;
import static org.junit.Assert.assertEquals;
import static org.junit.Assert.assertNotEquals;
import static org.junit.Assert.assertThat;
import static org.junit.Assert.assertTrue;
import static org.junit.Assert.fail;

import java.io.IOException;
import java.io.Writer;
import java.math.BigDecimal;
import java.math.BigInteger;
import java.text.DateFormat;
import java.text.NumberFormat;
import java.text.ParseException;
import java.util.ArrayList;
import java.util.Arrays;
import java.util.Calendar;
import java.util.Collections;
import java.util.Date;
import java.util.HashMap;
import java.util.LinkedHashMap;
import java.util.List;
import java.util.Locale;
import java.util.Map;
import java.util.ResourceBundle;
import java.util.Set;
import java.util.TimeZone;
import java.util.Vector;

import javax.naming.Context;
import javax.naming.NamingException;

import org.apache.commons.logging.Log;
import org.apache.commons.logging.LogFactory;
import org.junit.AfterClass;
import org.junit.BeforeClass;
import org.junit.Test;

//import org.junit.Rule;
//import java.text.SimpleDateFormat;
//import org.junit.rules.TestRule;
//import org.junit.rules.TestWatcher;
//import org.junit.runner.Description;

/**
 * Tests for JSONUtil.  Java 5 does not support a scripting engine so
 * the output cannot be validated against a Javascript engine.
 *
 * @author Bill Davidson
 */
public class TestJSONUtil
{
    private static Log s_log = LogFactory.getLog(TestJSONUtil.class);

    //private static SimpleDateFormat s_sdf;

    /**
     * Print out the name of the currently running test.
     *
    @Rule
    public TestRule watcher = new TestWatcher()
    {
        protected void starting( Description description )
        {
            System.out.println(s_sdf.format(new Date()) + ' ' + description.getMethodName());
        }
    }; */

    /**
     * Create a dummy JNDI initial context in order to avoid having
     * JNDI code throw an exception during the JUnit tests.
     */
    @BeforeClass
    public static void setUpClass()
    {
        try{
            String pkgName = JSONUtil.class.getPackage().getName();

<<<<<<< HEAD
            //Context ctx =
            JNDIUtil.createContext(JNDIUtil.ENV_CONTEXT+"/"+pkgName.replaceAll("\\.", "/"));
=======
            Context ctx = JNDIUtil.createContext(JNDIUtil.ENV_CONTEXT+"/"+pkgName);
>>>>>>> 6d693f8c

            ctx.bind("appName", "TestJSONUtil");
            ctx.bind("maxReflectIndex", 0);
            ctx.bind("reflectClass0", "org.kopitubruk.util.json.ReflectTestClass,a,e");
        }catch ( NamingException e ){
            s_log.fatal("Couldn't create context", e);
            System.exit(-1);
        }

        /*
         * Some of these tests depend upon error messages which need to be in
         * English, so it's forced during the tests.
         */
        JSONConfigDefaults.setLocale(Locale.US);
    }

    /**
     * Cleanup resources.
     */
    @AfterClass
    public static void cleanUpResources()
    {
        JSONConfigDefaults.clearMBean();
    }

    /**
     * Test all characters allowed for property names. Every start character
     * gets tested in the start position and most part characters get tested
     * twice but all at least once.
     * <p>
     * This test is slow because it's doing over 100,000 validations through
     * the Javascript interpreter, which is slow.  If you comment out that
     * validation, then this test takes about 1 second on my laptop, but you
     * only test that none of the valid code points cause an exception and
     * not that they won't cause a syntax error.  With the validation on it
     * typically takes about 68 seconds for this to run on my laptop, which
     * is annoying but it provides a better test.
     * <p>
     * It should be noted that some valid characters need the identifier to
     * be in quotes in order for the validation to work properly so the
     * validation tests that those identifiers that need that do get quoted
     * even though I turned identifier quoting off for the tests.
     */
    @Test
    public void testValidPropertyNames()
    {
        JSONConfig cfg = new JSONConfig();

        ArrayList<Integer> validStart = new ArrayList<Integer>();
        ArrayList<Integer> validPart = new ArrayList<Integer>();

        for ( int i = 0; i <= Character.MAX_CODE_POINT; i++ ){
            if ( JSONUtil.isValidIdentifierStart(i, cfg) ){
                validStart.add(i);
            }else if ( JSONUtil.isValidIdentifierPart(i, cfg) ){
                validPart.add(i);
            }
        }
        validStart.trimToSize();
        s_log.debug(validStart.size() + " valid start code points");
        validPart.addAll(validStart);
        Collections.sort(validPart);
        s_log.debug(validPart.size() + " valid part code points");

        final int MAX_LENGTH = 3;
        int[] propertyName = new int[MAX_LENGTH];
        int startIndex = 0;
        int partIndex = 0;
        int nameIndex = 0;

        Map<String,Object> jsonObj = new HashMap<String,Object>(2);

        int startSize = validStart.size();
        int partSize = validPart.size();
        propertyName[nameIndex++] = validStart.get(startIndex++);

        while ( startIndex < startSize ){
            propertyName[nameIndex++] = validPart.get(partIndex++);
            if ( nameIndex == MAX_LENGTH ){
                jsonObj.clear();
                jsonObj.put(new String(propertyName,0,nameIndex), 0);
                // String json =
                        JSONUtil.toJSON(jsonObj, cfg);
                // validateJSON(json);    // this makes this test take a long time to run.
                nameIndex = 0;
                if ( startIndex < startSize ){
                    // start new string.
                    propertyName[nameIndex++] = validStart.get(startIndex++);
                }
            }
            if ( partIndex == partSize ){
                partIndex = 0;
            }
        }
    }

    /**
     * Test all characters allowed for property names by JSON.parse() but not by
     * Javascript eval(). The JSON standard is much looser with characters
     * allowed in property names than ECMAScript. It allows pretty much any
     * defined code point greater than or equal to 32. There are no start
     * character rules either as there are with ECMAScript identifiers.
     *
     */
    @Test
    public void testJSONPropertyNames()
    {
        JSONConfig jcfg = new JSONConfig();
        jcfg.setFullJSONIdentifierCodePoints(false);
        JSONConfig cfg = new JSONConfig();
        cfg.setFullJSONIdentifierCodePoints(true);

        Map<String,Object> jsonObj = new HashMap<String,Object>(2);
        int[] normalIdent = new int[1];
        int[] escName = new int[2];
        escName[0] = '\\';
        int jsonOnlyCount = 0;

        for ( int i = ' '; i <= Character.MAX_CODE_POINT; i++ ){
            if ( JSONUtil.isValidIdentifierStart(i, cfg) && ! JSONUtil.isValidIdentifierPart(i, jcfg) ){
                normalIdent[0] = i;
                jsonObj.clear();
                jsonObj.put(new String(normalIdent,0,1), 0);
                //String json =
                        JSONUtil.toJSON(jsonObj, cfg);
                // these would fail eval().
                //parseJSON(json);
                ++jsonOnlyCount;
            }
        }

        s_log.debug(jsonOnlyCount+" code points are valid identifier start characters for JSON.parse() but not for eval()");
    }

    /**
     * Test all characters not allowed for property names by JSON.parse().
     */
    @Test
    public void testBadJSONPropertyNames()
    {
        JSONConfig cfg = new JSONConfig();
        cfg.setFullJSONIdentifierCodePoints(true);

        Map<String,Object> jsonObj = new HashMap<String,Object>(2);
        int[] codePoints = new int[256];
        int j = 0;

        for ( int i = 0; i <= Character.MAX_CODE_POINT; i++ ){
            if (  i < ' ' || ! Character.isDefined(i) ){
                codePoints[j++] = i;
                if ( j == codePoints.length ){
                    testBadIdentifier(codePoints, 0, j, jsonObj, cfg);
                    j = 0;
                }
            }
        }
        if ( j > 0 ){
            testBadIdentifier(codePoints, 0, j, jsonObj, cfg);
        }
    }

    /**
     * Test bad code points for the start of characters in names.
     */
    @Test
    public void testBadStartPropertyNames()
    {
        Map<String,Object> jsonObj = new HashMap<String,Object>(2);
        int[] codePoints = new int[1];
        JSONConfig cfg = new JSONConfig();

        for ( int i = 0; i <= Character.MAX_CODE_POINT; i++ ){
            if ( ! JSONUtil.isValidIdentifierStart(i, cfg) ){
                codePoints[0] = i;
                testBadIdentifier(codePoints, 0, 1, jsonObj, cfg);
            }
        }
    }

    /**
     * Test bad code points for non-start characters in names.
     */
    @Test
    public void testBadPartPropertyNames()
    {
        int[] codePoints = new int[256];
        int j = 1;
        codePoints[0] = '_';
        Map<String,Object> jsonObj = new HashMap<String,Object>(2);
        JSONConfig cfg = new JSONConfig();

        for ( int i = 0; i <= Character.MAX_CODE_POINT; i++ ){
            if ( isNormalCodePoint(i) && ! JSONUtil.isValidIdentifierStart(i, cfg) && ! JSONUtil.isValidIdentifierPart(i, cfg) ){
                // high surrogates break the test unless they are followed immediately by low surrogates.
                // just skip them.  anyone who sends bad surrogate pairs deserves what they get.
                codePoints[j++] = i;
                if ( j == codePoints.length ){
                    testBadIdentifier(codePoints, 1, j, jsonObj, cfg);
                    j = 1;
                }
            }
        }
        if ( j > 1 ){
            testBadIdentifier(codePoints, 1, j, jsonObj, cfg);
        }
    }

    /**
     * Test a bad identifier.  This is a utility method used by other test methods.
     *
     * @param codePoints A set of code points with bad code points.
     * @param start The index of the first code point to check for.
     * @param end The index just after the last code point to check for.
     * @param jsonObj A jsonObj to use for the test.
     */
    private void testBadIdentifier( int[] codePoints, int start, int end, Map<String,Object> jsonObj, JSONConfig cfg )
    {
        // clear in order to avoid memory abuse.
        // didn't create the object here because it would have to be recreated millions of times.
        jsonObj.clear();
        try{
            jsonObj.put(new String(codePoints,0,end), 0);
            JSONUtil.toJSON(jsonObj, cfg);
            fail(String.format("Expected a BadPropertyNameException to be thrown for U+%04X", codePoints[start]));
        }catch ( BadPropertyNameException e ){
            String message = e.getMessage();
            for ( int i = start; i < end; i++ ){
                assertThat(message, containsString(String.format("Code point U+%04X", codePoints[i])));
            }
        }
    }

    /**
     * Test valid Unicode strings.
     */
    @Test
    public void testValidStrings()
    {
        int[] codePoints = new int[32768];
        Map<String,Object> jsonObj = new HashMap<String,Object>(2);
        JSONConfig cfg = new JSONConfig();
        int j = 0;

        for ( int i = 0; i <= Character.MAX_CODE_POINT; i++ ){
            if ( isNormalCodePoint(i) ){
                // 247650 code points, the last time I checked.
                codePoints[j++] = i;
                if ( j == codePoints.length/2 ){
                    jsonObj.put("x", new String(codePoints,0,j));
                    JSONUtil.toJSON(jsonObj, cfg);
                    // validateJSON(JSONUtil.toJSON(jsonObj, cfg));
                    j = 0;
                }
            }
        }
        if ( j > 0 ){
            jsonObj.put("x", new String(codePoints,0,j));
            // validateJSON(JSONUtil.toJSON(jsonObj, cfg));
        }
    }

    /**
     * Test that Unicode escape sequences in identifiers work.
     */
    @Test
    public void testUnicodeEscapeInIdentifier()
    {
        Map<String,Object> jsonObj = new HashMap<String,Object>();
        String[] ids = { "a\\u1234", "\\u1234x" };
        for ( String id : ids ){
            jsonObj.clear();
            jsonObj.put(id, 0);

            String json = JSONUtil.toJSON(jsonObj);
            // validateJSON(json);
            assertThat(json, is("{\""+id+"\":0}"));
        }
    }

    /**
     * Test that ECMAScript 6 code point escapes.
     */
    @Test
    public void testECMA6UnicodeEscapeInString()
    {
        Map<String,Object> jsonObj = new HashMap<String,Object>();
        JSONConfig cfg = new JSONConfig();
        cfg.setUseECMA6(true);
        cfg.setEscapeNonAscii(true);
        StringBuilder buf = new StringBuilder();
        int codePoint = 0x1F4A9;
        buf.append("x");
        buf.appendCodePoint(codePoint);
        jsonObj.put("x", buf);
        String json = JSONUtil.toJSON(jsonObj, cfg);
        // Nashorn doesn't understand ECMAScript 6 code point escapes.
        //validateJSON(json);
        assertThat(json, is("{\"x\":\"x\\u{1F4A9}\"}"));
    }

    /**
     * Test that Unicode escape sequences in identifiers work.
     */
    @Test
    public void testEscapePassThrough()
    {
        Map<String,Object> jsonObj = new HashMap<String,Object>();
        JSONConfig cfg = new JSONConfig();
        cfg.setUnEscapeWherePossible(false);
        cfg.setPassThroughEscapes(true);
        cfg.setUseECMA6(true);
        // escapes that get passed through.
        String[] strs = { "\\u1234", "a\\u{41}", "\\\"", "\\/", "\\b", "\\f", "\\n", "\\r", "\\t", "\\\\" };
        for ( String str : strs ){
            jsonObj.clear();
            jsonObj.put("x", str);

            String json = JSONUtil.toJSON(jsonObj, cfg);
            if ( str.indexOf('{') < 0 ){
                // Nashorn doesn't understand ECMAScript 6 code point escapes.
                //validateJSON(json);
            }
            assertThat(json, is("{\"x\":\""+str+"\"}"));
        }
    }

    /**
     * Test that unescape works.
     */
    @Test
    public void testUnEscape()
    {
        Map<String,Object> jsonObj = new LinkedHashMap<String, Object>();
        String[] strs = {"a\\u0041", "d\\u{41}", "e\\v", "f\\'"};
        JSONConfig cfg = new JSONConfig();
        cfg.setUnEscapeWherePossible(true);
        for ( String str : strs ){
            jsonObj.clear();
            jsonObj.put("x", str);

            String json = JSONUtil.toJSON(jsonObj, cfg);
            char firstChar = str.charAt(0);
            if ( firstChar != 'd' ){
                // Nashorn doesn't understand EMCAScript 6 code point escapes.
                // validateJSON(json);
            }
            // \v unescaped will be re-escaped as a Unicode code unit.
            String result;
            switch ( firstChar ){
                case 'e':
                    result = firstChar + "\\u000B";
                    break;
                case 'f':
                    result = firstChar + "'";
                    break;
                default:
                    result = firstChar + "A";
                    break;
            }
            assertThat(json, is("{\"x\":\""+result+"\"}"));
        }

        // test that these get fixed regardless.
        cfg.setUnEscapeWherePossible(false);
        cfg.setPassThroughEscapes(true);

        // test octal/hex unescape.
        for ( int i = 0; i < 256; i++ ){
            jsonObj.clear();
            jsonObj.put("x", String.format("a\\%o", i));
            jsonObj.put("y", String.format("a\\x%02X", i));
            String result = CodePointData.getEscape((char)i);
            if ( result == null ){
                result = i < 0x20 ? String.format("\\u%04X", i) : String.format("%c", (char)i);
            }
            String json = JSONUtil.toJSON(jsonObj, cfg);
            //validateJSON(json);
            assertThat(json, is("{\"x\":\"a"+result+"\",\"y\":\"a"+result+"\"}"));
        }
    }

    /**
     * Test the parser.
     *
     * @throws ParseException for parsing problems.
     */
    @Test
    public void testParser() throws ParseException
    {
        Object obj = JSONParser.parseJSON("{\"foo\":\"b\\\\\\\"ar\",\"a\":5,\"b\":2.37e24,c:Infinity,\"d\":NaN,\"e\":[1,2,3,{\"a\":4}]}");
        String json = JSONUtil.toJSON(obj);
        assertEquals("{\"foo\":\"b\\\\\\\"ar\",\"a\":5,\"b\":2.37E24,\"c\":\"Infinity\",\"d\":\"NaN\",\"e\":[1,2,3,{\"a\":4}]}", json);

        obj = JSONParser.parseJSON("'foo'");
        assertEquals("foo", obj);

        obj = JSONParser.parseJSON("2.37e24");
        assertEquals(2.37e24, obj);

        obj = JSONParser.parseJSON("Infinity");
        assertTrue(Double.isInfinite((Double)obj));

        obj = JSONParser.parseJSON("NaN");
        assertTrue(Double.isNaN((Double)obj));

        obj = JSONParser.parseJSON("false");
        assertEquals(Boolean.FALSE, obj);

        obj = JSONParser.parseJSON("null");
        assertEquals(null, obj);

        JSONConfig cfg = new JSONConfig();
        cfg.setUsePrimitiveArrays(true);

        obj = JSONParser.parseJSON("[1.1,2.2,-3.134598765,4.0]", cfg);
        double[] doubles = (double[])obj;
        assertEquals(new Double(1.1), new Double(doubles[0]));
        assertEquals(new Double(2.2), new Double(doubles[1]));
        assertEquals(new Double(-3.134598765), new Double(doubles[2]));
        assertEquals(new Double(4.0), new Double(doubles[3]));

        obj = JSONParser.parseJSON("[1.1,2.2,-3.134,4.0]", cfg);
        float[] floats = (float[])obj;
        assertEquals(new Float(1.1), new Float(floats[0]));
        assertEquals(new Float(2.2), new Float(floats[1]));
        assertEquals(new Float(-3.134), new Float(floats[2]));
        assertEquals(new Float(4.0), new Float(floats[3]));

        obj = JSONParser.parseJSON("[1,2,-3,4]", cfg);
        byte[] bytes = (byte[])obj;
        assertEquals(new Byte((byte)1), new Byte(bytes[0]));
        assertEquals(new Byte((byte)2), new Byte(bytes[1]));
        assertEquals(new Byte((byte)-3), new Byte(bytes[2]));
        assertEquals(new Byte((byte)4), new Byte(bytes[3]));

        // parse various forms of date strings.
        cfg.setEncodeDatesAsStrings(true);
        DateFormat fmt = cfg.getDateGenFormat();

        Date dt = (Date)JSONParser.parseJSON("new Date(\"2015-09-16T14:08:34.034Z\")", cfg);
        assertEquals("2015-09-16T14:08:34.034Z", fmt.format(dt));

        dt = (Date)JSONParser.parseJSON("\"2015-09-16T14:08:34.034Z\"", cfg);
        assertEquals("2015-09-16T14:08:34.034Z", fmt.format(dt));

        dt = (Date)JSONParser.parseJSON("\"2015-09-16T14:08:34.034+01\"", cfg);
        assertEquals("2015-09-16T13:08:34.034Z", fmt.format(dt));

        dt = (Date)JSONParser.parseJSON("\"2015-09-16T14:08:34.034+01:30\"", cfg);
        assertEquals("2015-09-16T12:38:34.034Z", fmt.format(dt));

        dt = (Date)JSONParser.parseJSON("\"2015-09-16T14:08:34\"", cfg);
        assertEquals("2015-09-16T14:08:34.034Z", fmt.format(dt));

        dt = (Date)JSONParser.parseJSON("\"2015-09-16T14:08:34+01:30\"", cfg);
        assertEquals("2015-09-16T12:38:34.034Z", fmt.format(dt));

        // custom formats.
        DateFormat nfmt = cfg.setDateGenFormat("EEE, d MMM yyyy HH:mm:ss Z");
        nfmt.setTimeZone(TimeZone.getTimeZone("US/Eastern"));
        cfg.addDateParseFormat("yyyy.MM.dd G 'at' HH:mm:ss z");
        dt = (Date)JSONParser.parseJSON("\"2001.07.04 AD at 12:08:56 EDT\"", cfg);
        assertEquals("Wed, 4 Jul 2001 12:08:56 -0400", nfmt.format(dt));

        // test that the old one still works.
        dt = (Date)JSONParser.parseJSON("\"2015-09-16T14:08:34+01:30\"", cfg);
        assertEquals("2015-09-16T12:38:34.034Z", fmt.format(dt));

        try{
            JSONParser.parseJSON("{\"foo\":\"b\\\\\\\"ar\",\"a\":5,\"b\":2.37e24,\"c\":&*^,\"d\":NaN,\"e\":[1,2,3,{\"a\":4}]}");
            fail("Expected JSONParserException for bad data");
        }catch ( JSONParserException e ){
        }
    }

    /**
     * Test using reserved words in identifiers.
     */
    @Test
    public void testReservedWordsInIdentifiers()
    {
        Map<String,Object> jsonObj = new HashMap<String,Object>();
        JSONConfig cfg = new JSONConfig();
        cfg.setAllowReservedWordsInIdentifiers(true);
        Set<String> reservedWords = JSONUtil.getJavascriptReservedWords();
        for ( String reservedWord : reservedWords ){
            jsonObj.clear();
            jsonObj.put(reservedWord, 0);

            // test with allow reserved words.
            String json = JSONUtil.toJSON(jsonObj, cfg);
            //validateJSON(json);
            assertThat(json, is("{\""+reservedWord+"\":0}"));

            // test with reserved words disallowed.
            try{
                JSONUtil.toJSON(jsonObj);
                fail("Expected BadPropertyNameException for reserved word "+reservedWord);
            }catch ( BadPropertyNameException e ){
                String message = e.getMessage();
                assertThat(message, is(reservedWord+" is a reserved word."));
            }
        }
    }

    /**
     * Test EscapeBadIdentifierCodePoints
     */
    @Test
    public void testEscapeBadIdentifierCodePoints()
    {

        Map<Object,Object> jsonObj = new LinkedHashMap<Object,Object>();
        StringBuilder buf = new StringBuilder("c");
        StringBuilder cmpBuf = new StringBuilder();
        JSONConfig cfg = new JSONConfig();
        cfg.setEscapeBadIdentifierCodePoints(true);
        jsonObj.put("x\u0005", 0);

        String json = JSONUtil.toJSON(jsonObj, cfg);
        //validateJSON(json);
        assertThat(json, is("{\"x\\u0005\":0}"));

        // test octal/hex unescape.
        for ( int i = 0; i < 256; i++ ){
            buf.setLength(0);
            buf.append("c").append((char)i);
            jsonObj.clear();
            jsonObj.put(String.format("a\\%o", i), 0);
            jsonObj.put(String.format("b\\x%02X", i), 0);
            jsonObj.put(buf, 0);                            // raw.
            json = JSONUtil.toJSON(jsonObj, cfg);
            //validateJSON(json);

            String r = JSONUtil.isValidIdentifierPart(i, cfg) ? String.format("%c", (char)i) : String.format("\\u%04X", i);

            assertThat(json, is("{\"a"+r+"\":0,\"b"+r+"\":0,\"c"+r+"\":0}"));
        }

        int maxLen = 256;
        buf.setLength(0);
        buf.append("c");
        cmpBuf.setLength(0);
        cmpBuf.append("{\"c");
        for ( int i = 256, ct = 0; i <= Character.MAX_CODE_POINT; i++ ){
            if ( isNormalCodePoint(i) ){
                buf.appendCodePoint(i);
                addCmp(i, cmpBuf, cfg);
                ++ct;
            }
            if ( ct % maxLen == 0 || i == Character.MAX_CODE_POINT ){
                jsonObj.clear();
                jsonObj.put(buf, 0);                            // raw.
                json = JSONUtil.toJSON(jsonObj, cfg);
                //validateJSON(json);

                cmpBuf.append("\":0}");
                assertThat(json, is(cmpBuf.toString()));

                buf.setLength(0);
                buf.append("c");
                cmpBuf.setLength(0);
                cmpBuf.append("{\"c");
            }
        }

        cfg.setFullJSONIdentifierCodePoints(true);

        // test octal/hex unescape.
        for ( int i = 0; i < 256; i++ ){
            buf.setLength(0);
            buf.append("c").append((char)i);
            jsonObj.clear();
            jsonObj.put(String.format("a\\%o", i), 0);
            jsonObj.put(String.format("b\\x%02X", i), 0);
            jsonObj.put(buf, 0);                            // raw.
            json = JSONUtil.toJSON(jsonObj, cfg);
            //validateJSON(json);

            String r = CodePointData.getEscape((char)i);
            if ( r == null ){
                r = JSONUtil.isValidIdentifierPart(i, cfg) ? String.format("%c", (char)i) : String.format("\\u%04X", i);
            }

            assertThat(json, is("{\"a"+r+"\":0,\"b"+r+"\":0,\"c"+r+"\":0}"));
        }

        buf.setLength(0);
        buf.append("c");
        for ( int i = 256, ct = 0; i <= Character.MAX_CODE_POINT; i++ ){
            if ( isNormalCodePoint(i) ){
                buf.appendCodePoint(i);
                addCmp(i, cmpBuf, cfg);
                ++ct;
            }
            if ( ct % maxLen == 0 || i == Character.MAX_CODE_POINT ){
                jsonObj.clear();
                jsonObj.put(buf, 0);
                json = JSONUtil.toJSON(jsonObj, cfg);
                //parseJSON(json);

                cmpBuf.append("\":0}");
                assertThat(json, is(cmpBuf.toString()));

                buf.setLength(0);
                buf.append("c");
                cmpBuf.setLength(0);
                cmpBuf.append("{\"c");
            }
        }
    }

    /**
     * Append the expected comparison data for the given code point
     * to the compare buffer.
     *
     * @param i the code point.
     * @param cmpBuf the compare buffer.
     * @param cfg the config object.
     */
    private void addCmp( int i, StringBuilder cmpBuf, JSONConfig cfg )
    {
        if ( JSONUtil.isValidIdentifierPart(i, cfg) ){
            cmpBuf.appendCodePoint(i);
        }else if ( i <= 0xFFFF ){
            cmpBuf.append(String.format("\\u%04X", i));
        }else{
            StringBuilder m = new StringBuilder();
            m.setLength(0);
            m.appendCodePoint(i);
            cmpBuf.append(String.format("\\u%04X\\u%04X", (int)m.charAt(0), (int)m.charAt(1)));
        }
    }

    /**
     * Test setting default locale.
     */
    @Test
    public void testDefaultLocale()
    {
        Locale loc = new Locale("es","JP");
        Locale oldDefLoc = JSONConfigDefaults.getLocale();
        JSONConfigDefaults.setLocale(loc);
        Locale defLoc = JSONConfigDefaults.getLocale();
        JSONConfigDefaults.setLocale(oldDefLoc);
        assertEquals("Default locale not set", defLoc, loc);
        assertNotEquals(oldDefLoc, loc);
    }

    /**
     * Test dates.
     */
    @Test
    public void testDate()
    {
        JSONConfig cfg = new JSONConfig();

        // non-standard JSON - only works with eval() and my parser.
        cfg.setEncodeDatesAsObjects(true);
        Map<String,Object> jsonObj = new LinkedHashMap<String,Object>();
        Calendar cal = Calendar.getInstance(TimeZone.getTimeZone("UTC"));
        cal.set(2015, 8, 16, 14, 8, 34);
        cal.set(Calendar.MILLISECOND, 34);
        jsonObj.put("t", cal.getTime());
        String json = JSONUtil.toJSON(jsonObj, cfg);
        assertThat(json, is("{\"t\":new Date(\"2015-09-16T14:08:34.034Z\")}"));

        cfg.setEncodeDatesAsStrings(true);
        json = JSONUtil.toJSON(jsonObj, cfg);
        //validateJSON(json);
        assertThat(json, is("{\"t\":\"2015-09-16T14:08:34.034Z\"}"));
    }

    /**
     * Test booleans.
     */
    @Test
    public void testBoolean() // throws ScriptException
    {
        Map<String,Object> jsonObj = new LinkedHashMap<String,Object>();
        jsonObj.put("t", true);
        jsonObj.put("f", false);
        String json = JSONUtil.toJSON(jsonObj);
        //validateJSON(json);
        assertThat(json, is("{\"t\":true,\"f\":false}"));
    }

    /**
     * Test a byte value.
     */
    @Test
    public void testByte()
    {
        Map<String,Object> jsonObj = new HashMap<String,Object>();
        byte b = 27;
        jsonObj.put("x", b);
        String json = JSONUtil.toJSON(jsonObj);
        // validateJSON(json);
        assertThat(json, is("{\"x\":27}"));
    }

    /**
     * Test a char value.
     */
    @Test
    public void testChar()
    {
        Map<String,Object> jsonObj = new HashMap<String,Object>();
        char ch = '@';
        jsonObj.put("x", ch);
        String json = JSONUtil.toJSON(jsonObj);
        // validateJSON(json);
        assertThat(json, is("{\"x\":\"@\"}"));
    }

    /**
     * Test a short value.
     */
    @Test
    public void testShort()
    {
        Map<String,Object> jsonObj = new HashMap<String,Object>();
        short s = 275;
        jsonObj.put("x", s);
        String json = JSONUtil.toJSON(jsonObj);
        // validateJSON(json);
        assertThat(json, is("{\"x\":275}"));
    }

    /**
     * Test a int value.
     */
    @Test
    public void testInt()
    {
        Map<String,Object> jsonObj = new HashMap<String,Object>();
        int i = 100000;
        jsonObj.put("x", i);
        String json = JSONUtil.toJSON(jsonObj);
        // validateJSON(json);
        assertThat(json, is("{\"x\":100000}"));
    }

    /**
     * Test a byte value.
     */
    @Test
    public void testLong()
    {
        Map<String,Object> jsonObj = new HashMap<String,Object>();
        long l = 68719476735L;
        jsonObj.put("x", l);
        String json = JSONUtil.toJSON(jsonObj);
        // validateJSON(json);
        assertThat(json, is("{\"x\":68719476735}"));
    }

    /**
     * Test a float value.
     */
    @Test
    public void testFloat()
    {
        Map<String,Object> jsonObj = new HashMap<String,Object>();
        float f = 3.14f;
        jsonObj.put("x", f);
        String json = JSONUtil.toJSON(jsonObj);
        // validateJSON(json);
        assertThat(json, is("{\"x\":3.14}"));
    }

    /**
     * Test a double value.
     */
    @Test
    public void testDouble()
    {
        Map<String,Object> jsonObj = new HashMap<String,Object>();
        double d = 6.28;
        jsonObj.put("x", d);
        String json = JSONUtil.toJSON(jsonObj);
        // validateJSON(json);
        assertThat(json, is("{\"x\":6.28}"));
    }

    /**
     * Test a BigInteger value.
     */
    @Test
    public void testBigInteger()
    {
        Map<String,Object> jsonObj = new HashMap<String,Object>();
        BigInteger bi = new BigInteger("1234567890");
        jsonObj.put("x", bi);
        String json = JSONUtil.toJSON(jsonObj);
        // validateJSON(json);
        assertThat(json, is("{\"x\":1234567890}"));
    }

    /**
     * Test a BigDecimal value.
     */
    @Test
    public void testBigDecimal()
    {
        Map<String,Object> jsonObj = new HashMap<String,Object>();
        BigDecimal bd = new BigDecimal("12345.67890");
        jsonObj.put("x", bd);
        String json = JSONUtil.toJSON(jsonObj);
        // validateJSON(json);
        assertThat(json, is("{\"x\":12345.67890}"));
    }

    /**
     * Test a custom number format.
     */
    @Test
    public void testNumberFormat()
    {
        Map<String,Object> jsonObj = new HashMap<String,Object>();
        float f = 1.23456f;
        jsonObj.put("x", f);
        JSONConfig cfg = new JSONConfig();
        NumberFormat fmt = NumberFormat.getInstance();
        fmt.setMaximumFractionDigits(3);
        cfg.addNumberFormat(f, fmt);
        String json = JSONUtil.toJSON(jsonObj, cfg);
        // validateJSON(json);
        assertThat(json, is("{\"x\":1.235}"));
    }

    /**
     * Test a string value.
     */
    @Test
    public void testString()
    {
        Map<String,Object> jsonObj = new HashMap<String,Object>();
        String s = "bar";
        jsonObj.put("x", s);
        String json = JSONUtil.toJSON(jsonObj);
        // validateJSON(json);
        assertThat(json, is("{\"x\":\"bar\"}"));
    }

    /**
     * Test a string with a quote value.
     */
    @Test
    public void testQuoteString()
    {
        Map<String,Object> jsonObj = new HashMap<String,Object>();
        String s = "ba\"r";
        jsonObj.put("x", s);
        String json = JSONUtil.toJSON(jsonObj);
        // validateJSON(json);
        assertThat(json, is("{\"x\":\"ba\\\"r\"}"));
    }

    /**
     * Test a string with a quote value.
     */
    @Test
    public void testNonBmp()
    {
        Map<String,Object> jsonObj = new HashMap<String,Object>();
        StringBuilder buf = new StringBuilder(2);
        buf.appendCodePoint(0x10080);
        jsonObj.put("x", buf);
        String json = JSONUtil.toJSON(jsonObj);
        // validateJSON(json);
        assertThat(json, is("{\"x\":\"\uD800\uDC80\"}"));
    }

    /**
     * Test a Iterable value.
     */
    @Test
    public void testIterable()
    {
        Map<String,Object> jsonObj = new HashMap<String,Object>();
        jsonObj.put("x", Arrays.asList(1,2,3));
        String json = JSONUtil.toJSON(jsonObj);
        //validateJSON(json);
        assertThat(json, is("{\"x\":[1,2,3]}"));
    }

    /**
     * Test an Enumeration.
     */
    @Test
    public void testEnumeration()
    {
        Map<String,Object> jsonObj = new HashMap<String,Object>();

        Vector<Integer> list = new Vector<Integer>(Arrays.asList(1,2,3));
        jsonObj.put("x", list.elements());
        String json = JSONUtil.toJSON(jsonObj);
        // validateJSON(json);
        assertThat(json, is("{\"x\":[1,2,3]}"));
    }

    /**
     * Test a Map value.
     */
    @Test
    public void testLoop()
    {
        Map<String,Object> jsonObj = new HashMap<String,Object>(4);
        jsonObj.put("a",1);
        jsonObj.put("b",2);
        jsonObj.put("c",3);
        jsonObj.put("x", jsonObj);

        JSONConfig cfg = new JSONConfig();
        try{
            JSONUtil.toJSON(jsonObj, cfg);
            fail("Expected a DataStructureLoopException to be thrown");
        }catch ( DataStructureLoopException e ){
            assertThat(e.getMessage(), containsString("java.util.HashMap includes itself which would cause infinite recursion."));
        }
    }

    /**
     * Test a resource bundle.
     */
    @Test
    public void testResourceBundle()
    {
        String bundleName = getClass().getCanonicalName();
        ResourceBundle bundle = ResourceBundle.getBundle(bundleName);
        JSONConfig cfg = new JSONConfig();

        cfg.setEncodeNumericStringsAsNumbers(false);
        //String json =
                JSONUtil.toJSON(bundle, cfg);
        // validateJSON(json);
        //assertThat(json, is("{\"a\":\"1\",\"b\":\"2\",\"c\":\"3\",\"d\":\"4\",\"e\":\"5\",\"f\":\"6\",\"g\":\"7\",\"h\":\"8\",\"i\":\"9\",\"j\":\"10\",\"k\":\"11\",\"l\":\"12\",\"m\":\"13\",\"n\":\"14\",\"o\":\"15\",\"p\":\"16\",\"q\":\"17\",\"r\":\"18\",\"s\":\"19\",\"t\":\"20\",\"u\":\"21\",\"v\":\"22\",\"w\":\"23\",\"x\":\"24\",\"y\":\"25\",\"z\":\"26\"}"));

        cfg.setEncodeNumericStringsAsNumbers(true);
        //json =
                JSONUtil.toJSON(bundle, cfg);
        // validateJSON(json);
        //assertThat(json, is("{\"a\":1,\"b\":2,\"c\":3,\"d\":4,\"e\":5,\"f\":6,\"g\":7,\"h\":8,\"i\":9,\"j\":10,\"k\":11,\"l\":12,\"m\":13,\"n\":14,\"o\":15,\"p\":16,\"q\":17,\"r\":18,\"s\":19,\"t\":20,\"u\":21,\"v\":22,\"w\":23,\"x\":24,\"y\":25,\"z\":26}"));
    }

    /**
     * Test a complex value.
     */
    @Test
    public void testComplex()
    {
        Map<String,Object> jsonObj = new LinkedHashMap<String,Object>();
        jsonObj.put("a",1);
        jsonObj.put("b","x");
        String[] ia = {"1","2","3"};
        List<String> il = Arrays.asList(ia);
        jsonObj.put("c",ia);
        jsonObj.put("d",il);
        Object[] objs = new Object[3];
        objs[0] = null;
        objs[1] = new JSONAble()
                      {
                          public void toJSON( JSONConfig jsonConfig, Writer json ) throws BadPropertyNameException, DataStructureLoopException, IOException
                          {
                              JSONConfig cfg = jsonConfig == null ? new JSONConfig() : jsonConfig;
                              Map<String,Object> jsonObj = new LinkedHashMap<String,Object>();
                              jsonObj.put("a", 0);
                              jsonObj.put("b", 2);
                              int[] ar = {1, 2, 3};
                              jsonObj.put("x", ar);
                              jsonObj.put("t", null);

                              JSONUtil.toJSON(jsonObj, cfg, json);
                          }

						  public String toJSON()
						  {
							  return null;
						  }

						  public String toJSON( JSONConfig jsonConfig )
						  {
							  return null;
						  }

						  public void toJSON( Writer json ) throws IOException
						  {
						  }
                      };
        objs[2] = il;
        jsonObj.put("e", objs);

        JSONConfig cfg = new JSONConfig();
        String json = JSONUtil.toJSON(jsonObj, cfg);
        // validateJSON(json);
        assertThat(json, is("{\"a\":1,\"b\":\"x\",\"c\":[\"1\",\"2\",\"3\"],\"d\":[\"1\",\"2\",\"3\"],\"e\":[null,{\"a\":0,\"b\":2,\"x\":[1,2,3],\"t\":null},[\"1\",\"2\",\"3\"]]}"));
    }

    /**
     * Test indenting.
     */
    @Test
    public void testIndent()
    {
        Map<String,Object> jsonObj = new LinkedHashMap<String,Object>();
        jsonObj.put("a",1);
        jsonObj.put("b","x");
        String[] ia = {"1","2","3"};
        List<String> il = Arrays.asList(ia);
        jsonObj.put("c",ia);
        jsonObj.put("d",il);
        Object[] objs = new Object[3];
        objs[0] = null;
        objs[1] = new JSONAble()
                  {
                      public void toJSON( JSONConfig jsonConfig, Writer json ) throws BadPropertyNameException, DataStructureLoopException, IOException
                      {
                          JSONConfig cfg = jsonConfig == null ? new JSONConfig() : jsonConfig;
                          Map<String,Object> jsonObj = new LinkedHashMap<String,Object>();
                          Map<String,Object> more = new LinkedHashMap<String,Object>();
                          jsonObj.put("a", 0);
                          jsonObj.put("b", 2);
                          int[] ar = {1, 2, 3};
                          jsonObj.put("x", ar);
                          more.put("z", 4);
                          more.put("y", 2);
                          more.put("t", null);
                          jsonObj.put("w", more);

                          JSONUtil.toJSON(jsonObj, cfg, json);
                      }

                      public String toJSON()
                      {
                          return null;
                      }

                      public String toJSON( JSONConfig jsonConfig )
                      {
                          return null;
                      }

                      public void toJSON( Writer json ) throws IOException
                      {
                      }
                  };
        objs[2] = il;
        jsonObj.put("e", objs);

        JSONConfig cfg = new JSONConfig();
        cfg.setIndentPadding(new IndentPadding("\t", String.format("%n")));
        String json = JSONUtil.toJSON(jsonObj, cfg);
        //validateJSON(json);
        @SuppressWarnings("unchecked")
        Map<String,Object> obj = (Map<String,Object>)JSONParser.parseJSON(json);
        assertThat((String)obj.get("b"), is("x"));
        @SuppressWarnings("unchecked")
        ArrayList<Object> innerObj = (ArrayList<Object>)obj.get("e");
        @SuppressWarnings("unchecked")
        Map<Object,Object> jsonAble = (Map<Object,Object>)innerObj.get(1);
        assertThat(((Number)jsonAble.get("b")).intValue(), is(2));
        //System.out.println(json);
    }

    /**
     * Return true if the character is defined and not a surrogate.
     *
     * @param codePoint The code point to check.
     * @return true if the character is defined and not a surrogate.
     */
    private boolean isNormalCodePoint( int codePoint )
    {
        if ( Character.isDefined(codePoint) ){
            if ( codePoint <= 0xFFFF && JSONUtil.isSurrogate((char)codePoint) ){
                return false;
            }
            return true;
        }
        return false;
    }

    /**
     * Test the oddball case where a map has keys which are not equal
     * but produce the same toString() output.
     */
    @Test
    public void testDuplicateKeys()
    {
        Map<Object,Object> jsonObj = new HashMap<Object, Object>();
        jsonObj.put(new DupStr(1), 0);
        jsonObj.put(new DupStr(2), 1);
        JSONConfig cfg = new JSONConfig();
        try{
            JSONUtil.toJSON(jsonObj, cfg);
            fail("Expected a DuplicatePropertyNameException to be thrown");
        }catch ( DuplicatePropertyNameException e ){
            assertThat(e.getMessage(), is("Property x occurs twice in the same object."));
        }
    }

    /**
     * Used by testDuplicateKeys().
     */
    private class DupStr
    {
        private int x;

        public DupStr( int x )
        {
            this.x = x;
        }

        @Override
        public String toString()
        {
            return "x";
        }

        /* (non-Javadoc)
         * @see java.lang.Object#hashCode()
         */
        @Override
        public int hashCode()
        {
            final int prime = 31;
            int result = 1;
            result = prime * result + getOuterType().hashCode();
            result = prime * result + x;
            return result;
        }

        /* (non-Javadoc)
         * @see java.lang.Object#equals(java.lang.Object)
         */
        @Override
        public boolean equals( Object obj )
        {
            if ( this == obj ){
                return true;
            }
            if ( obj == null ){
                return false;
            }
            if ( getClass() != obj.getClass() ){
                return false;
            }
            DupStr other = (DupStr)obj;
            if ( !getOuterType().equals(other.getOuterType()) ){
                return false;
            }
            if ( x != other.x ){
                return false;
            }
            return true;
        }

        private TestJSONUtil getOuterType()
        {
            return TestJSONUtil.this;
        }
    }

    /**
     * Test reflection.
     */
    @Test
    public void testReflect()
    {
        Map<Object,Object> jsonObj = new HashMap<Object,Object>();
        jsonObj.put("f", new ReflectTestClass());
        JSONConfig cfg = new JSONConfig();

        // JNDI set up to only show fields a and e.
        String json = JSONUtil.toJSON(jsonObj, cfg);
        assertThat(json, is("{\"f\":{\"a\":1,\"e\":25.0}}"));

        cfg.clearReflectClasses();
        cfg.addReflectClass(ReflectTestClass.class);

        cfg.setReflectionPrivacy(ReflectUtil.PRIVATE);
        json = JSONUtil.toJSON(jsonObj, cfg);
        assertThat(json, is("{\"f\":{\"a\":1,\"b\":\"something\",\"c\":[],\"d\":null}}"));

        cfg.setReflectionPrivacy(ReflectUtil.PACKAGE);
        json = JSONUtil.toJSON(jsonObj, cfg);
        assertThat(json, is("{\"f\":{\"a\":1,\"b\":\"something\",\"c\":[]}}"));

        cfg.setReflectionPrivacy(ReflectUtil.PROTECTED);
        json = JSONUtil.toJSON(jsonObj, cfg);
        assertThat(json, is("{\"f\":{\"a\":1,\"b\":\"something\"}}"));

        cfg.setReflectionPrivacy(ReflectUtil.PUBLIC);
        json = JSONUtil.toJSON(jsonObj, cfg);
        assertThat(json, is("{\"f\":{\"a\":1}}"));

        cfg = new JSONConfig(); // reload defaults.
        json = JSONUtil.toJSON(jsonObj, cfg);
        assertThat(json, is("{\"f\":{\"a\":1,\"e\":25.0}}"));
    }
}<|MERGE_RESOLUTION|>--- conflicted
+++ resolved
@@ -94,12 +94,7 @@
         try{
             String pkgName = JSONUtil.class.getPackage().getName();
 
-<<<<<<< HEAD
-            //Context ctx =
-            JNDIUtil.createContext(JNDIUtil.ENV_CONTEXT+"/"+pkgName.replaceAll("\\.", "/"));
-=======
-            Context ctx = JNDIUtil.createContext(JNDIUtil.ENV_CONTEXT+"/"+pkgName);
->>>>>>> 6d693f8c
+            Context ctx = JNDIUtil.createContext(JNDIUtil.ENV_CONTEXT+"/"+pkgName.replaceAll("\\.", "/"));
 
             ctx.bind("appName", "TestJSONUtil");
             ctx.bind("maxReflectIndex", 0);
