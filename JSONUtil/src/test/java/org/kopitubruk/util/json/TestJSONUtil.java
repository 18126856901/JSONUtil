--- conflicted
+++ resolved
@@ -42,7 +42,6 @@
 import java.util.List;
 import java.util.Locale;
 import java.util.Map;
-import java.util.Map.Entry;
 import java.util.ResourceBundle;
 import java.util.Set;
 import java.util.TimeZone;
@@ -61,9 +60,6 @@
 
 import sun.org.mozilla.javascript.internal.Context;
 import sun.org.mozilla.javascript.internal.NativeObject;
-import sun.org.mozilla.javascript.internal.ScriptableObject;
-
-//import jdk.nashorn.api.scripting.ScriptObjectMirror;
 
 /**
  * Tests for JSONUtil. Most of the produced JSON is put through Java's script
@@ -762,7 +758,6 @@
 
         // examine the Javascript object created by this JSON and eval().
         Object result = evalJSON(json);
-<<<<<<< HEAD
         if ( result instanceof NativeObject ){
             NativeObject no = (NativeObject)result;
             Object obj = no.get("t");
@@ -771,31 +766,13 @@
                 Date dt = (Date)dto;
                 Calendar jc = Calendar.getInstance(TimeZone.getTimeZone("UTC"));
                 jc.setTime(dt);
-                assertEquals(jc.get(Calendar.YEAR), 2015);
-                assertEquals(jc.get(Calendar.MONTH), 8);
-                assertEquals(jc.get(Calendar.DAY_OF_MONTH), 16);
-                assertEquals(jc.get(Calendar.HOUR_OF_DAY), 14);
-                assertEquals(jc.get(Calendar.MINUTE), 8);
-                assertEquals(jc.get(Calendar.SECOND), 34);
-                assertEquals(jc.get(Calendar.MILLISECOND), 34);
-=======
-        if ( result instanceof ScriptObjectMirror ){
-            ScriptObjectMirror mirror = (ScriptObjectMirror)result;
-            Object obj = mirror.get("t");
-            if ( obj instanceof ScriptObjectMirror ){
-                ScriptObjectMirror t = (ScriptObjectMirror)obj;
-                if ( t.getClassName().equals("Date") ){
-                    assertEquals(new Double(2015), t.callMember("getUTCFullYear"));
-                    assertEquals(new Double(8), t.callMember("getUTCMonth"));
-                    assertEquals(new Double(16), t.callMember("getUTCDate"));
-                    assertEquals(new Double(14), t.callMember("getUTCHours"));
-                    assertEquals(new Double(8), t.callMember("getUTCMinutes"));
-                    assertEquals(new Double(34), t.callMember("getUTCSeconds"));
-                    assertEquals(new Double(34), t.callMember("getUTCMilliseconds"));
-                }else{
-                    fail("Expected Date from t");
-                }
->>>>>>> 98fa1c55
+                assertEquals(2015, jc.get(Calendar.YEAR));
+                assertEquals(   8, jc.get(Calendar.MONTH));
+                assertEquals(  16, jc.get(Calendar.DAY_OF_MONTH));
+                assertEquals(  14, jc.get(Calendar.HOUR_OF_DAY));
+                assertEquals(   8, jc.get(Calendar.MINUTE));
+                assertEquals(  34, jc.get(Calendar.SECOND));
+                assertEquals(  34, jc.get(Calendar.MILLISECOND));
             }else{
                 fail("Expected NativeDate from result");
             }
