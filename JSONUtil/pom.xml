<?xml version="1.0" encoding="UTF-8"?>

<!--
 Copyright 2015 Bill Davidson

 Licensed under the Apache License, Version 2.0 (the "License");
 you may not use this file except in compliance with the License.
 You may obtain a copy of the License at

    http://www.apache.org/licenses/LICENSE-2.0

 Unless required by applicable law or agreed to in writing, software
 distributed under the License is distributed on an "AS IS" BASIS,
 WITHOUT WARRANTIES OR CONDITIONS OF ANY KIND, either express or implied.
 See the License for the specific language governing permissions and
  limitations under the License.
-->

<project xmlns="http://maven.apache.org/POM/4.0.0"
         xmlns:xsi="http://www.w3.org/2001/XMLSchema-instance"
         xsi:schemaLocation="http://maven.apache.org/POM/4.0.0 http://maven.apache.org/xsd/maven-4.0.0.xsd">

  <modelVersion>4.0.0</modelVersion>

  <properties>
    <log4j2.version>2.6.1</log4j2.version>
    <project.build.sourceEncoding>UTF-8</project.build.sourceEncoding>
    <maven.compiler.target>1.7</maven.compiler.target>
    <maven.compiler.source>1.7</maven.compiler.source>
    <jsonUtil.version>1.7-java7-SNAPSHOT</jsonUtil.version>
  </properties>

  <groupId>org.kopitubruk.util</groupId>
  <artifactId>JSONUtil</artifactId>
<<<<<<< HEAD
  <version>${jsonUtil.version}</version>
=======
  <version>1.7-SNAPSHOT</version>
>>>>>>> 32f11c11
  <packaging>jar</packaging>
  <name>JSONUtil</name>
  <description>A library for generating JSON</description>
  <url>http://org.kopitubruk/JSONUtil</url>
  <licenses>
    <license>
      <name>The Apache License, Version 2.0</name>
      <url>http://www.apache.org/licenses/LICENSE-2.0.txt</url>
    </license>
  </licenses>
  <developers>
    <developer>
      <name>Bill Davidson</name>
      <email></email>
      <organization>Kopitubruk</organization>
      <organizationUrl>http://kopitubruk.org</organizationUrl>
    </developer>
  </developers>
  <scm>
<<<<<<< HEAD
    <connection>scm:git:git@github.com:billdavidson/JSONUtil.git</connection>
    <developerConnection>scm:git:git@github.com:billdavidson/JSONUtil.git</developerConnection>
    <url>git@github.com:billdavidson/JSONUtil.git</url>
    <tag>${jsonUtil.version}</tag>
  </scm>

  <!--
    I swear that the native Javascript stuff worked without this before
    but then it stopped.  I found this workaround on the web which as
    near as I can tell, just includes rt.jar in the bootclasspath a
    second time.
  -->
  <build>
    <plugins>
      <plugin>
        <groupId>org.apache.maven.plugins</groupId>
        <artifactId>maven-compiler-plugin</artifactId>
        <version>3.5.1</version>
        <configuration>
          <source>1.7</source>
          <target>1.7</target>
          <compilerArguments>
            <bootclasspath>${java.home}/lib/rt.jar</bootclasspath>
          </compilerArguments>
        </configuration>
      </plugin>
    </plugins>
  </build>
=======
    <connection>scm:git:git@github.com:billdavidson/${project.artifactId}.git</connection>
    <developerConnection>scm:git:git@github.com:billdavidson/${project.artifactId}.git</developerConnection>
    <url>git@github.com:billdavidson/${project.artifactId}.git</url>
    <tag>${project.artifactId}-${project.version}</tag>
  </scm>
  
  <properties>
    <log4j2.version>2.6.1</log4j2.version>
    <project.build.sourceEncoding>UTF-8</project.build.sourceEncoding>
    <maven.compiler.target>1.8</maven.compiler.target>
    <maven.compiler.source>1.8</maven.compiler.source>
  </properties>
>>>>>>> 32f11c11

  <dependencies>
    <dependency>
      <groupId>commons-logging</groupId>
      <artifactId>commons-logging</artifactId>
      <version>1.2</version>
      <scope>provided</scope>
    </dependency>
    
    <!-- The rest is test scope only - not needed for main build or deployment. -->
    <dependency>
      <groupId>org.apache.tomcat</groupId>
      <artifactId>tomcat-catalina</artifactId>
      <version>8.5.3</version>
      <scope>test</scope>
    </dependency>
    <dependency>
      <groupId>org.apache.logging.log4j</groupId>
      <artifactId>log4j-api</artifactId>
      <version>${log4j2.version}</version>
      <scope>test</scope>
    </dependency>
    <dependency>
      <groupId>org.apache.logging.log4j</groupId>
      <artifactId>log4j-core</artifactId>
      <version>${log4j2.version}</version>
      <scope>test</scope>
    </dependency>
    <dependency>
      <groupId>org.apache.logging.log4j</groupId>
      <artifactId>log4j-jcl</artifactId>
      <version>${log4j2.version}</version>
      <scope>test</scope>
    </dependency>
    <dependency>
      <groupId>org.apache.logging.log4j</groupId>
      <artifactId>log4j-web</artifactId>
      <version>${log4j2.version}</version>
      <scope>test</scope>
    </dependency>
    <dependency>
      <groupId>junit</groupId>
      <artifactId>junit</artifactId>
      <version>4.12</version>
      <scope>test</scope>
    </dependency>
  </dependencies>

  <distributionManagement>
    <snapshotRepository>
      <id>ossrh</id>
      <url>https://oss.sonatype.org/content/repositories/snapshots</url>
    </snapshotRepository>
    <repository>
      <id>ossrh</id>
      <url>https://oss.sonatype.org/service/local/staging/deploy/maven2/</url>
    </repository>
  </distributionManagement>

  <profiles>
    <profile>
      <id>release</id>
      <build>

        <plugins>

          <plugin>
            <groupId>org.sonatype.plugins</groupId>
            <artifactId>nexus-staging-maven-plugin</artifactId>
            <version>1.6.7</version>
            <extensions>true</extensions>
            <configuration>
              <serverId>ossrh</serverId>
              <nexusUrl>https://oss.sonatype.org/</nexusUrl>
              <autoReleaseAfterClose>true</autoReleaseAfterClose>
            </configuration>
          </plugin>

          <plugin>
            <groupId>org.apache.maven.plugins</groupId>
            <artifactId>maven-source-plugin</artifactId>
            <version>3.0.1</version>
            <executions>
              <execution>
                <id>attach-sources</id>
                <goals>
                  <goal>jar-no-fork</goal>
                </goals>
              </execution>
            </executions>
          </plugin>

          <plugin>
            <groupId>org.apache.maven.plugins</groupId>
            <artifactId>maven-javadoc-plugin</artifactId>
            <version>2.10.4</version>
            <executions>
              <execution>
                <id>attach-javadocs</id>
                <goals>
                  <goal>jar</goal>
                </goals>
              </execution>
            </executions>
          </plugin>

          <plugin>
            <groupId>org.apache.maven.plugins</groupId>
            <artifactId>maven-gpg-plugin</artifactId>
            <version>1.6</version>
            <executions>
              <execution>
                <id>sign-artifacts</id>
                <phase>verify</phase>
                <goals>
                  <goal>sign</goal>
                </goals>
              </execution>
            </executions>
          </plugin>

        </plugins>

      </build>

    </profile>
  </profiles>

</project><|MERGE_RESOLUTION|>--- conflicted
+++ resolved
@@ -22,21 +22,9 @@
 
   <modelVersion>4.0.0</modelVersion>
 
-  <properties>
-    <log4j2.version>2.6.1</log4j2.version>
-    <project.build.sourceEncoding>UTF-8</project.build.sourceEncoding>
-    <maven.compiler.target>1.7</maven.compiler.target>
-    <maven.compiler.source>1.7</maven.compiler.source>
-    <jsonUtil.version>1.7-java7-SNAPSHOT</jsonUtil.version>
-  </properties>
-
   <groupId>org.kopitubruk.util</groupId>
   <artifactId>JSONUtil</artifactId>
-<<<<<<< HEAD
-  <version>${jsonUtil.version}</version>
-=======
-  <version>1.7-SNAPSHOT</version>
->>>>>>> 32f11c11
+  <version>1.7-java7-SNAPSHOT</version>
   <packaging>jar</packaging>
   <name>JSONUtil</name>
   <description>A library for generating JSON</description>
@@ -56,11 +44,10 @@
     </developer>
   </developers>
   <scm>
-<<<<<<< HEAD
-    <connection>scm:git:git@github.com:billdavidson/JSONUtil.git</connection>
-    <developerConnection>scm:git:git@github.com:billdavidson/JSONUtil.git</developerConnection>
-    <url>git@github.com:billdavidson/JSONUtil.git</url>
-    <tag>${jsonUtil.version}</tag>
+    <connection>scm:git:git@github.com:billdavidson/${project.artifactId}.git</connection>
+    <developerConnection>scm:git:git@github.com:billdavidson/${project.artifactId}.git</developerConnection>
+    <url>git@github.com:billdavidson/${project.artifactId}.git</url>
+    <tag>${project.artifactId}-${project.version}</tag>
   </scm>
 
   <!--
@@ -85,20 +72,13 @@
       </plugin>
     </plugins>
   </build>
-=======
-    <connection>scm:git:git@github.com:billdavidson/${project.artifactId}.git</connection>
-    <developerConnection>scm:git:git@github.com:billdavidson/${project.artifactId}.git</developerConnection>
-    <url>git@github.com:billdavidson/${project.artifactId}.git</url>
-    <tag>${project.artifactId}-${project.version}</tag>
-  </scm>
-  
+
   <properties>
     <log4j2.version>2.6.1</log4j2.version>
     <project.build.sourceEncoding>UTF-8</project.build.sourceEncoding>
-    <maven.compiler.target>1.8</maven.compiler.target>
-    <maven.compiler.source>1.8</maven.compiler.source>
+    <maven.compiler.target>1.7</maven.compiler.target>
+    <maven.compiler.source>1.7</maven.compiler.source>
   </properties>
->>>>>>> 32f11c11
 
   <dependencies>
     <dependency>
