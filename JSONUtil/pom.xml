<?xml version="1.0" encoding="UTF-8"?>

<!--
 Copyright 2015 Bill Davidson

 Licensed under the Apache License, Version 2.0 (the "License");
 you may not use this file except in compliance with the License.
 You may obtain a copy of the License at

    http://www.apache.org/licenses/LICENSE-2.0

 Unless required by applicable law or agreed to in writing, software
 distributed under the License is distributed on an "AS IS" BASIS,
 WITHOUT WARRANTIES OR CONDITIONS OF ANY KIND, either express or implied.
 See the License for the specific language governing permissions and
  limitations under the License.
-->

<project xmlns="http://maven.apache.org/POM/4.0.0"
         xmlns:xsi="http://www.w3.org/2001/XMLSchema-instance"
         xsi:schemaLocation="http://maven.apache.org/POM/4.0.0 http://maven.apache.org/xsd/maven-4.0.0.xsd">

  <modelVersion>4.0.0</modelVersion>

  <groupId>org.kopitubruk.util</groupId>
  <artifactId>JSONUtil</artifactId>
<<<<<<< HEAD
  <version>0.1-java7</version>
=======
  <version>0.2</version>
>>>>>>> 48184f79
  <packaging>jar</packaging>

  <name>JSONUtil</name>
  <url>http://maven.apache.org</url>

  <properties>
    <project.build.sourceEncoding>UTF-8</project.build.sourceEncoding>
    <maven.compiler.target>1.7</maven.compiler.target>
    <maven.compiler.source>1.7</maven.compiler.source>
  </properties>

  <build>
    <plugins>

      <plugin>
        <groupId>org.apache.maven.plugins</groupId>
	    <artifactId>maven-source-plugin</artifactId>
	    <version>2.4</version>
	    <configuration>
	      <forceCreation>true</forceCreation>
	    </configuration>
	    <executions>
	      <execution>
	        <id>attach-sources</id>
	        <goals>
	          <goal>jar</goal>
	        </goals>
	      </execution>
	    </executions>
	  </plugin>

      <plugin>
        <groupId>org.apache.maven.plugins</groupId>
        <artifactId>maven-javadoc-plugin</artifactId>
        <version>2.10.3</version>
        <configuration>
          <doctitle>JSON Utilities</doctitle>
        </configuration>
        <executions>
          <execution>
            <id>attach-javadocs</id>
            <goals>
              <goal>jar</goal>
            </goals>
          </execution>
        </executions>
      </plugin>

    </plugins>
  </build>

  <dependencies>
    <dependency>
      <groupId>commons-logging</groupId>
      <artifactId>commons-logging</artifactId>
      <version>1.1.3</version>
      <scope>provided</scope>
    </dependency>
    
    <!-- The rest is test scope only - not needed for main build or deployment. -->
    <dependency>
      <groupId>org.apache.tomcat</groupId>
      <artifactId>tomcat-catalina</artifactId>
      <version>8.0.23</version>
      <scope>test</scope>
    </dependency>
    <dependency>
      <groupId>org.apache.logging.log4j</groupId>
      <artifactId>log4j-api</artifactId>
      <version>2.3</version>
      <scope>test</scope>
    </dependency>
    <dependency>
      <groupId>org.apache.logging.log4j</groupId>
      <artifactId>log4j-core</artifactId>
      <version>2.3</version>
      <scope>test</scope>
    </dependency>
    <dependency>
      <groupId>org.apache.logging.log4j</groupId>
      <artifactId>log4j-jcl</artifactId>
      <version>2.3</version>
      <scope>test</scope>
    </dependency>
    <dependency>
      <groupId>org.apache.logging.log4j</groupId>
      <artifactId>log4j-web</artifactId>
      <version>2.3</version>
      <scope>test</scope>
    </dependency>
    <dependency>
      <groupId>junit</groupId>
      <artifactId>junit</artifactId>
      <version>4.11</version>
      <scope>test</scope>
    </dependency>
  </dependencies>

</project><|MERGE_RESOLUTION|>--- conflicted
+++ resolved
@@ -24,11 +24,7 @@
 
   <groupId>org.kopitubruk.util</groupId>
   <artifactId>JSONUtil</artifactId>
-<<<<<<< HEAD
-  <version>0.1-java7</version>
-=======
-  <version>0.2</version>
->>>>>>> 48184f79
+  <version>0.2-java7</version>
   <packaging>jar</packaging>
 
   <name>JSONUtil</name>
